--- conflicted
+++ resolved
@@ -546,13 +546,8 @@
     info.kernel_segment_size =
         (hasHiddenArgs ? kernel_explicit_args_size : kernel_segment_size) +
         sizeof(impl_implicit_args_t);
-<<<<<<< HEAD
-    DEBUG_PRINT("[%s: kernarg seg size] (%lu --> %u)\n", kernelName.c_str(),
-                kernel_segment_size, info.kernel_segment_size);
-=======
     DP("[%s: kernarg seg size] (%lu --> %u)\n", kernelName.c_str(),
        kernel_segment_size, info.kernel_segment_size);
->>>>>>> ce42012e
 
     // kernel received, now add it to the kernel info table
     KernelInfoTable[kernelName] = info;
