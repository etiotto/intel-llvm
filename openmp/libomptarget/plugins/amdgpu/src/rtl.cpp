//===----RTLs/hsa/src/rtl.cpp - Target RTLs Implementation -------- C++ -*-===//
//
// Part of the LLVM Project, under the Apache License v2.0 with LLVM Exceptions.
// See https://llvm.org/LICENSE.txt for license information.
// SPDX-License-Identifier: Apache-2.0 WITH LLVM-exception
//
//===----------------------------------------------------------------------===//
//
// RTL for hsa machine
//
//===----------------------------------------------------------------------===//

#include <algorithm>
#include <assert.h>
#include <cstdio>
#include <cstdlib>
#include <cstring>
#include <dlfcn.h>
#include <elf.h>
#include <ffi.h>
#include <fstream>
#include <iostream>
#include <libelf.h>
#include <list>
#include <memory>
#include <mutex>
#include <shared_mutex>
#include <thread>
#include <unordered_map>
#include <vector>

// Header from ATMI interface
#include "atmi_interop_hsa.h"
#include "atmi_runtime.h"

#include "internal.h"

<<<<<<< HEAD
=======
#include "Debug.h"
>>>>>>> b1169bdb
#include "omptargetplugin.h"

// Get static gpu grid values from clang target-specific constants managed
// in the header file llvm/Frontend/OpenMP/OMPGridValues.h
// Copied verbatim to meet the requirement that libomptarget builds without
// a copy of llvm checked out nearby
namespace llvm {
namespace omp {
enum GVIDX {
  /// The maximum number of workers in a kernel.
  /// (THREAD_ABSOLUTE_LIMIT) - (GV_Warp_Size), might be issue for blockDim.z
  GV_Threads,
  /// The size reserved for data in a shared memory slot.
  GV_Slot_Size,
  /// The default value of maximum number of threads in a worker warp.
  GV_Warp_Size,
  /// Alternate warp size for some AMDGCN architectures. Same as GV_Warp_Size
  /// for NVPTX.
  GV_Warp_Size_32,
  /// The number of bits required to represent the max number of threads in warp
  GV_Warp_Size_Log2,
  /// GV_Warp_Size * GV_Slot_Size,
  GV_Warp_Slot_Size,
  /// the maximum number of teams.
  GV_Max_Teams,
  /// Global Memory Alignment
  GV_Mem_Align,
  /// (~0u >> (GV_Warp_Size - GV_Warp_Size_Log2))
  GV_Warp_Size_Log2_Mask,
  // An alternative to the heavy data sharing infrastructure that uses global
  // memory is one that uses device __shared__ memory.  The amount of such space
  // (in bytes) reserved by the OpenMP runtime is noted here.
  GV_SimpleBufferSize,
  // The absolute maximum team size for a working group
  GV_Max_WG_Size,
  // The default maximum team size for a working group
  GV_Default_WG_Size,
  // This is GV_Max_WG_Size / GV_WarpSize. 32 for NVPTX and 16 for AMDGCN.
  GV_Max_Warp_Number,
  /// The slot size that should be reserved for a working warp.
  /// (~0u >> (GV_Warp_Size - GV_Warp_Size_Log2))
  GV_Warp_Size_Log2_MaskL
};

static constexpr unsigned AMDGPUGpuGridValues[] = {
    448,       // GV_Threads
    256,       // GV_Slot_Size
    64,        // GV_Warp_Size
    32,        // GV_Warp_Size_32
    6,         // GV_Warp_Size_Log2
    64 * 256,  // GV_Warp_Slot_Size
    128,       // GV_Max_Teams
    256,       // GV_Mem_Align
    63,        // GV_Warp_Size_Log2_Mask
    896,       // GV_SimpleBufferSize
    1024,      // GV_Max_WG_Size,
    256,       // GV_Defaut_WG_Size
    1024 / 64, // GV_Max_WG_Size / GV_WarpSize
    63         // GV_Warp_Size_Log2_MaskL
};
} // namespace omp
} // namespace llvm

#ifndef TARGET_NAME
#define TARGET_NAME AMDHSA
#endif
#define DEBUG_PREFIX "Target " GETNAME(TARGET_NAME) " RTL"

int print_kernel_trace;

// Size of the target call stack struture
uint32_t TgtStackItemSize = 0;

#undef check // Drop definition from internal.h
#ifdef OMPTARGET_DEBUG
#define check(msg, status)                                                     \
  if (status != ATMI_STATUS_SUCCESS) {                                         \
    /* fprintf(stderr, "[%s:%d] %s failed.\n", __FILE__, __LINE__, #msg);*/    \
    DP(#msg " failed\n");                                                      \
    /*assert(0);*/                                                             \
  } else {                                                                     \
    /* fprintf(stderr, "[%s:%d] %s succeeded.\n", __FILE__, __LINE__, #msg);   \
     */                                                                        \
    DP(#msg " succeeded\n");                                                   \
  }
#else
#define check(msg, status)                                                     \
  {}
#endif

#include "../../common/elf_common.c"

static bool elf_machine_id_is_amdgcn(__tgt_device_image *image) {
  const uint16_t amdgcnMachineID = 224;
  int32_t r = elf_check_machine(image, amdgcnMachineID);
  if (!r) {
    DP("Supported machine ID not found\n");
  }
  return r;
}

/// Keep entries table per device
struct FuncOrGblEntryTy {
  __tgt_target_table Table;
  std::vector<__tgt_offload_entry> Entries;
};

enum ExecutionModeType {
  SPMD,    // constructors, destructors,
           // combined constructs (`teams distribute parallel for [simd]`)
  GENERIC, // everything else
  NONE
};

struct KernelArgPool {
private:
  static pthread_mutex_t mutex;

public:
  uint32_t kernarg_segment_size;
  void *kernarg_region = nullptr;
  std::queue<int> free_kernarg_segments;

  uint32_t kernarg_size_including_implicit() {
    return kernarg_segment_size + sizeof(atmi_implicit_args_t);
  }

  ~KernelArgPool() {
    if (kernarg_region) {
      auto r = hsa_amd_memory_pool_free(kernarg_region);
      assert(r == HSA_STATUS_SUCCESS);
      ErrorCheck(Memory pool free, r);
    }
  }

  // Can't really copy or move a mutex
  KernelArgPool() = default;
  KernelArgPool(const KernelArgPool &) = delete;
  KernelArgPool(KernelArgPool &&) = delete;

  KernelArgPool(uint32_t kernarg_segment_size)
      : kernarg_segment_size(kernarg_segment_size) {

    // atmi uses one pool per kernel for all gpus, with a fixed upper size
    // preserving that exact scheme here, including the queue<int>
    {
      hsa_status_t err = hsa_amd_memory_pool_allocate(
          atl_gpu_kernarg_pools[0],
          kernarg_size_including_implicit() * MAX_NUM_KERNELS, 0,
          &kernarg_region);
      ErrorCheck(Allocating memory for the executable-kernel, err);
      core::allow_access_to_all_gpu_agents(kernarg_region);

      for (int i = 0; i < MAX_NUM_KERNELS; i++) {
        free_kernarg_segments.push(i);
      }
    }
  }

  void *allocate(uint64_t arg_num) {
    assert((arg_num * sizeof(void *)) == kernarg_segment_size);
    lock l(&mutex);
    void *res = nullptr;
    if (!free_kernarg_segments.empty()) {

      int free_idx = free_kernarg_segments.front();
      res = static_cast<void *>(static_cast<char *>(kernarg_region) +
                                (free_idx * kernarg_size_including_implicit()));
      assert(free_idx == pointer_to_index(res));
      free_kernarg_segments.pop();
    }
    return res;
  }

  void deallocate(void *ptr) {
    lock l(&mutex);
    int idx = pointer_to_index(ptr);
    free_kernarg_segments.push(idx);
  }

private:
  int pointer_to_index(void *ptr) {
    ptrdiff_t bytes =
        static_cast<char *>(ptr) - static_cast<char *>(kernarg_region);
    assert(bytes >= 0);
    assert(bytes % kernarg_size_including_implicit() == 0);
    return bytes / kernarg_size_including_implicit();
  }
  struct lock {
    lock(pthread_mutex_t *m) : m(m) { pthread_mutex_lock(m); }
    ~lock() { pthread_mutex_unlock(m); }
    pthread_mutex_t *m;
  };
};
pthread_mutex_t KernelArgPool::mutex = PTHREAD_MUTEX_INITIALIZER;

std::unordered_map<std::string /*kernel*/, std::unique_ptr<KernelArgPool>>
    KernelArgPoolMap;

/// Use a single entity to encode a kernel and a set of flags
struct KernelTy {
  // execution mode of kernel
  // 0 - SPMD mode (without master warp)
  // 1 - Generic mode (with master warp)
  int8_t ExecutionMode;
  int16_t ConstWGSize;
  int8_t MaxParLevel;
  int32_t device_id;
  void *CallStackAddr;
  const char *Name;

  KernelTy(int8_t _ExecutionMode, int16_t _ConstWGSize, int8_t _MaxParLevel,
           int32_t _device_id, void *_CallStackAddr, const char *_Name,
           uint32_t _kernarg_segment_size)
      : ExecutionMode(_ExecutionMode), ConstWGSize(_ConstWGSize),
        MaxParLevel(_MaxParLevel), device_id(_device_id),
        CallStackAddr(_CallStackAddr), Name(_Name) {
    DP("Construct kernelinfo: ExecMode %d\n", ExecutionMode);

    std::string N(_Name);
    if (KernelArgPoolMap.find(N) == KernelArgPoolMap.end()) {
      KernelArgPoolMap.insert(
          std::make_pair(N, std::unique_ptr<KernelArgPool>(
                                new KernelArgPool(_kernarg_segment_size))));
    }
  }
};

/// List that contains all the kernels.
/// FIXME: we may need this to be per device and per library.
std::list<KernelTy> KernelsList;

// ATMI API to get gpu and gpu memory place
static atmi_place_t get_gpu_place(int device_id) {
  return ATMI_PLACE_GPU(0, device_id);
}
static atmi_mem_place_t get_gpu_mem_place(int device_id) {
  return ATMI_MEM_PLACE_GPU_MEM(0, device_id, 0);
}

static std::vector<hsa_agent_t> find_gpu_agents() {
  std::vector<hsa_agent_t> res;

  hsa_status_t err = hsa_iterate_agents(
      [](hsa_agent_t agent, void *data) -> hsa_status_t {
        std::vector<hsa_agent_t> *res =
            static_cast<std::vector<hsa_agent_t> *>(data);

        hsa_device_type_t device_type;
        // get_info fails iff HSA runtime not yet initialized
        hsa_status_t err =
            hsa_agent_get_info(agent, HSA_AGENT_INFO_DEVICE, &device_type);
        if (print_kernel_trace > 0 && err != HSA_STATUS_SUCCESS)
          printf("rtl.cpp: err %d\n", err);
        assert(err == HSA_STATUS_SUCCESS);

        if (device_type == HSA_DEVICE_TYPE_GPU) {
          res->push_back(agent);
        }
        return HSA_STATUS_SUCCESS;
      },
      &res);

  // iterate_agents fails iff HSA runtime not yet initialized
  if (print_kernel_trace > 0 && err != HSA_STATUS_SUCCESS)
    printf("rtl.cpp: err %d\n", err);
  assert(err == HSA_STATUS_SUCCESS);
  return res;
}

static void callbackQueue(hsa_status_t status, hsa_queue_t *source,
                          void *data) {
  if (status != HSA_STATUS_SUCCESS) {
    const char *status_string;
    if (hsa_status_string(status, &status_string) != HSA_STATUS_SUCCESS) {
      status_string = "unavailable";
    }
    fprintf(stderr, "[%s:%d] GPU error in queue %p %d (%s)\n", __FILE__,
            __LINE__, source, status, status_string);
    abort();
  }
}

namespace core {
void packet_store_release(uint32_t *packet, uint16_t header, uint16_t rest) {
  __atomic_store_n(packet, header | (rest << 16), __ATOMIC_RELEASE);
}

uint16_t create_header(hsa_packet_type_t type, int barrier,
                       atmi_task_fence_scope_t acq_fence,
                       atmi_task_fence_scope_t rel_fence) {
  uint16_t header = type << HSA_PACKET_HEADER_TYPE;
  header |= barrier << HSA_PACKET_HEADER_BARRIER;
  header |= (hsa_fence_scope_t) static_cast<int>(
      acq_fence << HSA_PACKET_HEADER_ACQUIRE_FENCE_SCOPE);
  header |= (hsa_fence_scope_t) static_cast<int>(
      rel_fence << HSA_PACKET_HEADER_RELEASE_FENCE_SCOPE);
  return header;
}
} // namespace core

/// Class containing all the device information
class RTLDeviceInfoTy {
  std::vector<std::list<FuncOrGblEntryTy>> FuncGblEntries;

public:
  // load binary populates symbol tables and mutates various global state
  // run uses those symbol tables
  std::shared_timed_mutex load_run_lock;

  int NumberOfDevices;

  // GPU devices
  std::vector<hsa_agent_t> HSAAgents;
  std::vector<hsa_queue_t *> HSAQueues; // one per gpu

  // Device properties
  std::vector<int> ComputeUnits;
  std::vector<int> GroupsPerDevice;
  std::vector<int> ThreadsPerGroup;
  std::vector<int> WarpSize;

  // OpenMP properties
  std::vector<int> NumTeams;
  std::vector<int> NumThreads;

  // OpenMP Environment properties
  int EnvNumTeams;
  int EnvTeamLimit;
  int EnvMaxTeamsDefault;

  // OpenMP Requires Flags
  int64_t RequiresFlags;

  // Resource pools
  SignalPoolT FreeSignalPool;

  struct atmiFreePtrDeletor {
    void operator()(void *p) {
      atmi_free(p); // ignore failure to free
    }
  };

  // device_State shared across loaded binaries, error if inconsistent size
  std::vector<std::pair<std::unique_ptr<void, atmiFreePtrDeletor>, uint64_t>>
      deviceStateStore;

  static const int HardTeamLimit = 1 << 20; // 1 Meg
  static const int DefaultNumTeams = 128;
  static const int Max_Teams =
      llvm::omp::AMDGPUGpuGridValues[llvm::omp::GVIDX::GV_Max_Teams];
  static const int Warp_Size =
      llvm::omp::AMDGPUGpuGridValues[llvm::omp::GVIDX::GV_Warp_Size];
  static const int Max_WG_Size =
      llvm::omp::AMDGPUGpuGridValues[llvm::omp::GVIDX::GV_Max_WG_Size];
  static const int Default_WG_Size =
      llvm::omp::AMDGPUGpuGridValues[llvm::omp::GVIDX::GV_Default_WG_Size];

  atmi_status_t freesignalpool_memcpy(void *dest, const void *src,
                                      size_t size) {
    hsa_signal_t s = FreeSignalPool.pop();
    if (s.handle == 0) {
      return ATMI_STATUS_ERROR;
    }
    atmi_status_t r = atmi_memcpy(s, dest, src, size);
    FreeSignalPool.push(s);
    return r;
  }

  // Record entry point associated with device
  void addOffloadEntry(int32_t device_id, __tgt_offload_entry entry) {
    assert(device_id < (int32_t)FuncGblEntries.size() &&
           "Unexpected device id!");
    FuncOrGblEntryTy &E = FuncGblEntries[device_id].back();

    E.Entries.push_back(entry);
  }

  // Return true if the entry is associated with device
  bool findOffloadEntry(int32_t device_id, void *addr) {
    assert(device_id < (int32_t)FuncGblEntries.size() &&
           "Unexpected device id!");
    FuncOrGblEntryTy &E = FuncGblEntries[device_id].back();

    for (auto &it : E.Entries) {
      if (it.addr == addr)
        return true;
    }

    return false;
  }

  // Return the pointer to the target entries table
  __tgt_target_table *getOffloadEntriesTable(int32_t device_id) {
    assert(device_id < (int32_t)FuncGblEntries.size() &&
           "Unexpected device id!");
    FuncOrGblEntryTy &E = FuncGblEntries[device_id].back();

    int32_t size = E.Entries.size();

    // Table is empty
    if (!size)
      return 0;

    __tgt_offload_entry *begin = &E.Entries[0];
    __tgt_offload_entry *end = &E.Entries[size - 1];

    // Update table info according to the entries and return the pointer
    E.Table.EntriesBegin = begin;
    E.Table.EntriesEnd = ++end;

    return &E.Table;
  }

  // Clear entries table for a device
  void clearOffloadEntriesTable(int device_id) {
    assert(device_id < (int32_t)FuncGblEntries.size() &&
           "Unexpected device id!");
    FuncGblEntries[device_id].emplace_back();
    FuncOrGblEntryTy &E = FuncGblEntries[device_id].back();
    // KernelArgPoolMap.clear();
    E.Entries.clear();
    E.Table.EntriesBegin = E.Table.EntriesEnd = 0;
  }

  RTLDeviceInfoTy() {
    // LIBOMPTARGET_KERNEL_TRACE provides a kernel launch trace to stderr
    // anytime. You do not need a debug library build.
    //  0 => no tracing
    //  1 => tracing dispatch only
    // >1 => verbosity increase
    if (char *envStr = getenv("LIBOMPTARGET_KERNEL_TRACE"))
      print_kernel_trace = atoi(envStr);
    else
      print_kernel_trace = 0;

    DP("Start initializing HSA-ATMI\n");
    atmi_status_t err = atmi_init();
    if (err != ATMI_STATUS_SUCCESS) {
      DP("Error when initializing HSA-ATMI\n");
      return;
    }

    HSAAgents = find_gpu_agents();
    NumberOfDevices = (int)HSAAgents.size();

    if (NumberOfDevices == 0) {
      DP("There are no devices supporting HSA.\n");
      return;
    } else {
      DP("There are %d devices supporting HSA.\n", NumberOfDevices);
    }

    // Init the device info
    HSAQueues.resize(NumberOfDevices);
    FuncGblEntries.resize(NumberOfDevices);
    ThreadsPerGroup.resize(NumberOfDevices);
    ComputeUnits.resize(NumberOfDevices);
    GroupsPerDevice.resize(NumberOfDevices);
    WarpSize.resize(NumberOfDevices);
    NumTeams.resize(NumberOfDevices);
    NumThreads.resize(NumberOfDevices);
    deviceStateStore.resize(NumberOfDevices);

    for (int i = 0; i < NumberOfDevices; i++) {
      uint32_t queue_size = 0;
      {
        hsa_status_t err;
        err = hsa_agent_get_info(HSAAgents[i], HSA_AGENT_INFO_QUEUE_MAX_SIZE,
                                 &queue_size);
        ErrorCheck(Querying the agent maximum queue size, err);
        if (queue_size > core::Runtime::getInstance().getMaxQueueSize()) {
          queue_size = core::Runtime::getInstance().getMaxQueueSize();
        }
      }

      hsa_status_t rc = hsa_queue_create(
          HSAAgents[i], queue_size, HSA_QUEUE_TYPE_MULTI, callbackQueue, NULL,
          UINT32_MAX, UINT32_MAX, &HSAQueues[i]);
      if (rc != HSA_STATUS_SUCCESS) {
        DP("Failed to create HSA queues\n");
        return;
      }

      deviceStateStore[i] = {nullptr, 0};
    }

    for (int i = 0; i < NumberOfDevices; i++) {
      ThreadsPerGroup[i] = RTLDeviceInfoTy::Default_WG_Size;
      GroupsPerDevice[i] = RTLDeviceInfoTy::DefaultNumTeams;
      ComputeUnits[i] = 1;
      DP("Device %d: Initial groupsPerDevice %d & threadsPerGroup %d\n", i,
         GroupsPerDevice[i], ThreadsPerGroup[i]);
    }

    // Get environment variables regarding teams
    char *envStr = getenv("OMP_TEAM_LIMIT");
    if (envStr) {
      // OMP_TEAM_LIMIT has been set
      EnvTeamLimit = std::stoi(envStr);
      DP("Parsed OMP_TEAM_LIMIT=%d\n", EnvTeamLimit);
    } else {
      EnvTeamLimit = -1;
    }
    envStr = getenv("OMP_NUM_TEAMS");
    if (envStr) {
      // OMP_NUM_TEAMS has been set
      EnvNumTeams = std::stoi(envStr);
      DP("Parsed OMP_NUM_TEAMS=%d\n", EnvNumTeams);
    } else {
      EnvNumTeams = -1;
    }
    // Get environment variables regarding expMaxTeams
    envStr = getenv("OMP_MAX_TEAMS_DEFAULT");
    if (envStr) {
      EnvMaxTeamsDefault = std::stoi(envStr);
      DP("Parsed OMP_MAX_TEAMS_DEFAULT=%d\n", EnvMaxTeamsDefault);
    } else {
      EnvMaxTeamsDefault = -1;
    }

    // Default state.
    RequiresFlags = OMP_REQ_UNDEFINED;
  }

  ~RTLDeviceInfoTy() {
    DP("Finalizing the HSA-ATMI DeviceInfo.\n");
    // Run destructors on types that use HSA before
    // atmi_finalize removes access to it
    deviceStateStore.clear();
    KernelArgPoolMap.clear();
    atmi_finalize();
  }
};

pthread_mutex_t SignalPoolT::mutex = PTHREAD_MUTEX_INITIALIZER;

// TODO: May need to drop the trailing to fields until deviceRTL is updated
struct omptarget_device_environmentTy {
  int32_t debug_level; // gets value of envvar LIBOMPTARGET_DEVICE_RTL_DEBUG
                       // only useful for Debug build of deviceRTLs
  int32_t num_devices; // gets number of active offload devices
  int32_t device_num;  // gets a value 0 to num_devices-1
};

static RTLDeviceInfoTy DeviceInfo;

namespace {

int32_t dataRetrieve(int32_t DeviceId, void *HstPtr, void *TgtPtr, int64_t Size,
                     __tgt_async_info *AsyncInfoPtr) {
  assert(AsyncInfoPtr && "AsyncInfoPtr is nullptr");
  assert(DeviceId < DeviceInfo.NumberOfDevices && "Device ID too large");
  // Return success if we are not copying back to host from target.
  if (!HstPtr)
    return OFFLOAD_SUCCESS;
  atmi_status_t err;
  DP("Retrieve data %ld bytes, (tgt:%016llx) -> (hst:%016llx).\n", Size,
     (long long unsigned)(Elf64_Addr)TgtPtr,
     (long long unsigned)(Elf64_Addr)HstPtr);

  err = DeviceInfo.freesignalpool_memcpy(HstPtr, TgtPtr, (size_t)Size);

  if (err != ATMI_STATUS_SUCCESS) {
    DP("Error when copying data from device to host. Pointers: "
       "host = 0x%016lx, device = 0x%016lx, size = %lld\n",
       (Elf64_Addr)HstPtr, (Elf64_Addr)TgtPtr, (unsigned long long)Size);
    return OFFLOAD_FAIL;
  }
  DP("DONE Retrieve data %ld bytes, (tgt:%016llx) -> (hst:%016llx).\n", Size,
     (long long unsigned)(Elf64_Addr)TgtPtr,
     (long long unsigned)(Elf64_Addr)HstPtr);
  return OFFLOAD_SUCCESS;
}

int32_t dataSubmit(int32_t DeviceId, void *TgtPtr, void *HstPtr, int64_t Size,
                   __tgt_async_info *AsyncInfoPtr) {
  assert(AsyncInfoPtr && "AsyncInfoPtr is nullptr");
  atmi_status_t err;
  assert(DeviceId < DeviceInfo.NumberOfDevices && "Device ID too large");
  // Return success if we are not doing host to target.
  if (!HstPtr)
    return OFFLOAD_SUCCESS;

  DP("Submit data %ld bytes, (hst:%016llx) -> (tgt:%016llx).\n", Size,
     (long long unsigned)(Elf64_Addr)HstPtr,
     (long long unsigned)(Elf64_Addr)TgtPtr);
  err = DeviceInfo.freesignalpool_memcpy(TgtPtr, HstPtr, (size_t)Size);
  if (err != ATMI_STATUS_SUCCESS) {
    DP("Error when copying data from host to device. Pointers: "
       "host = 0x%016lx, device = 0x%016lx, size = %lld\n",
       (Elf64_Addr)HstPtr, (Elf64_Addr)TgtPtr, (unsigned long long)Size);
    return OFFLOAD_FAIL;
  }
  return OFFLOAD_SUCCESS;
}

// Async.
// The implementation was written with cuda streams in mind. The semantics of
// that are to execute kernels on a queue in order of insertion. A synchronise
// call then makes writes visible between host and device. This means a series
// of N data_submit_async calls are expected to execute serially. HSA offers
// various options to run the data copies concurrently. This may require changes
// to libomptarget.

// __tgt_async_info* contains a void * Queue. Queue = 0 is used to indicate that
// there are no outstanding kernels that need to be synchronized. Any async call
// may be passed a Queue==0, at which point the cuda implementation will set it
// to non-null (see getStream). The cuda streams are per-device. Upstream may
// change this interface to explicitly initialize the async_info_pointer, but
// until then hsa lazily initializes it as well.

void initAsyncInfoPtr(__tgt_async_info *async_info_ptr) {
  // set non-null while using async calls, return to null to indicate completion
  assert(async_info_ptr);
  if (!async_info_ptr->Queue) {
    async_info_ptr->Queue = reinterpret_cast<void *>(UINT64_MAX);
  }
}
void finiAsyncInfoPtr(__tgt_async_info *async_info_ptr) {
  assert(async_info_ptr);
  assert(async_info_ptr->Queue);
  async_info_ptr->Queue = 0;
}
} // namespace

int32_t __tgt_rtl_is_valid_binary(__tgt_device_image *image) {
  return elf_machine_id_is_amdgcn(image);
}

int __tgt_rtl_number_of_devices() { return DeviceInfo.NumberOfDevices; }

int64_t __tgt_rtl_init_requires(int64_t RequiresFlags) {
  DP("Init requires flags to %ld\n", RequiresFlags);
  DeviceInfo.RequiresFlags = RequiresFlags;
  return RequiresFlags;
}

int32_t __tgt_rtl_init_device(int device_id) {
  hsa_status_t err;

  // this is per device id init
  DP("Initialize the device id: %d\n", device_id);

  hsa_agent_t agent = DeviceInfo.HSAAgents[device_id];

  // Get number of Compute Unit
  uint32_t compute_units = 0;
  err = hsa_agent_get_info(
      agent, (hsa_agent_info_t)HSA_AMD_AGENT_INFO_COMPUTE_UNIT_COUNT,
      &compute_units);
  if (err != HSA_STATUS_SUCCESS) {
    DeviceInfo.ComputeUnits[device_id] = 1;
    DP("Error getting compute units : settiing to 1\n");
  } else {
    DeviceInfo.ComputeUnits[device_id] = compute_units;
    DP("Using %d compute unis per grid\n", DeviceInfo.ComputeUnits[device_id]);
  }
  if (print_kernel_trace > 1)
    fprintf(stderr, "Device#%-2d CU's: %2d\n", device_id,
            DeviceInfo.ComputeUnits[device_id]);

  // Query attributes to determine number of threads/block and blocks/grid.
  uint16_t workgroup_max_dim[3];
  err = hsa_agent_get_info(agent, HSA_AGENT_INFO_WORKGROUP_MAX_DIM,
                           &workgroup_max_dim);
  if (err != HSA_STATUS_SUCCESS) {
    DeviceInfo.GroupsPerDevice[device_id] = RTLDeviceInfoTy::DefaultNumTeams;
    DP("Error getting grid dims: num groups : %d\n",
       RTLDeviceInfoTy::DefaultNumTeams);
  } else if (workgroup_max_dim[0] <= RTLDeviceInfoTy::HardTeamLimit) {
    DeviceInfo.GroupsPerDevice[device_id] = workgroup_max_dim[0];
    DP("Using %d ROCm blocks per grid\n",
       DeviceInfo.GroupsPerDevice[device_id]);
  } else {
    DeviceInfo.GroupsPerDevice[device_id] = RTLDeviceInfoTy::HardTeamLimit;
    DP("Max ROCm blocks per grid %d exceeds the hard team limit %d, capping "
       "at the hard limit\n",
       workgroup_max_dim[0], RTLDeviceInfoTy::HardTeamLimit);
  }

  // Get thread limit
  hsa_dim3_t grid_max_dim;
  err = hsa_agent_get_info(agent, HSA_AGENT_INFO_GRID_MAX_DIM, &grid_max_dim);
  if (err == HSA_STATUS_SUCCESS) {
    DeviceInfo.ThreadsPerGroup[device_id] =
        reinterpret_cast<uint32_t *>(&grid_max_dim)[0] /
        DeviceInfo.GroupsPerDevice[device_id];
    if ((DeviceInfo.ThreadsPerGroup[device_id] >
         RTLDeviceInfoTy::Max_WG_Size) ||
        DeviceInfo.ThreadsPerGroup[device_id] == 0) {
      DP("Capped thread limit: %d\n", RTLDeviceInfoTy::Max_WG_Size);
      DeviceInfo.ThreadsPerGroup[device_id] = RTLDeviceInfoTy::Max_WG_Size;
    } else {
      DP("Using ROCm Queried thread limit: %d\n",
         DeviceInfo.ThreadsPerGroup[device_id]);
    }
  } else {
    DeviceInfo.ThreadsPerGroup[device_id] = RTLDeviceInfoTy::Max_WG_Size;
    DP("Error getting max block dimension, use default:%d \n",
       RTLDeviceInfoTy::Max_WG_Size);
  }

  // Get wavefront size
  uint32_t wavefront_size = 0;
  err =
      hsa_agent_get_info(agent, HSA_AGENT_INFO_WAVEFRONT_SIZE, &wavefront_size);
  if (err == HSA_STATUS_SUCCESS) {
    DP("Queried wavefront size: %d\n", wavefront_size);
    DeviceInfo.WarpSize[device_id] = wavefront_size;
  } else {
    DP("Default wavefront size: %d\n",
       llvm::omp::AMDGPUGpuGridValues[llvm::omp::GVIDX::GV_Warp_Size]);
    DeviceInfo.WarpSize[device_id] =
        llvm::omp::AMDGPUGpuGridValues[llvm::omp::GVIDX::GV_Warp_Size];
  }

  // Adjust teams to the env variables
  if (DeviceInfo.EnvTeamLimit > 0 &&
      DeviceInfo.GroupsPerDevice[device_id] > DeviceInfo.EnvTeamLimit) {
    DeviceInfo.GroupsPerDevice[device_id] = DeviceInfo.EnvTeamLimit;
    DP("Capping max groups per device to OMP_TEAM_LIMIT=%d\n",
       DeviceInfo.EnvTeamLimit);
  }

  // Set default number of teams
  if (DeviceInfo.EnvNumTeams > 0) {
    DeviceInfo.NumTeams[device_id] = DeviceInfo.EnvNumTeams;
    DP("Default number of teams set according to environment %d\n",
       DeviceInfo.EnvNumTeams);
  } else {
    DeviceInfo.NumTeams[device_id] = RTLDeviceInfoTy::DefaultNumTeams;
    DP("Default number of teams set according to library's default %d\n",
       RTLDeviceInfoTy::DefaultNumTeams);
  }

  if (DeviceInfo.NumTeams[device_id] > DeviceInfo.GroupsPerDevice[device_id]) {
    DeviceInfo.NumTeams[device_id] = DeviceInfo.GroupsPerDevice[device_id];
    DP("Default number of teams exceeds device limit, capping at %d\n",
       DeviceInfo.GroupsPerDevice[device_id]);
  }

  // Set default number of threads
  DeviceInfo.NumThreads[device_id] = RTLDeviceInfoTy::Default_WG_Size;
  DP("Default number of threads set according to library's default %d\n",
     RTLDeviceInfoTy::Default_WG_Size);
  if (DeviceInfo.NumThreads[device_id] >
      DeviceInfo.ThreadsPerGroup[device_id]) {
    DeviceInfo.NumTeams[device_id] = DeviceInfo.ThreadsPerGroup[device_id];
    DP("Default number of threads exceeds device limit, capping at %d\n",
       DeviceInfo.ThreadsPerGroup[device_id]);
  }

  DP("Device %d: default limit for groupsPerDevice %d & threadsPerGroup %d\n",
     device_id, DeviceInfo.GroupsPerDevice[device_id],
     DeviceInfo.ThreadsPerGroup[device_id]);

  DP("Device %d: wavefront size %d, total threads %d x %d = %d\n", device_id,
     DeviceInfo.WarpSize[device_id], DeviceInfo.ThreadsPerGroup[device_id],
     DeviceInfo.GroupsPerDevice[device_id],
     DeviceInfo.GroupsPerDevice[device_id] *
         DeviceInfo.ThreadsPerGroup[device_id]);

  return OFFLOAD_SUCCESS;
}

namespace {
Elf64_Shdr *find_only_SHT_HASH(Elf *elf) {
  size_t N;
  int rc = elf_getshdrnum(elf, &N);
  if (rc != 0) {
    return nullptr;
  }

  Elf64_Shdr *result = nullptr;
  for (size_t i = 0; i < N; i++) {
    Elf_Scn *scn = elf_getscn(elf, i);
    if (scn) {
      Elf64_Shdr *shdr = elf64_getshdr(scn);
      if (shdr) {
        if (shdr->sh_type == SHT_HASH) {
          if (result == nullptr) {
            result = shdr;
          } else {
            // multiple SHT_HASH sections not handled
            return nullptr;
          }
        }
      }
    }
  }
  return result;
}

const Elf64_Sym *elf_lookup(Elf *elf, char *base, Elf64_Shdr *section_hash,
                            const char *symname) {

  assert(section_hash);
  size_t section_symtab_index = section_hash->sh_link;
  Elf64_Shdr *section_symtab =
      elf64_getshdr(elf_getscn(elf, section_symtab_index));
  size_t section_strtab_index = section_symtab->sh_link;

  const Elf64_Sym *symtab =
      reinterpret_cast<const Elf64_Sym *>(base + section_symtab->sh_offset);

  const uint32_t *hashtab =
      reinterpret_cast<const uint32_t *>(base + section_hash->sh_offset);

  // Layout:
  // nbucket
  // nchain
  // bucket[nbucket]
  // chain[nchain]
  uint32_t nbucket = hashtab[0];
  const uint32_t *bucket = &hashtab[2];
  const uint32_t *chain = &hashtab[nbucket + 2];

  const size_t max = strlen(symname) + 1;
  const uint32_t hash = elf_hash(symname);
  for (uint32_t i = bucket[hash % nbucket]; i != 0; i = chain[i]) {
    char *n = elf_strptr(elf, section_strtab_index, symtab[i].st_name);
    if (strncmp(symname, n, max) == 0) {
      return &symtab[i];
    }
  }

  return nullptr;
}

typedef struct {
  void *addr = nullptr;
  uint32_t size = UINT32_MAX;
} symbol_info;

int get_symbol_info_without_loading(Elf *elf, char *base, const char *symname,
                                    symbol_info *res) {
  if (elf_kind(elf) != ELF_K_ELF) {
    return 1;
  }

  Elf64_Shdr *section_hash = find_only_SHT_HASH(elf);
  if (!section_hash) {
    return 1;
  }

  const Elf64_Sym *sym = elf_lookup(elf, base, section_hash, symname);
  if (!sym) {
    return 1;
  }

  if (sym->st_size > UINT32_MAX) {
    return 1;
  }

  res->size = static_cast<uint32_t>(sym->st_size);
  res->addr = sym->st_value + base;
  return 0;
}

int get_symbol_info_without_loading(char *base, size_t img_size,
                                    const char *symname, symbol_info *res) {
  Elf *elf = elf_memory(base, img_size);
  if (elf) {
    int rc = get_symbol_info_without_loading(elf, base, symname, res);
    elf_end(elf);
    return rc;
  }
  return 1;
}

atmi_status_t interop_get_symbol_info(char *base, size_t img_size,
                                      const char *symname, void **var_addr,
                                      uint32_t *var_size) {
  symbol_info si;
  int rc = get_symbol_info_without_loading(base, img_size, symname, &si);
  if (rc == 0) {
    *var_addr = si.addr;
    *var_size = si.size;
    return ATMI_STATUS_SUCCESS;
  } else {
    return ATMI_STATUS_ERROR;
  }
}

template <typename C>
atmi_status_t module_register_from_memory_to_place(void *module_bytes,
                                                   size_t module_size,
                                                   atmi_place_t place, C cb) {
  auto L = [](void *data, size_t size, void *cb_state) -> atmi_status_t {
    C *unwrapped = static_cast<C *>(cb_state);
    return (*unwrapped)(data, size);
  };
  return atmi_module_register_from_memory_to_place(
      module_bytes, module_size, place, L, static_cast<void *>(&cb));
}
} // namespace

static uint64_t get_device_State_bytes(char *ImageStart, size_t img_size) {
  uint64_t device_State_bytes = 0;
  {
    // If this is the deviceRTL, get the state variable size
    symbol_info size_si;
    int rc = get_symbol_info_without_loading(
        ImageStart, img_size, "omptarget_nvptx_device_State_size", &size_si);

    if (rc == 0) {
      if (size_si.size != sizeof(uint64_t)) {
        fprintf(stderr,
                "Found device_State_size variable with wrong size, aborting\n");
        exit(1);
      }

      // Read number of bytes directly from the elf
      memcpy(&device_State_bytes, size_si.addr, sizeof(uint64_t));
    }
  }
  return device_State_bytes;
}

static __tgt_target_table *
__tgt_rtl_load_binary_locked(int32_t device_id, __tgt_device_image *image);

static __tgt_target_table *
__tgt_rtl_load_binary_locked(int32_t device_id, __tgt_device_image *image);

__tgt_target_table *__tgt_rtl_load_binary(int32_t device_id,
                                          __tgt_device_image *image) {
  DeviceInfo.load_run_lock.lock();
  __tgt_target_table *res = __tgt_rtl_load_binary_locked(device_id, image);
  DeviceInfo.load_run_lock.unlock();
  return res;
}

__tgt_target_table *__tgt_rtl_load_binary_locked(int32_t device_id,
                                                 __tgt_device_image *image) {

  const size_t img_size = (char *)image->ImageEnd - (char *)image->ImageStart;

  DeviceInfo.clearOffloadEntriesTable(device_id);

  // We do not need to set the ELF version because the caller of this function
  // had to do that to decide the right runtime to use

  if (!elf_machine_id_is_amdgcn(image)) {
    return NULL;
  }

  omptarget_device_environmentTy host_device_env;
  host_device_env.num_devices = DeviceInfo.NumberOfDevices;
  host_device_env.device_num = device_id;
  host_device_env.debug_level = 0;
#ifdef OMPTARGET_DEBUG
  if (char *envStr = getenv("LIBOMPTARGET_DEVICE_RTL_DEBUG")) {
    host_device_env.debug_level = std::stoi(envStr);
  }
#endif

  auto on_deserialized_data = [&](void *data, size_t size) -> atmi_status_t {
    const char *device_env_Name = "omptarget_device_environment";
    symbol_info si;
    int rc = get_symbol_info_without_loading((char *)image->ImageStart,
                                             img_size, device_env_Name, &si);
    if (rc != 0) {
      DP("Finding global device environment '%s' - symbol missing.\n",
         device_env_Name);
      // no need to return FAIL, consider this is a not a device debug build.
      return ATMI_STATUS_SUCCESS;
    }
    if (si.size != sizeof(host_device_env)) {
      return ATMI_STATUS_ERROR;
    }
    DP("Setting global device environment %lu bytes\n", si.size);
    uint64_t offset = (char *)si.addr - (char *)image->ImageStart;
    void *pos = (char *)data + offset;
    memcpy(pos, &host_device_env, sizeof(host_device_env));
    return ATMI_STATUS_SUCCESS;
  };

  atmi_status_t err;
  {
    err = module_register_from_memory_to_place(
        (void *)image->ImageStart, img_size, get_gpu_place(device_id),
        on_deserialized_data);

    check("Module registering", err);
    if (err != ATMI_STATUS_SUCCESS) {
      char GPUName[64] = "--unknown gpu--";
      hsa_agent_t agent = DeviceInfo.HSAAgents[device_id];
      (void)hsa_agent_get_info(agent, (hsa_agent_info_t)HSA_AGENT_INFO_NAME,
                               (void *)GPUName);
      fprintf(stderr,
              "Possible gpu arch mismatch: %s, please check"
              " compiler: -march=<gpu> flag\n",
              GPUName);
      return NULL;
    }
  }

  DP("ATMI module successfully loaded!\n");

  // Zero the pseudo-bss variable by calling into hsa
  // Do this post-load to handle got
  uint64_t device_State_bytes =
      get_device_State_bytes((char *)image->ImageStart, img_size);
  auto &dss = DeviceInfo.deviceStateStore[device_id];
  if (device_State_bytes != 0) {

    if (dss.first.get() == nullptr) {
      assert(dss.second == 0);
      void *ptr = NULL;
      atmi_status_t err =
          atmi_malloc(&ptr, device_State_bytes, get_gpu_mem_place(device_id));
      if (err != ATMI_STATUS_SUCCESS) {
        fprintf(stderr, "Failed to allocate device_state array\n");
        return NULL;
      }
      dss = {std::unique_ptr<void, RTLDeviceInfoTy::atmiFreePtrDeletor>{ptr},
             device_State_bytes};
    }

    void *ptr = dss.first.get();
    if (device_State_bytes != dss.second) {
      fprintf(stderr, "Inconsistent sizes of device_State unsupported\n");
      exit(1);
    }

    void *state_ptr;
    uint32_t state_ptr_size;
    err = atmi_interop_hsa_get_symbol_info(get_gpu_mem_place(device_id),
                                           "omptarget_nvptx_device_State",
                                           &state_ptr, &state_ptr_size);

    if (err != ATMI_STATUS_SUCCESS) {
      fprintf(stderr, "failed to find device_state ptr\n");
      return NULL;
    }
    if (state_ptr_size != sizeof(void *)) {
      fprintf(stderr, "unexpected size of state_ptr %u != %zu\n",
              state_ptr_size, sizeof(void *));
      return NULL;
    }

    // write ptr to device memory so it can be used by later kernels
    err = DeviceInfo.freesignalpool_memcpy(state_ptr, &ptr, sizeof(void *));
    if (err != ATMI_STATUS_SUCCESS) {
      fprintf(stderr, "memcpy install of state_ptr failed\n");
      return NULL;
    }

    assert((device_State_bytes & 0x3) == 0); // known >= 4 byte aligned
    hsa_status_t rc = hsa_amd_memory_fill(ptr, 0, device_State_bytes / 4);
    if (rc != HSA_STATUS_SUCCESS) {
      fprintf(stderr, "zero fill device_state failed with %u\n", rc);
      return NULL;
    }
  }

  // TODO: Check with Guansong to understand the below comment more thoroughly.
  // Here, we take advantage of the data that is appended after img_end to get
  // the symbols' name we need to load. This data consist of the host entries
  // begin and end as well as the target name (see the offloading linker script
  // creation in clang compiler).

  // Find the symbols in the module by name. The name can be obtain by
  // concatenating the host entry name with the target name

  __tgt_offload_entry *HostBegin = image->EntriesBegin;
  __tgt_offload_entry *HostEnd = image->EntriesEnd;

  for (__tgt_offload_entry *e = HostBegin; e != HostEnd; ++e) {

    if (!e->addr) {
      // The host should have always something in the address to
      // uniquely identify the target region.
      fprintf(stderr, "Analyzing host entry '<null>' (size = %lld)...\n",
              (unsigned long long)e->size);
      return NULL;
    }

    if (e->size) {
      __tgt_offload_entry entry = *e;

      void *varptr;
      uint32_t varsize;

      err = atmi_interop_hsa_get_symbol_info(get_gpu_mem_place(device_id),
                                             e->name, &varptr, &varsize);

      if (err != ATMI_STATUS_SUCCESS) {
        DP("Loading global '%s' (Failed)\n", e->name);
        // Inform the user what symbol prevented offloading
        fprintf(stderr, "Loading global '%s' (Failed)\n", e->name);
        return NULL;
      }

      if (varsize != e->size) {
        DP("Loading global '%s' - size mismatch (%u != %lu)\n", e->name,
           varsize, e->size);
        return NULL;
      }

      DP("Entry point " DPxMOD " maps to global %s (" DPxMOD ")\n",
         DPxPTR(e - HostBegin), e->name, DPxPTR(varptr));
      entry.addr = (void *)varptr;

      DeviceInfo.addOffloadEntry(device_id, entry);

      if (DeviceInfo.RequiresFlags & OMP_REQ_UNIFIED_SHARED_MEMORY &&
          e->flags & OMP_DECLARE_TARGET_LINK) {
        // If unified memory is present any target link variables
        // can access host addresses directly. There is no longer a
        // need for device copies.
        err = DeviceInfo.freesignalpool_memcpy(varptr, e->addr, sizeof(void *));
        if (err != ATMI_STATUS_SUCCESS)
          DP("Error when copying USM\n");
        DP("Copy linked variable host address (" DPxMOD ")"
           "to device address (" DPxMOD ")\n",
           DPxPTR(*((void **)e->addr)), DPxPTR(varptr));
      }

      continue;
    }

    DP("to find the kernel name: %s size: %lu\n", e->name, strlen(e->name));

    atmi_mem_place_t place = get_gpu_mem_place(device_id);
    uint32_t kernarg_segment_size;
    err = atmi_interop_hsa_get_kernel_info(
        place, e->name, HSA_EXECUTABLE_SYMBOL_INFO_KERNEL_KERNARG_SEGMENT_SIZE,
        &kernarg_segment_size);

    // each arg is a void * in this openmp implementation
    uint32_t arg_num = kernarg_segment_size / sizeof(void *);
    std::vector<size_t> arg_sizes(arg_num);
    for (std::vector<size_t>::iterator it = arg_sizes.begin();
         it != arg_sizes.end(); it++) {
      *it = sizeof(void *);
    }

    // default value GENERIC (in case symbol is missing from cubin file)
    int8_t ExecModeVal = ExecutionModeType::GENERIC;

    // get flat group size if present, else Default_WG_Size
    int16_t WGSizeVal = RTLDeviceInfoTy::Default_WG_Size;

    // Max parallel level
    int16_t MaxParLevVal = 0;

    // get Kernel Descriptor if present.
    // Keep struct in sync wih getTgtAttributeStructQTy in CGOpenMPRuntime.cpp
    struct KernDescValType {
      uint16_t Version;
      uint16_t TSize;
      uint16_t WG_Size;
      uint8_t Mode;
      uint8_t HostServices;
      uint8_t MaxParallelLevel;
    };
    struct KernDescValType KernDescVal;
    std::string KernDescNameStr(e->name);
    KernDescNameStr += "_kern_desc";
    const char *KernDescName = KernDescNameStr.c_str();

    void *KernDescPtr;
    uint32_t KernDescSize;
    void *CallStackAddr;
    err = interop_get_symbol_info((char *)image->ImageStart, img_size,
                                  KernDescName, &KernDescPtr, &KernDescSize);

    if (err == ATMI_STATUS_SUCCESS) {
      if ((size_t)KernDescSize != sizeof(KernDescVal))
        DP("Loading global computation properties '%s' - size mismatch (%u != "
           "%lu)\n",
           KernDescName, KernDescSize, sizeof(KernDescVal));

      memcpy(&KernDescVal, KernDescPtr, (size_t)KernDescSize);

      // Check structure size against recorded size.
      if ((size_t)KernDescSize != KernDescVal.TSize)
        DP("KernDescVal size %lu does not match advertized size %d for '%s'\n",
           sizeof(KernDescVal), KernDescVal.TSize, KernDescName);

      DP("After loading global for %s KernDesc \n", KernDescName);
      DP("KernDesc: Version: %d\n", KernDescVal.Version);
      DP("KernDesc: TSize: %d\n", KernDescVal.TSize);
      DP("KernDesc: WG_Size: %d\n", KernDescVal.WG_Size);
      DP("KernDesc: Mode: %d\n", KernDescVal.Mode);
      DP("KernDesc: HostServices: %x\n", KernDescVal.HostServices);
      DP("KernDesc: MaxParallelLevel: %x\n", KernDescVal.MaxParallelLevel);

      // gather location of callStack and size of struct
      MaxParLevVal = KernDescVal.MaxParallelLevel;
      if (MaxParLevVal > 0) {
        uint32_t varsize;
        const char *CsNam = "omptarget_nest_par_call_stack";
        err = atmi_interop_hsa_get_symbol_info(place, CsNam, &CallStackAddr,
                                               &varsize);
        if (err != ATMI_STATUS_SUCCESS) {
          fprintf(stderr, "Addr of %s failed\n", CsNam);
          return NULL;
        }
        void *StructSizePtr;
        const char *SsNam = "omptarget_nest_par_call_struct_size";
        err = interop_get_symbol_info((char *)image->ImageStart, img_size,
                                      SsNam, &StructSizePtr, &varsize);
        if ((err != ATMI_STATUS_SUCCESS) ||
            (varsize != sizeof(TgtStackItemSize))) {
          fprintf(stderr, "Addr of %s failed\n", SsNam);
          return NULL;
        }
        memcpy(&TgtStackItemSize, StructSizePtr, sizeof(TgtStackItemSize));
        DP("Size of our struct is %d\n", TgtStackItemSize);
      }

      // Get ExecMode
      ExecModeVal = KernDescVal.Mode;
      DP("ExecModeVal %d\n", ExecModeVal);
      if (KernDescVal.WG_Size == 0) {
        KernDescVal.WG_Size = RTLDeviceInfoTy::Default_WG_Size;
        DP("Setting KernDescVal.WG_Size to default %d\n", KernDescVal.WG_Size);
      }
      WGSizeVal = KernDescVal.WG_Size;
      DP("WGSizeVal %d\n", WGSizeVal);
      check("Loading KernDesc computation property", err);
    } else {
      DP("Warning: Loading KernDesc '%s' - symbol not found, ", KernDescName);

      // Generic
      std::string ExecModeNameStr(e->name);
      ExecModeNameStr += "_exec_mode";
      const char *ExecModeName = ExecModeNameStr.c_str();

      void *ExecModePtr;
      uint32_t varsize;
      err = interop_get_symbol_info((char *)image->ImageStart, img_size,
                                    ExecModeName, &ExecModePtr, &varsize);

      if (err == ATMI_STATUS_SUCCESS) {
        if ((size_t)varsize != sizeof(int8_t)) {
          DP("Loading global computation properties '%s' - size mismatch(%u != "
             "%lu)\n",
             ExecModeName, varsize, sizeof(int8_t));
          return NULL;
        }

        memcpy(&ExecModeVal, ExecModePtr, (size_t)varsize);

        DP("After loading global for %s ExecMode = %d\n", ExecModeName,
           ExecModeVal);

        if (ExecModeVal < 0 || ExecModeVal > 1) {
          DP("Error wrong exec_mode value specified in HSA code object file: "
             "%d\n",
             ExecModeVal);
          return NULL;
        }
      } else {
        DP("Loading global exec_mode '%s' - symbol missing, using default "
           "value "
           "GENERIC (1)\n",
           ExecModeName);
      }
      check("Loading computation property", err);

      // Flat group size
      std::string WGSizeNameStr(e->name);
      WGSizeNameStr += "_wg_size";
      const char *WGSizeName = WGSizeNameStr.c_str();

      void *WGSizePtr;
      uint32_t WGSize;
      err = interop_get_symbol_info((char *)image->ImageStart, img_size,
                                    WGSizeName, &WGSizePtr, &WGSize);

      if (err == ATMI_STATUS_SUCCESS) {
        if ((size_t)WGSize != sizeof(int16_t)) {
          DP("Loading global computation properties '%s' - size mismatch (%u "
             "!= "
             "%lu)\n",
             WGSizeName, WGSize, sizeof(int16_t));
          return NULL;
        }

        memcpy(&WGSizeVal, WGSizePtr, (size_t)WGSize);

        DP("After loading global for %s WGSize = %d\n", WGSizeName, WGSizeVal);

        if (WGSizeVal < RTLDeviceInfoTy::Default_WG_Size ||
            WGSizeVal > RTLDeviceInfoTy::Max_WG_Size) {
          DP("Error wrong WGSize value specified in HSA code object file: "
             "%d\n",
             WGSizeVal);
          WGSizeVal = RTLDeviceInfoTy::Default_WG_Size;
        }
      } else {
        DP("Warning: Loading WGSize '%s' - symbol not found, "
           "using default value %d\n",
           WGSizeName, WGSizeVal);
      }

      check("Loading WGSize computation property", err);
    }

    KernelsList.push_back(KernelTy(ExecModeVal, WGSizeVal, MaxParLevVal,
                                   device_id, CallStackAddr, e->name,
                                   kernarg_segment_size));
    __tgt_offload_entry entry = *e;
    entry.addr = (void *)&KernelsList.back();
    DeviceInfo.addOffloadEntry(device_id, entry);
    DP("Entry point %ld maps to %s\n", e - HostBegin, e->name);
  }

  return DeviceInfo.getOffloadEntriesTable(device_id);
}

void *__tgt_rtl_data_alloc(int device_id, int64_t size, void *) {
  void *ptr = NULL;
  assert(device_id < DeviceInfo.NumberOfDevices && "Device ID too large");
  atmi_status_t err = atmi_malloc(&ptr, size, get_gpu_mem_place(device_id));
  DP("Tgt alloc data %ld bytes, (tgt:%016llx).\n", size,
     (long long unsigned)(Elf64_Addr)ptr);
  ptr = (err == ATMI_STATUS_SUCCESS) ? ptr : NULL;
  return ptr;
}

int32_t __tgt_rtl_data_submit(int device_id, void *tgt_ptr, void *hst_ptr,
                              int64_t size) {
  assert(device_id < DeviceInfo.NumberOfDevices && "Device ID too large");
  __tgt_async_info async_info;
  int32_t rc = dataSubmit(device_id, tgt_ptr, hst_ptr, size, &async_info);
  if (rc != OFFLOAD_SUCCESS)
    return OFFLOAD_FAIL;

  return __tgt_rtl_synchronize(device_id, &async_info);
}

int32_t __tgt_rtl_data_submit_async(int device_id, void *tgt_ptr, void *hst_ptr,
                                    int64_t size,
                                    __tgt_async_info *async_info_ptr) {
  assert(device_id < DeviceInfo.NumberOfDevices && "Device ID too large");
  if (async_info_ptr) {
    initAsyncInfoPtr(async_info_ptr);
    return dataSubmit(device_id, tgt_ptr, hst_ptr, size, async_info_ptr);
  } else {
    return __tgt_rtl_data_submit(device_id, tgt_ptr, hst_ptr, size);
  }
}

int32_t __tgt_rtl_data_retrieve(int device_id, void *hst_ptr, void *tgt_ptr,
                                int64_t size) {
  assert(device_id < DeviceInfo.NumberOfDevices && "Device ID too large");
  __tgt_async_info async_info;
  int32_t rc = dataRetrieve(device_id, hst_ptr, tgt_ptr, size, &async_info);
  if (rc != OFFLOAD_SUCCESS)
    return OFFLOAD_FAIL;

  return __tgt_rtl_synchronize(device_id, &async_info);
}

int32_t __tgt_rtl_data_retrieve_async(int device_id, void *hst_ptr,
                                      void *tgt_ptr, int64_t size,
                                      __tgt_async_info *async_info_ptr) {
  assert(async_info_ptr && "async_info is nullptr");
  assert(device_id < DeviceInfo.NumberOfDevices && "Device ID too large");
  initAsyncInfoPtr(async_info_ptr);
  return dataRetrieve(device_id, hst_ptr, tgt_ptr, size, async_info_ptr);
}

int32_t __tgt_rtl_data_delete(int device_id, void *tgt_ptr) {
  assert(device_id < DeviceInfo.NumberOfDevices && "Device ID too large");
  atmi_status_t err;
  DP("Tgt free data (tgt:%016llx).\n", (long long unsigned)(Elf64_Addr)tgt_ptr);
  err = atmi_free(tgt_ptr);
  if (err != ATMI_STATUS_SUCCESS) {
    DP("Error when freeing CUDA memory\n");
    return OFFLOAD_FAIL;
  }
  return OFFLOAD_SUCCESS;
}

// Determine launch values for threadsPerGroup and num_groups.
// Outputs: treadsPerGroup, num_groups
// Inputs: Max_Teams, Max_WG_Size, Warp_Size, ExecutionMode,
//         EnvTeamLimit, EnvNumTeams, num_teams, thread_limit,
//         loop_tripcount.
void getLaunchVals(int &threadsPerGroup, int &num_groups, int ConstWGSize,
                   int ExecutionMode, int EnvTeamLimit, int EnvNumTeams,
                   int num_teams, int thread_limit, uint64_t loop_tripcount) {

  int Max_Teams = DeviceInfo.EnvMaxTeamsDefault > 0
                      ? DeviceInfo.EnvMaxTeamsDefault
                      : DeviceInfo.Max_Teams;
  if (Max_Teams > DeviceInfo.HardTeamLimit)
    Max_Teams = DeviceInfo.HardTeamLimit;

  if (print_kernel_trace > 1) {
    fprintf(stderr, "RTLDeviceInfoTy::Max_Teams: %d\n",
            RTLDeviceInfoTy::Max_Teams);
    fprintf(stderr, "Max_Teams: %d\n", Max_Teams);
    fprintf(stderr, "RTLDeviceInfoTy::Warp_Size: %d\n",
            RTLDeviceInfoTy::Warp_Size);
    fprintf(stderr, "RTLDeviceInfoTy::Max_WG_Size: %d\n",
            RTLDeviceInfoTy::Max_WG_Size);
    fprintf(stderr, "RTLDeviceInfoTy::Default_WG_Size: %d\n",
            RTLDeviceInfoTy::Default_WG_Size);
    fprintf(stderr, "thread_limit: %d\n", thread_limit);
    fprintf(stderr, "threadsPerGroup: %d\n", threadsPerGroup);
    fprintf(stderr, "ConstWGSize: %d\n", ConstWGSize);
  }
  // check for thread_limit() clause
  if (thread_limit > 0) {
    threadsPerGroup = thread_limit;
    DP("Setting threads per block to requested %d\n", thread_limit);
    if (ExecutionMode == GENERIC) { // Add master warp for GENERIC
      threadsPerGroup += RTLDeviceInfoTy::Warp_Size;
      DP("Adding master wavefront: +%d threads\n", RTLDeviceInfoTy::Warp_Size);
    }
    if (threadsPerGroup > RTLDeviceInfoTy::Max_WG_Size) { // limit to max
      threadsPerGroup = RTLDeviceInfoTy::Max_WG_Size;
      DP("Setting threads per block to maximum %d\n", threadsPerGroup);
    }
  }
  // check flat_max_work_group_size attr here
  if (threadsPerGroup > ConstWGSize) {
    threadsPerGroup = ConstWGSize;
    DP("Reduced threadsPerGroup to flat-attr-group-size limit %d\n",
       threadsPerGroup);
  }
  if (print_kernel_trace > 1)
    fprintf(stderr, "threadsPerGroup: %d\n", threadsPerGroup);
  DP("Preparing %d threads\n", threadsPerGroup);

  // Set default num_groups (teams)
  if (DeviceInfo.EnvTeamLimit > 0)
    num_groups = (Max_Teams < DeviceInfo.EnvTeamLimit)
                     ? Max_Teams
                     : DeviceInfo.EnvTeamLimit;
  else
    num_groups = Max_Teams;
  DP("Set default num of groups %d\n", num_groups);

  if (print_kernel_trace > 1) {
    fprintf(stderr, "num_groups: %d\n", num_groups);
    fprintf(stderr, "num_teams: %d\n", num_teams);
  }

  // Reduce num_groups if threadsPerGroup exceeds RTLDeviceInfoTy::Max_WG_Size
  // This reduction is typical for default case (no thread_limit clause).
  // or when user goes crazy with num_teams clause.
  // FIXME: We cant distinguish between a constant or variable thread limit.
  // So we only handle constant thread_limits.
  if (threadsPerGroup >
      RTLDeviceInfoTy::Default_WG_Size) //  256 < threadsPerGroup <= 1024
    // Should we round threadsPerGroup up to nearest RTLDeviceInfoTy::Warp_Size
    // here?
    num_groups = (Max_Teams * RTLDeviceInfoTy::Max_WG_Size) / threadsPerGroup;

  // check for num_teams() clause
  if (num_teams > 0) {
    num_groups = (num_teams < num_groups) ? num_teams : num_groups;
  }
  if (print_kernel_trace > 1) {
    fprintf(stderr, "num_groups: %d\n", num_groups);
    fprintf(stderr, "DeviceInfo.EnvNumTeams %d\n", DeviceInfo.EnvNumTeams);
    fprintf(stderr, "DeviceInfo.EnvTeamLimit %d\n", DeviceInfo.EnvTeamLimit);
  }

  if (DeviceInfo.EnvNumTeams > 0) {
    num_groups = (DeviceInfo.EnvNumTeams < num_groups) ? DeviceInfo.EnvNumTeams
                                                       : num_groups;
    DP("Modifying teams based on EnvNumTeams %d\n", DeviceInfo.EnvNumTeams);
  } else if (DeviceInfo.EnvTeamLimit > 0) {
    num_groups = (DeviceInfo.EnvTeamLimit < num_groups)
                     ? DeviceInfo.EnvTeamLimit
                     : num_groups;
    DP("Modifying teams based on EnvTeamLimit%d\n", DeviceInfo.EnvTeamLimit);
  } else {
    if (num_teams <= 0) {
      if (loop_tripcount > 0) {
        if (ExecutionMode == SPMD) {
          // round up to the nearest integer
          num_groups = ((loop_tripcount - 1) / threadsPerGroup) + 1;
        } else {
          num_groups = loop_tripcount;
        }
        DP("Using %d teams due to loop trip count %" PRIu64 " and number of "
           "threads per block %d\n",
           num_groups, loop_tripcount, threadsPerGroup);
      }
    } else {
      num_groups = num_teams;
    }
    if (num_groups > Max_Teams) {
      num_groups = Max_Teams;
      if (print_kernel_trace > 1)
        fprintf(stderr, "Limiting num_groups %d to Max_Teams %d \n", num_groups,
                Max_Teams);
    }
    if (num_groups > num_teams && num_teams > 0) {
      num_groups = num_teams;
      if (print_kernel_trace > 1)
        fprintf(stderr, "Limiting num_groups %d to clause num_teams %d \n",
                num_groups, num_teams);
    }
  }

  // num_teams clause always honored, no matter what, unless DEFAULT is active.
  if (num_teams > 0) {
    num_groups = num_teams;
    // Cap num_groups to EnvMaxTeamsDefault if set.
    if (DeviceInfo.EnvMaxTeamsDefault > 0 &&
        num_groups > DeviceInfo.EnvMaxTeamsDefault)
      num_groups = DeviceInfo.EnvMaxTeamsDefault;
  }
  if (print_kernel_trace > 1) {
    fprintf(stderr, "threadsPerGroup: %d\n", threadsPerGroup);
    fprintf(stderr, "num_groups: %d\n", num_groups);
    fprintf(stderr, "loop_tripcount: %ld\n", loop_tripcount);
  }
  DP("Final %d num_groups and %d threadsPerGroup\n", num_groups,
     threadsPerGroup);
}

static void *AllocateNestedParallelCallMemory(int MaxParLevel, int NumGroups,
                                              int ThreadsPerGroup,
                                              int device_id,
                                              void *CallStackAddr, int SPMD) {
  if (print_kernel_trace > 1)
    fprintf(stderr, "MaxParLevel %d SPMD %d NumGroups %d NumThrds %d\n",
            MaxParLevel, SPMD, NumGroups, ThreadsPerGroup);
  // Total memory needed is Teams * Threads * ParLevels
  size_t NestedMemSize =
      MaxParLevel * NumGroups * ThreadsPerGroup * TgtStackItemSize * 4;

  if (print_kernel_trace > 1)
    fprintf(stderr, "NestedMemSize %ld \n", NestedMemSize);
  assert(device_id < DeviceInfo.NumberOfDevices && "Device ID too large");
  void *TgtPtr = NULL;
  atmi_status_t err =
      atmi_malloc(&TgtPtr, NestedMemSize, get_gpu_mem_place(device_id));
  err =
      DeviceInfo.freesignalpool_memcpy(CallStackAddr, &TgtPtr, sizeof(void *));
  if (print_kernel_trace > 2)
    fprintf(stderr, "CallSck %lx TgtPtr %lx *TgtPtr %lx \n",
            (long)CallStackAddr, (long)&TgtPtr, (long)TgtPtr);
  if (err != ATMI_STATUS_SUCCESS) {
    fprintf(stderr, "Mem not wrtten to target, err %d\n", err);
  }
  return TgtPtr; // we need to free this after kernel.
}

static uint64_t acquire_available_packet_id(hsa_queue_t *queue) {
  uint64_t packet_id = hsa_queue_add_write_index_relaxed(queue, 1);
  bool full = true;
  while (full) {
    full =
        packet_id >= (queue->size + hsa_queue_load_read_index_scacquire(queue));
  }
  return packet_id;
}

static int32_t __tgt_rtl_run_target_team_region_locked(
    int32_t device_id, void *tgt_entry_ptr, void **tgt_args,
    ptrdiff_t *tgt_offsets, int32_t arg_num, int32_t num_teams,
    int32_t thread_limit, uint64_t loop_tripcount);

int32_t __tgt_rtl_run_target_team_region(int32_t device_id, void *tgt_entry_ptr,
                                         void **tgt_args,
                                         ptrdiff_t *tgt_offsets,
                                         int32_t arg_num, int32_t num_teams,
                                         int32_t thread_limit,
                                         uint64_t loop_tripcount) {

  DeviceInfo.load_run_lock.lock_shared();
  int32_t res = __tgt_rtl_run_target_team_region_locked(
      device_id, tgt_entry_ptr, tgt_args, tgt_offsets, arg_num, num_teams,
      thread_limit, loop_tripcount);

  DeviceInfo.load_run_lock.unlock_shared();
  return res;
}

int32_t __tgt_rtl_run_target_team_region_locked(
    int32_t device_id, void *tgt_entry_ptr, void **tgt_args,
    ptrdiff_t *tgt_offsets, int32_t arg_num, int32_t num_teams,
    int32_t thread_limit, uint64_t loop_tripcount) {
  static pthread_mutex_t nested_parallel_mutex = PTHREAD_MUTEX_INITIALIZER;

  // Set the context we are using
  // update thread limit content in gpu memory if un-initialized or specified
  // from host

  DP("Run target team region thread_limit %d\n", thread_limit);

  // All args are references.
  std::vector<void *> args(arg_num);
  std::vector<void *> ptrs(arg_num);

  DP("Arg_num: %d\n", arg_num);
  for (int32_t i = 0; i < arg_num; ++i) {
    ptrs[i] = (void *)((intptr_t)tgt_args[i] + tgt_offsets[i]);
    args[i] = &ptrs[i];
    DP("Offseted base: arg[%d]:" DPxMOD "\n", i, DPxPTR(ptrs[i]));
  }

  KernelTy *KernelInfo = (KernelTy *)tgt_entry_ptr;

  /*
   * Set limit based on ThreadsPerGroup and GroupsPerDevice
   */
  int num_groups = 0;

  int threadsPerGroup = RTLDeviceInfoTy::Default_WG_Size;

  getLaunchVals(threadsPerGroup, num_groups, KernelInfo->ConstWGSize,
                KernelInfo->ExecutionMode, DeviceInfo.EnvTeamLimit,
                DeviceInfo.EnvNumTeams,
                num_teams,     // From run_region arg
                thread_limit,  // From run_region arg
                loop_tripcount // From run_region arg
  );

  void *TgtCallStack = NULL;
  if (KernelInfo->MaxParLevel > 0) {
    pthread_mutex_lock(&nested_parallel_mutex);
    TgtCallStack = AllocateNestedParallelCallMemory(
        KernelInfo->MaxParLevel, num_groups, threadsPerGroup,
        KernelInfo->device_id, KernelInfo->CallStackAddr,
        KernelInfo->ExecutionMode);
  }
  if (print_kernel_trace > 0)
    // enum modes are SPMD, GENERIC, NONE 0,1,2
    fprintf(stderr,
            "DEVID:%2d SGN:%1d ConstWGSize:%-4d args:%2d teamsXthrds:(%4dX%4d) "
            "reqd:(%4dX%4d) n:%s\n",
            device_id, KernelInfo->ExecutionMode, KernelInfo->ConstWGSize,
            arg_num, num_groups, threadsPerGroup, num_teams, thread_limit,
            KernelInfo->Name);

  // Run on the device.
  {
    hsa_queue_t *queue = DeviceInfo.HSAQueues[device_id];
    uint64_t packet_id = acquire_available_packet_id(queue);

    const uint32_t mask = queue->size - 1; // size is a power of 2
    hsa_kernel_dispatch_packet_t *packet =
        (hsa_kernel_dispatch_packet_t *)queue->base_address +
        (packet_id & mask);

    // packet->header is written last
    packet->setup = UINT16_C(1) << HSA_KERNEL_DISPATCH_PACKET_SETUP_DIMENSIONS;
    packet->workgroup_size_x = threadsPerGroup;
    packet->workgroup_size_y = 1;
    packet->workgroup_size_z = 1;
    packet->reserved0 = 0;
    packet->grid_size_x = num_groups * threadsPerGroup;
    packet->grid_size_y = 1;
    packet->grid_size_z = 1;
    packet->private_segment_size = 0;
    packet->group_segment_size = 0;
    packet->kernel_object = 0;
    packet->kernarg_address = 0;     // use the block allocator
    packet->reserved2 = 0;           // atmi writes id_ here
    packet->completion_signal = {0}; // may want a pool of signals

    std::string kernel_name = std::string(KernelInfo->Name);
    {
      assert(KernelInfoTable[device_id].find(kernel_name) !=
             KernelInfoTable[device_id].end());
      auto it = KernelInfoTable[device_id][kernel_name];
      packet->kernel_object = it.kernel_object;
      packet->private_segment_size = it.private_segment_size;
      packet->group_segment_size = it.group_segment_size;
      assert(arg_num == (int)it.num_args);
    }

    KernelArgPool *ArgPool = nullptr;
    {
      auto it = KernelArgPoolMap.find(std::string(KernelInfo->Name));
      if (it != KernelArgPoolMap.end()) {
        ArgPool = (it->second).get();
      }
    }
    if (!ArgPool) {
      fprintf(stderr, "Warning: No ArgPool for %s on device %d\n",
              KernelInfo->Name, device_id);
    }
    {
      void *kernarg = nullptr;
      if (ArgPool) {
        assert(ArgPool->kernarg_segment_size == (arg_num * sizeof(void *)));
        kernarg = ArgPool->allocate(arg_num);
      }
      if (!kernarg) {
        printf("Allocate kernarg failed\n");
        exit(1);
      }

      // Copy explicit arguments
      for (int i = 0; i < arg_num; i++) {
        memcpy((char *)kernarg + sizeof(void *) * i, args[i], sizeof(void *));
      }

      // Initialize implicit arguments. ATMI seems to leave most fields
      // uninitialized
      atmi_implicit_args_t *impl_args =
          reinterpret_cast<atmi_implicit_args_t *>(
              static_cast<char *>(kernarg) + ArgPool->kernarg_segment_size);
      memset(impl_args, 0,
             sizeof(atmi_implicit_args_t)); // may not be necessary
      impl_args->offset_x = 0;
      impl_args->offset_y = 0;
      impl_args->offset_z = 0;

      packet->kernarg_address = kernarg;
    }

    {
      hsa_signal_t s = DeviceInfo.FreeSignalPool.pop();
      if (s.handle == 0) {
        printf("Failed to get signal instance\n");
        exit(1);
      }
      packet->completion_signal = s;
      hsa_signal_store_relaxed(packet->completion_signal, 1);
    }

    core::packet_store_release(
        reinterpret_cast<uint32_t *>(packet),
        core::create_header(HSA_PACKET_TYPE_KERNEL_DISPATCH, 0,
                            ATMI_FENCE_SCOPE_SYSTEM, ATMI_FENCE_SCOPE_SYSTEM),
        packet->setup);

    hsa_signal_store_relaxed(queue->doorbell_signal, packet_id);

    while (hsa_signal_wait_scacquire(packet->completion_signal,
                                     HSA_SIGNAL_CONDITION_EQ, 0, UINT64_MAX,
                                     HSA_WAIT_STATE_BLOCKED) != 0)
      ;

    assert(ArgPool);
    ArgPool->deallocate(packet->kernarg_address);
    DeviceInfo.FreeSignalPool.push(packet->completion_signal);
  }

  DP("Kernel completed\n");
  // Free call stack for nested
  if (TgtCallStack) {
    pthread_mutex_unlock(&nested_parallel_mutex);
    atmi_free(TgtCallStack);
  }

  return OFFLOAD_SUCCESS;
}

int32_t __tgt_rtl_run_target_region(int32_t device_id, void *tgt_entry_ptr,
                                    void **tgt_args, ptrdiff_t *tgt_offsets,
                                    int32_t arg_num) {
  // use one team and one thread
  // fix thread num
  int32_t team_num = 1;
  int32_t thread_limit = 0; // use default
  return __tgt_rtl_run_target_team_region(device_id, tgt_entry_ptr, tgt_args,
                                          tgt_offsets, arg_num, team_num,
                                          thread_limit, 0);
}

int32_t __tgt_rtl_run_target_region_async(int32_t device_id,
                                          void *tgt_entry_ptr, void **tgt_args,
                                          ptrdiff_t *tgt_offsets,
                                          int32_t arg_num,
                                          __tgt_async_info *async_info_ptr) {
  assert(async_info_ptr && "async_info is nullptr");
  initAsyncInfoPtr(async_info_ptr);

  // use one team and one thread
  // fix thread num
  int32_t team_num = 1;
  int32_t thread_limit = 0; // use default
  return __tgt_rtl_run_target_team_region(device_id, tgt_entry_ptr, tgt_args,
                                          tgt_offsets, arg_num, team_num,
                                          thread_limit, 0);
}

int32_t __tgt_rtl_synchronize(int32_t device_id,
                              __tgt_async_info *async_info_ptr) {
  assert(async_info_ptr && "async_info is nullptr");

  // Cuda asserts that async_info_ptr->Queue is non-null, but this invariant
  // is not ensured by devices.cpp for amdgcn
  // assert(async_info_ptr->Queue && "async_info_ptr->Queue is nullptr");
  if (async_info_ptr->Queue) {
    finiAsyncInfoPtr(async_info_ptr);
  }
  return OFFLOAD_SUCCESS;
}<|MERGE_RESOLUTION|>--- conflicted
+++ resolved
@@ -35,10 +35,7 @@
 
 #include "internal.h"
 
-<<<<<<< HEAD
-=======
 #include "Debug.h"
->>>>>>> b1169bdb
 #include "omptargetplugin.h"
 
 // Get static gpu grid values from clang target-specific constants managed
