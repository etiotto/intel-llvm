--- conflicted
+++ resolved
@@ -252,11 +252,7 @@
 /// This class represents all of the information pertaining to a specific MLIR
 /// document.
 struct MLIRDocument {
-<<<<<<< HEAD
-  MLIRDocument(const lsp::URIForFile &uri, StringRef contents,
-=======
   MLIRDocument(const lsp::URIForFile &uri, StringRef contents, int64_t version,
->>>>>>> 86645b40
                DialectRegistry &registry,
                std::vector<lsp::Diagnostic> &diagnostics);
 
@@ -287,12 +283,9 @@
   buildHoverForBlockArgument(llvm::SMRange hoverRange, BlockArgument arg,
                              const AsmParserState::BlockDefinition &block);
 
-<<<<<<< HEAD
-=======
   /// The version of this document.
   int64_t version;
 
->>>>>>> 86645b40
   /// The context used to hold the state contained by the parsed document.
   MLIRContext context;
 
@@ -309,15 +302,9 @@
 } // namespace
 
 MLIRDocument::MLIRDocument(const lsp::URIForFile &uri, StringRef contents,
-<<<<<<< HEAD
-                           DialectRegistry &registry,
-                           std::vector<lsp::Diagnostic> &diagnostics)
-    : context(registry) {
-=======
                            int64_t version, DialectRegistry &registry,
                            std::vector<lsp::Diagnostic> &diagnostics)
     : version(version), context(registry) {
->>>>>>> 86645b40
   context.allowUnregisteredDialects();
   ScopedDiagnosticHandler handler(&context, [&](Diagnostic &diag) {
     diagnostics.push_back(getLspDiagnoticFromDiag(diag, uri));
@@ -585,17 +572,10 @@
 lsp::MLIRServer::~MLIRServer() {}
 
 void lsp::MLIRServer::addOrUpdateDocument(
-<<<<<<< HEAD
-    const URIForFile &uri, StringRef contents,
-    std::vector<Diagnostic> &diagnostics) {
-  impl->documents[uri.file()] = std::make_unique<MLIRDocument>(
-      uri, contents, impl->registry, diagnostics);
-=======
     const URIForFile &uri, StringRef contents, int64_t version,
     std::vector<Diagnostic> &diagnostics) {
   impl->documents[uri.file()] = std::make_unique<MLIRDocument>(
       uri, contents, version, impl->registry, diagnostics);
->>>>>>> 86645b40
 }
 
 Optional<int64_t> lsp::MLIRServer::removeDocument(const URIForFile &uri) {
