--- conflicted
+++ resolved
@@ -84,14 +84,9 @@
 
 /// Try to fold to_memref(to_tensor(x)). If x's type and the result type of the
 /// to_memref op are different, a memref.cast is needed.
-<<<<<<< HEAD
-LogicalResult mlir::bufferization::foldToMemrefToTensorPair(
-    RewriterBase &rewriter, ToMemrefOp toMemref, bool allowSameType) {
-=======
 LogicalResult
 mlir::bufferization::foldToMemrefToTensorPair(RewriterBase &rewriter,
                                               ToMemrefOp toMemref) {
->>>>>>> 3de04b6d
   auto memrefToTensor = toMemref.getTensor().getDefiningOp<ToTensorOp>();
   if (!memrefToTensor)
     return failure();
@@ -101,12 +96,6 @@
 
   // Directly rewrite if the type did not change.
   if (srcType == destType) {
-<<<<<<< HEAD
-    // Function can be configured to only handle cases where a cast is needed.
-    if (!allowSameType)
-      return failure();
-=======
->>>>>>> 3de04b6d
     rewriter.replaceOp(toMemref, memrefToTensor.getMemref());
     return success();
   }
@@ -171,15 +160,6 @@
     rewriter.eraseOp(getOperation());
     return success();
   }
-<<<<<<< HEAD
-
-  // Create buffer allocation.
-  Value copyBuffer;
-  if (getCopy())
-    copyBuffer = getBuffer(rewriter, getCopy(), options);
-  auto allocType =
-      MemRefType::get(getType().getShape(), getType().getElementType());
-=======
 
   // Get "copy" buffer.
   Value copyBuffer;
@@ -207,7 +187,6 @@
   auto allocType =
       MemRefType::get(getType().getShape(), getType().getElementType(),
                       AffineMap(), memorySpace);
->>>>>>> 3de04b6d
   SmallVector<Value> dynamicDims = getDynamicSizes();
   if (getCopy()) {
     assert(dynamicDims.empty() && "expected either `copy` or `dynamicDims`");
@@ -306,9 +285,6 @@
 
 void AllocTensorOp::build(OpBuilder &builder, OperationState &result,
                           RankedTensorType type, ValueRange dynamicSizes) {
-<<<<<<< HEAD
-  build(builder, result, type, dynamicSizes, /*copy=*/Value());
-=======
   build(builder, result, type, dynamicSizes, /*copy=*/Value(),
         /*memory_space=*/IntegerAttr());
 }
@@ -318,7 +294,6 @@
                           Value copy) {
   build(builder, result, type, dynamicSizes, copy,
         /*memory_space=*/IntegerAttr());
->>>>>>> 3de04b6d
 }
 
 namespace {
@@ -588,11 +563,7 @@
       return failure();
 
     rewriter.replaceOpWithNewOp<memref::DimOp>(
-<<<<<<< HEAD
-        dimOp, memrefToTensorOp.getMemref(), dimOp.index());
-=======
         dimOp, memrefToTensorOp.getMemref(), dimOp.getIndex());
->>>>>>> 3de04b6d
     return success();
   }
 };
