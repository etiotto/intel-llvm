--- conflicted
+++ resolved
@@ -1061,8 +1061,6 @@
     return success();
   }
 };
-<<<<<<< HEAD
-=======
 
 // Fold CastOp into PadTensorOp when adding static information.
 struct FoldSourceTensorCast : public OpRewritePattern<PadTensorOp> {
@@ -1080,17 +1078,12 @@
     return success();
   }
 };
->>>>>>> 8c82cf7b
 } // namespace
 
 void PadTensorOp::getCanonicalizationPatterns(RewritePatternSet &results,
                                               MLIRContext *context) {
-<<<<<<< HEAD
-  results.add<FoldStaticZeroPadding, FoldToDimOfOutputOperand>(context);
-=======
   results.add<FoldStaticZeroPadding, FoldToDimOfOutputOperand,
               FoldSourceTensorCast>(context);
->>>>>>> 8c82cf7b
 }
 
 /// Return the padding value of the PadTensorOp if it constant. In this context,
