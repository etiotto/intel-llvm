--- conflicted
+++ resolved
@@ -167,19 +167,6 @@
   return loops;
 }
 
-<<<<<<< HEAD
-/// If the tiled operation is in destination passing style, update the
-/// slice of the destination used (which refers to the untiled destination)
-/// to use the corresponding region argument of the innermost loop.
-///
-/// ```mlir
-/// %0 =
-/// scf.for %iv0 = ... iter_args(%arg = %0) {
-///   %1 = tensor.extract_slice %0
-///   %2 = tiled_op
-///   %3 = tensor.insert_slice %2 into %arg
-///   scf.yield %3
-=======
 /// For a value to be yielded (`yieldedValue`) from within a loop nest `loops`,
 /// construct the destructive update pattern that inserts the yielded
 /// value into a destination tensor provided by `initValue` at offset
@@ -188,7 +175,6 @@
 /// ```mlir
 /// scf.for %iv0 = ... {
 ///   %0 = tiled_op
->>>>>>> f788a4d7
 /// }
 /// ```
 ///
@@ -202,27 +188,6 @@
 ///   scf.yield %3
 /// }
 /// ```
-<<<<<<< HEAD
-/// TODO: This can be made much cleaner when `DestinationStyleOp` interface is
-/// available generally.
-static void
-updateDestinationOperandsForTiledOp(OpBuilder &builder,
-                                    ValueRange tiledOpDestinationValues,
-                                    ValueRange bbArgsList) {
-  for (auto destValue : llvm::enumerate(tiledOpDestinationValues)) {
-    auto sliceOp = destValue.value().getDefiningOp<tensor::ExtractSliceOp>();
-    if (!sliceOp)
-      continue;
-    sliceOp.setOperand(0, bbArgsList[destValue.index()]);
-  }
-}
-
-scf::TileUsingSCFForOp::TileUsingSCFForOp(MLIRContext *context,
-                                          scf::SCFTilingOptions options,
-                                          PatternBenefit benefit)
-    : OpInterfaceRewritePattern<TilingInterface>(context, benefit),
-      options(std::move(options)) {}
-=======
 /// TODO: This API can be cleaned up by using `SubsetExtractOpInterface`.
 static FailureOr<SmallVector<Value>>
 yieldTiledValues(RewriterBase &rewriter, ValueRange initValues,
@@ -247,7 +212,6 @@
     }
     return inserts;
   };
->>>>>>> f788a4d7
 
   SmallVector<scf::ForOp> newLoops =
       replaceLoopNestWithNewYields(rewriter, loops, initValues, yieldValueFn,
@@ -389,13 +353,8 @@
     return tilingResult;
   }
 
-<<<<<<< HEAD
-  // 5. If the original operations has results, modify the loop nest to yield
-  // the replacement values.
-=======
   // If loops are empty, the tiled op is used as the replacement for the untiled
   // op.
->>>>>>> f788a4d7
   if (tilingResult.loops.empty()) {
     tilingResult.replacements = llvm::to_vector(
         llvm::map_range(tiledImplementation[0]->getResults(),
@@ -403,66 +362,6 @@
     return tilingResult;
   }
 
-<<<<<<< HEAD
-  // 6. Yield the results of the tiled operation from the loop nest as
-  //    replacements for the original untiled ops.
-  if (tilingResult.tiledOp->getNumResults() != op->getNumResults()) {
-    return rewriter.notifyMatchFailure(
-        tilingResult.tiledOp,
-        "expected tiled op to have as many results as the untiled operation");
-  }
-
-  // `scf.for` with tensor semantics requires the loop nest to yield the
-  // replacement values using destructive updates. Use the `TilingInterface`
-  // to get the position of the result tiles and use that to generate the
-  // destructive update pattern, i.e.,
-  //
-  // ```mlir
-  // scf.for %iv0 = ... {
-  //   %0 = tiled_op
-  // }
-  // ```
-  //
-  // is transformed to
-  //
-  // ```mlir
-  // %result = scf.for %iv0 = ... iter_args(%arg = %init) -> .. {
-  //   %0 = tiled_op
-  //   %1 = tensor.insert_slice %0 into %arg[..] [..] [..]
-  //   scf.yield %1
-  // }
-  // ```
-  NewYieldValueFn yieldValueFn =
-      [&](OpBuilder &b, Location loc,
-          ArrayRef<BlockArgument> newBBArgs) -> SmallVector<Value> {
-    SmallVector<Value> yieldedValues;
-    Attribute one = b.getIndexAttr(1);
-    for (auto resultNum : llvm::seq<unsigned>(0, op->getNumResults())) {
-      SmallVector<OpFoldResult> resultTileOffsets, resultTileSizes;
-      if (failed(op.getResultTilePosition(b, resultNum, offsets, sizes,
-                                          resultTileOffsets,
-                                          resultTileSizes))) {
-        op.emitOpError("unable to get position of result ")
-            << resultNum << " of the tiled implementation";
-        return {};
-      }
-      SmallVector<OpFoldResult> resultTileStrides(resultTileOffsets.size(),
-                                                  one);
-      Value yieldedValue = b.create<tensor::InsertSliceOp>(
-          op->getLoc(), tilingResult.tiledOp->getResult(resultNum),
-          newBBArgs[resultNum], resultTileOffsets, resultTileSizes,
-          resultTileStrides);
-      yieldedValues.push_back(yieldedValue);
-    }
-    return yieldedValues;
-  };
-  SmallVector<scf::ForOp> newLoops = replaceLoopNestWithNewYields(
-      rewriter, tilingResult.loops, op.getDestinationOperands(rewriter),
-      yieldValueFn, /*replaceIterOperandsUsesInLoops =*/false);
-  for (const auto &loop : llvm::enumerate(tilingResult.loops)) {
-    rewriter.eraseOp(loop.value());
-    tilingResult.loops[loop.index()] = newLoops[loop.index()];
-=======
   // 5. Yield all the results of the tiled operation. The surrounding loop
   //    nest is modified to insert a destructive update pattern to yield
   //    from the loop nest values to replace the untiled op with.
@@ -477,7 +376,6 @@
       return rewriter.notifyMatchFailure(
           op, "failed to get slice of result produced");
     }
->>>>>>> f788a4d7
   }
 
   FailureOr<SmallVector<Value>> replacementOr =
@@ -509,24 +407,6 @@
 // tileConsumerAndFuseProducerGreedilyUsingSCFForOp implementation.
 //===----------------------------------------------------------------------===//
 
-<<<<<<< HEAD
-scf::TileConsumerAndFuseProducersUsingSCFForOp::
-    TileConsumerAndFuseProducersUsingSCFForOp(MLIRContext *context,
-                                              scf::SCFTilingOptions options,
-                                              PatternBenefit benefit)
-    : OpInterfaceRewritePattern<TilingInterface>(context, benefit),
-      tilingPattern(context, std::move(options)) {}
-
-scf::TileConsumerAndFuseProducersUsingSCFForOp::
-    TileConsumerAndFuseProducersUsingSCFForOp(StringRef opName,
-                                              MLIRContext *context,
-                                              scf::SCFTilingOptions options,
-                                              PatternBenefit benefit)
-    : OpInterfaceRewritePattern<TilingInterface>(context, benefit),
-      tilingPattern(context, std::move(options)) {}
-
-=======
->>>>>>> f788a4d7
 /// Return the untiled producer whose slice is used in a tiled consumer. The
 /// method traverses the tile loop nest (`loops`) if needed, and returns the
 /// `iter_args` of the outer most that is encountered. Traversing the iter_args
@@ -631,7 +511,6 @@
     addCandidateSlices(fusedProducer, candidates);
 
     // 2e. If the slice is for a destination operand, for example,
-<<<<<<< HEAD
     //
     // ```mlir
     // %0 = linalg.init
@@ -668,44 +547,6 @@
     //     generate inplace the tiled implementation of the producer.
     // With this the IR will be.
     //
-=======
-    //
-    // ```mlir
-    // %0 = linalg.init
-    // %1 = linalg.fill .. outs(%0 : )
-    // %2 = scf.for .. iter_args(%arg0 = %1) {
-    //   %3 = scf.for .. iter_args(%arg1 = %arg0) {
-    //     %4 = tensor.extract_slice %arg1 [..]
-    //     .. = linalg.matmul .. outs(%4 : )
-    //   }
-    // }
-    // ```
-    //
-    // the IR is currently
-    //
-    // ```
-    // %0 = linalg.init
-    // %1 = linalg.fill
-    // %2 = scf.for .. iter_args(%arg0 = %1 /* incorrect value */ ) {
-    //   %3 = scf.for .. iter_args(%arg1 = %arg0) {
-    //     %4 = tensor.extract_slice %0 /*incorrect value */ [..]
-    //     %5 = linalg.fill .. outs(%4 : )
-    //     .. = linalg.matmul .. outs(%5 : )
-    //   }
-    // }
-    // ```
-    //
-    // The untiled `linalg.fill` is still used as the `init_value` since it
-    // was originally a destination operand of the untiled `linalg.matmul`.
-    // When fusing an operand that is a destination operand.
-    //   - Update the iter_arg of the outer most loop to use the destination
-    //     of the untiled producer.
-    //   - Update the destination of the slice of the tiled producer generated
-    //     to use the same basic block argument as the slice that was used to
-    //     generate inplace the tiled implementation of the producer.
-    // With this the IR will be.
-    //
->>>>>>> f788a4d7
     // ```
     // %0 = linalg.init
     // %1 = scf.for .. iter_args(%arg0 = %0 /* corrected value */ ) {
