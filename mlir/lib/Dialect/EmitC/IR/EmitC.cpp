--- conflicted
+++ resolved
@@ -84,11 +84,7 @@
   if (getCallee().empty())
     return emitOpError("callee must not be empty");
 
-<<<<<<< HEAD
-  if (Optional<ArrayAttr> argsAttr = args()) {
-=======
   if (Optional<ArrayAttr> argsAttr = getArgs()) {
->>>>>>> 3de04b6d
     for (Attribute arg : *argsAttr) {
       if (arg.getType().isa<IndexType>()) {
         int64_t index = arg.cast<IntegerAttr>().getInt();
@@ -104,11 +100,7 @@
     }
   }
 
-<<<<<<< HEAD
-  if (Optional<ArrayAttr> templateArgsAttr = template_args()) {
-=======
   if (Optional<ArrayAttr> templateArgsAttr = getTemplateArgs()) {
->>>>>>> 3de04b6d
     for (Attribute tArg : *templateArgsAttr) {
       if (!tArg.isa<TypeAttr>() && !tArg.isa<IntegerAttr>() &&
           !tArg.isa<FloatAttr>() && !tArg.isa<emitc::OpaqueAttr>())
