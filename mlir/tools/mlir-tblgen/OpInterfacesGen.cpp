--- conflicted
+++ resolved
@@ -156,14 +156,10 @@
   // Insert the method definitions.
   bool isOpInterface = isa<OpInterface>(interface);
   for (auto &method : interface.getMethods()) {
-<<<<<<< HEAD
-    emitCPPType(method.getReturnType(), os) << interfaceName << "::";
-=======
     emitCPPType(method.getReturnType(), os);
     if (!cppNamespace.empty())
       os << cppNamespace << "::";
     os << interfaceName << "::";
->>>>>>> d06f6314
     emitMethodNameAndArgs(method, os, valueType, /*addThisArg=*/false,
                           /*addConst=*/!isOpInterface);
 
@@ -296,14 +292,11 @@
 }
 
 void InterfaceGenerator::emitInterfaceDecl(Interface interface) {
-<<<<<<< HEAD
-=======
   llvm::SmallVector<StringRef, 2> namespaces;
   llvm::SplitString(interface.getCppNamespace(), namespaces, "::");
   for (StringRef ns : namespaces)
     os << "namespace " << ns << " {\n";
 
->>>>>>> d06f6314
   StringRef interfaceName = interface.getName();
   auto interfaceTraitsName = (interfaceName + "InterfaceTraits").str();
 
