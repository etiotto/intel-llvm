--- conflicted
+++ resolved
@@ -127,56 +127,32 @@
 
 /// Assignment-arithmetic operator overloadings.
 template <typename Load, typename Store>
-<<<<<<< HEAD
-OperationHandle TemplatedIndexedValue<Load, Store>::operator+=(Value e) {
-=======
 Store TemplatedIndexedValue<Load, Store>::operator+=(Value e) {
->>>>>>> 918d599f
   using op::operator+;
   return Store(*this + e, getBase(), indices);
 }
 template <typename Load, typename Store>
-<<<<<<< HEAD
-OperationHandle TemplatedIndexedValue<Load, Store>::operator-=(Value e) {
-=======
 Store TemplatedIndexedValue<Load, Store>::operator-=(Value e) {
->>>>>>> 918d599f
   using op::operator-;
   return Store(*this - e, getBase(), indices);
 }
 template <typename Load, typename Store>
-<<<<<<< HEAD
-OperationHandle TemplatedIndexedValue<Load, Store>::operator*=(Value e) {
-=======
 Store TemplatedIndexedValue<Load, Store>::operator*=(Value e) {
->>>>>>> 918d599f
   using op::operator*;
   return Store(*this * e, getBase(), indices);
 }
 template <typename Load, typename Store>
-<<<<<<< HEAD
-OperationHandle TemplatedIndexedValue<Load, Store>::operator/=(Value e) {
-=======
 Store TemplatedIndexedValue<Load, Store>::operator/=(Value e) {
->>>>>>> 918d599f
   using op::operator/;
   return Store(*this / e, getBase(), indices);
 }
 template <typename Load, typename Store>
-<<<<<<< HEAD
-OperationHandle TemplatedIndexedValue<Load, Store>::operator%=(Value e) {
-=======
 Store TemplatedIndexedValue<Load, Store>::operator%=(Value e) {
->>>>>>> 918d599f
   using op::operator%;
   return Store(*this % e, getBase(), indices);
 }
 template <typename Load, typename Store>
-<<<<<<< HEAD
-OperationHandle TemplatedIndexedValue<Load, Store>::operator^=(Value e) {
-=======
 Store TemplatedIndexedValue<Load, Store>::operator^=(Value e) {
->>>>>>> 918d599f
   using op::operator^;
   return Store(*this ^ e, getBase(), indices);
 }
