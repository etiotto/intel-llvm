--- conflicted
+++ resolved
@@ -10,34 +10,6 @@
 // CHECK-SAME:      %[[VAL_0:.*]]: tensor<10x20xf32, #sparse_tensor.encoding<{ dimLevelType = [ "compressed", "compressed" ] }>>,
 // CHECK-SAME:      %[[VAL_1:.*]]: tensor<20x30xf32>,
 // CHECK-SAME:      %[[VAL_2:.*]]: tensor<10x30xf32>) -> tensor<10x30xf32> {
-<<<<<<< HEAD
-// CHECK-DAG:       %[[VAL_3:.*]] = arith.constant 0 : index
-// CHECK-DAG:       %[[VAL_4:.*]] = arith.constant 1 : index
-// CHECK-DAG:       %[[VAL_5:.*]] = arith.constant 30 : index
-// CHECK-DAG:       %[[VAL_6:.*]] = sparse_tensor.pointers %[[VAL_0]] {dimension = 0 : index} : tensor<10x20xf32, #sparse_tensor.encoding<{{{.*}}}>>
-// CHECK-DAG:       %[[VAL_7:.*]] = sparse_tensor.indices %[[VAL_0]] {dimension = 0 : index} : tensor<10x20xf32, #sparse_tensor.encoding<{{{.*}}}>>
-// CHECK-DAG:       %[[VAL_8:.*]] = sparse_tensor.pointers %[[VAL_0]] {dimension = 1 : index} : tensor<10x20xf32, #sparse_tensor.encoding<{{{.*}}}>>
-// CHECK-DAG:       %[[VAL_9:.*]] = sparse_tensor.indices %[[VAL_0]] {dimension = 1 : index} : tensor<10x20xf32, #sparse_tensor.encoding<{{{.*}}}>>
-// CHECK-DAG:       %[[VAL_10:.*]] = sparse_tensor.values %[[VAL_0]] : tensor<10x20xf32, #sparse_tensor.encoding<{{{.*}}}>>
-// CHECK-DAG:       %[[VAL_11:.*]] = bufferization.to_memref %[[VAL_1]] : memref<20x30xf32>
-// CHECK-DAG:       %[[VAL_13:.*]] = bufferization.to_memref %[[VAL_2]] : memref<10x30xf32>
-// CHECK:           %[[VAL_14:.*]] = memref.load %[[VAL_6]]{{\[}}%[[VAL_3]]] : memref<?xindex>
-// CHECK:           %[[VAL_15:.*]] = memref.load %[[VAL_6]]{{\[}}%[[VAL_4]]] : memref<?xindex>
-// CHECK:           scf.for %[[VAL_16:.*]] = %[[VAL_14]] to %[[VAL_15]] step %[[VAL_4]] {
-// CHECK:             %[[VAL_17:.*]] = memref.load %[[VAL_7]]{{\[}}%[[VAL_16]]] : memref<?xindex>
-// CHECK:             %[[VAL_18:.*]] = memref.load %[[VAL_8]]{{\[}}%[[VAL_16]]] : memref<?xindex>
-// CHECK:             %[[VAL_19:.*]] = arith.addi %[[VAL_16]], %[[VAL_4]] : index
-// CHECK:             %[[VAL_20:.*]] = memref.load %[[VAL_8]]{{\[}}%[[VAL_19]]] : memref<?xindex>
-// CHECK:             scf.for %[[VAL_21:.*]] = %[[VAL_18]] to %[[VAL_20]] step %[[VAL_4]] {
-// CHECK:               %[[VAL_22:.*]] = memref.load %[[VAL_9]]{{\[}}%[[VAL_21]]] : memref<?xindex>
-// CHECK:               %[[VAL_23:.*]] = memref.load %[[VAL_10]]{{\[}}%[[VAL_21]]] : memref<?xf32>
-// CHECK:               scf.for %[[VAL_24:.*]] = %[[VAL_3]] to %[[VAL_5]] step %[[VAL_4]] {
-// CHECK:                 %[[VAL_25:.*]] = memref.load %[[VAL_13]]{{\[}}%[[VAL_17]], %[[VAL_24]]] : memref<10x30xf32>
-// CHECK:                 %[[VAL_26:.*]] = memref.load %[[VAL_11]]{{\[}}%[[VAL_22]], %[[VAL_24]]] : memref<20x30xf32>
-// CHECK:                 %[[VAL_27:.*]] = arith.mulf %[[VAL_23]], %[[VAL_26]] : f32
-// CHECK:                 %[[VAL_28:.*]] = arith.addf %[[VAL_25]], %[[VAL_27]] : f32
-// CHECK:                 memref.store %[[VAL_28]], %[[VAL_13]]{{\[}}%[[VAL_17]], %[[VAL_24]]] : memref<10x30xf32>
-=======
 // CHECK-DAG:       %[[VAL_3:.*]] = arith.constant 30 : index
 // CHECK-DAG:       %[[VAL_4:.*]] = arith.constant 0 : index
 // CHECK-DAG:       %[[VAL_5:.*]] = arith.constant 1 : index
@@ -64,7 +36,6 @@
 // CHECK:                 %[[VAL_26:.*]] = arith.mulf %[[VAL_22]], %[[VAL_25]] : f32
 // CHECK:                 %[[VAL_27:.*]] = arith.addf %[[VAL_24]], %[[VAL_26]] : f32
 // CHECK:                 memref.store %[[VAL_27]], %[[VAL_12]]{{\[}}%[[VAL_16]], %[[VAL_23]]] : memref<10x30xf32>
->>>>>>> f788a4d7
 // CHECK:               }
 // CHECK:             }
 // CHECK:           }
@@ -83,44 +54,6 @@
 //
 // Computes C = A x B with all matrices sparse (SpMSpM) in DCSR.
 //
-<<<<<<< HEAD
-// CHECK-LABEL:   func @matmul2(
-// CHECK-SAME:      %[[VAL_0:.*]]: tensor<4x8xf64, #sparse_tensor.encoding<{{{.*}}}>>,
-// CHECK-SAME:      %[[VAL_1:.*]]: tensor<8x4xf64, #sparse_tensor.encoding<{{{.*}}}>> {
-// CHECK-DAG:       %[[VAL_3:.*]] = arith.constant 0 : index
-// CHECK-DAG:       %[[VAL_4:.*]] = arith.constant 1 : index
-// CHECK-DAG:       %[[VAL_5:.*]] = arith.constant 2 : index
-// CHECK-DAG:       %[[VAL_6:.*]] = arith.constant false
-// CHECK-DAG:       %[[VAL_7:.*]] = arith.constant true
-// CHECK:           %[[VAL_8:.*]] = bufferization.alloc_tensor() : tensor<4x4xf64, #sparse_tensor.encoding<{{{.*}}}>>
-// CHECK:           %[[VAL_9:.*]] = sparse_tensor.pointers %[[VAL_0]] {dimension = 0 : index} : tensor<4x8xf64, #sparse_tensor.encoding<{{{.*}}}>> to memref<?xindex>
-// CHECK:           %[[VAL_10:.*]] = sparse_tensor.indices %[[VAL_0]] {dimension = 0 : index} : tensor<4x8xf64, #sparse_tensor.encoding<{{{.*}}}>> to memref<?xindex>
-// CHECK:           %[[VAL_11:.*]] = sparse_tensor.pointers %[[VAL_0]] {dimension = 1 : index} : tensor<4x8xf64, #sparse_tensor.encoding<{{{.*}}}>> to memref<?xindex>
-// CHECK:           %[[VAL_12:.*]] = sparse_tensor.indices %[[VAL_0]] {dimension = 1 : index} : tensor<4x8xf64, #sparse_tensor.encoding<{{{.*}}}>> to memref<?xindex>
-// CHECK:           %[[VAL_13:.*]] = sparse_tensor.values %[[VAL_0]] : tensor<4x8xf64, #sparse_tensor.encoding<{{{.*}}}>> to memref<?xf64>
-// CHECK:           %[[VAL_14:.*]] = sparse_tensor.pointers %[[VAL_1]] {dimension = 0 : index} : tensor<8x4xf64, #sparse_tensor.encoding<{{{.*}}}>> to memref<?xindex>
-// CHECK:           %[[VAL_15:.*]] = sparse_tensor.indices %[[VAL_1]] {dimension = 0 : index} : tensor<8x4xf64, #sparse_tensor.encoding<{{{.*}}}>> to memref<?xindex>
-// CHECK:           %[[VAL_16:.*]] = sparse_tensor.pointers %[[VAL_1]] {dimension = 1 : index} : tensor<8x4xf64, #sparse_tensor.encoding<{{{.*}}}>> to memref<?xindex>
-// CHECK:           %[[VAL_17:.*]] = sparse_tensor.indices %[[VAL_1]] {dimension = 1 : index} : tensor<8x4xf64, #sparse_tensor.encoding<{{{.*}}}>> to memref<?xindex>
-// CHECK:           %[[VAL_18:.*]] = sparse_tensor.values %[[VAL_1]] : tensor<8x4xf64, #sparse_tensor.encoding<{{{.*}}}>> to memref<?xf64>
-// CHECK:           %[[VAL_19:.*]] = memref.alloca(%[[VAL_5]]) : memref<?xindex>
-// CHECK:           %[[VAL_20:.*]] = memref.load %[[VAL_9]]{{\[}}%[[VAL_3]]] : memref<?xindex>
-// CHECK:           %[[VAL_21:.*]] = memref.load %[[VAL_9]]{{\[}}%[[VAL_4]]] : memref<?xindex>
-// CHECK:           scf.for %[[VAL_22:.*]] = %[[VAL_20]] to %[[VAL_21]] step %[[VAL_4]] {
-// CHECK:             %[[VAL_23:.*]] = memref.load %[[VAL_10]]{{\[}}%[[VAL_22]]] : memref<?xindex>
-// CHECK:             memref.store %[[VAL_23]], %[[VAL_19]]{{\[}}%[[VAL_3]]] : memref<?xindex>
-// CHECK:             %[[VAL_24:.*]], %[[VAL_25:.*]], %[[VAL_26:.*]], %[[VAL_27:.*]] = sparse_tensor.expand %[[VAL_8]] : tensor<4x4xf64, #sparse_tensor.encoding<{{{.*}}}>> to memref<?xf64>, memref<?xi1>, memref<?xindex>, index
-// CHECK:             %[[VAL_28:.*]] = memref.load %[[VAL_11]]{{\[}}%[[VAL_22]]] : memref<?xindex>
-// CHECK:             %[[VAL_29:.*]] = arith.addi %[[VAL_22]], %[[VAL_4]] : index
-// CHECK:             %[[VAL_30:.*]] = memref.load %[[VAL_11]]{{\[}}%[[VAL_29]]] : memref<?xindex>
-// CHECK:             %[[VAL_31:.*]] = memref.load %[[VAL_14]]{{\[}}%[[VAL_3]]] : memref<?xindex>
-// CHECK:             %[[VAL_32:.*]] = memref.load %[[VAL_14]]{{\[}}%[[VAL_4]]] : memref<?xindex>
-// CHECK:             %[[VAL_33:.*]]:3 = scf.while (%[[VAL_34:.*]] = %[[VAL_28]], %[[VAL_35:.*]] = %[[VAL_31]], %[[VAL_36:.*]] = %[[VAL_27]]) : (index, index, index) -> (index, index, index) {
-// CHECK:               %[[VAL_37:.*]] = arith.cmpi ult, %[[VAL_34]], %[[VAL_30]] : index
-// CHECK:               %[[VAL_38:.*]] = arith.cmpi ult, %[[VAL_35]], %[[VAL_32]] : index
-// CHECK:               %[[VAL_39:.*]] = arith.andi %[[VAL_37]], %[[VAL_38]] : i1
-// CHECK:               scf.condition(%[[VAL_39]]) %[[VAL_34]], %[[VAL_35]], %[[VAL_36]] : index, index, index
-=======
 // CHECK-LABEL:   func.func @matmul2(
 // CHECK-SAME:      %[[VAL_0:.*]]: tensor<4x8xf64, #sparse_tensor.encoding<{ dimLevelType = [ "compressed", "compressed" ] }>>,
 // CHECK-SAME:      %[[VAL_1:.*]]: tensor<8x4xf64, #sparse_tensor.encoding<{ dimLevelType = [ "compressed", "compressed" ] }>>) -> tensor<4x4xf64, #sparse_tensor.encoding<{ dimLevelType = [ "compressed", "compressed" ] }>> {
@@ -154,7 +87,6 @@
 // CHECK:               %[[VAL_35:.*]] = arith.cmpi ult, %[[VAL_32]], %[[VAL_29]] : index
 // CHECK:               %[[VAL_36:.*]] = arith.andi %[[VAL_34]], %[[VAL_35]] : i1
 // CHECK:               scf.condition(%[[VAL_36]]) %[[VAL_31]], %[[VAL_32]], %[[VAL_33]] : index, index, index
->>>>>>> f788a4d7
 // CHECK:             } do {
 // CHECK:             ^bb0(%[[VAL_37:.*]]: index, %[[VAL_38:.*]]: index, %[[VAL_39:.*]]: index):
 // CHECK:               %[[VAL_40:.*]] = memref.load %[[VAL_10]]{{\[}}%[[VAL_37]]] : memref<?xindex>
@@ -219,37 +151,6 @@
 // CHECK-SAME:      %[[VAL_0:.*]]: tensor<8x8xi32>,
 // CHECK-SAME:      %[[VAL_1:.*]]: tensor<3x3xi32, #sparse_tensor.encoding<{ dimLevelType = [ "compressed", "compressed" ] }>>,
 // CHECK-SAME:      %[[VAL_2:.*]]: tensor<6x6xi32>) -> tensor<6x6xi32> {
-<<<<<<< HEAD
-// CHECK-DAG:       %[[VAL_3:.*]] = arith.constant 0 : index
-// CHECK-DAG:       %[[VAL_4:.*]] = arith.constant 1 : index
-// CHECK-DAG:       %[[VAL_5:.*]] = arith.constant 6 : index
-// CHECK-DAG:       %[[VAL_6:.*]] = bufferization.to_memref %[[VAL_0]] : memref<8x8xi32>
-// CHECK-DAG:       %[[VAL_7:.*]] = sparse_tensor.pointers %[[VAL_1]] {dimension = 0 : index} : tensor<3x3xi32, #sparse_tensor.encoding<{{{.*}}}>>
-// CHECK-DAG:       %[[VAL_8:.*]] = sparse_tensor.indices %[[VAL_1]] {dimension = 0 : index} : tensor<3x3xi32, #sparse_tensor.encoding<{{{.*}}}>>
-// CHECK-DAG:       %[[VAL_9:.*]] = sparse_tensor.pointers %[[VAL_1]] {dimension = 1 : index} : tensor<3x3xi32, #sparse_tensor.encoding<{{{.*}}}>>
-// CHECK-DAG:       %[[VAL_10:.*]] = sparse_tensor.indices %[[VAL_1]] {dimension = 1 : index} : tensor<3x3xi32, #sparse_tensor.encoding<{{{.*}}}>>
-// CHECK-DAG:       %[[VAL_11:.*]] = sparse_tensor.values %[[VAL_1]] : tensor<3x3xi32, #sparse_tensor.encoding<{{{.*}}}>>
-// CHECK-DAG:       %[[VAL_13:.*]] = bufferization.to_memref %[[VAL_2]] : memref<6x6xi32>
-// CHECK:           %[[VAL_14:.*]] = memref.load %[[VAL_7]]{{\[}}%[[VAL_3]]] : memref<?xindex>
-// CHECK:           %[[VAL_15:.*]] = memref.load %[[VAL_7]]{{\[}}%[[VAL_4]]] : memref<?xindex>
-// CHECK:           scf.for %[[VAL_16:.*]] = %[[VAL_14]] to %[[VAL_15]] step %[[VAL_4]] {
-// CHECK:             %[[VAL_17:.*]] = memref.load %[[VAL_8]]{{\[}}%[[VAL_16]]] : memref<?xindex>
-// CHECK:             %[[VAL_18:.*]] = memref.load %[[VAL_9]]{{\[}}%[[VAL_16]]] : memref<?xindex>
-// CHECK:             %[[VAL_19:.*]] = arith.addi %[[VAL_16]], %[[VAL_4]] : index
-// CHECK:             %[[VAL_20:.*]] = memref.load %[[VAL_9]]{{\[}}%[[VAL_19]]] : memref<?xindex>
-// CHECK:             scf.for %[[VAL_21:.*]] = %[[VAL_18]] to %[[VAL_20]] step %[[VAL_4]] {
-// CHECK:               %[[VAL_22:.*]] = memref.load %[[VAL_10]]{{\[}}%[[VAL_21]]] : memref<?xindex>
-// CHECK:               %[[VAL_23:.*]] = memref.load %[[VAL_11]]{{\[}}%[[VAL_21]]] : memref<?xi32>
-// CHECK:               scf.for %[[VAL_24:.*]] = %[[VAL_3]] to %[[VAL_5]] step %[[VAL_4]] {
-// CHECK:                 scf.for %[[VAL_25:.*]] = %[[VAL_3]] to %[[VAL_5]] step %[[VAL_4]] {
-// CHECK:                   %[[VAL_26:.*]] = memref.load %[[VAL_13]]{{\[}}%[[VAL_25]], %[[VAL_24]]] : memref<6x6xi32>
-// CHECK:                   %[[VAL_27:.*]] = arith.addi %[[VAL_25]], %[[VAL_17]] : index
-// CHECK:                   %[[VAL_28:.*]] = arith.addi %[[VAL_24]], %[[VAL_22]] : index
-// CHECK:                   %[[VAL_29:.*]] = memref.load %[[VAL_6]]{{\[}}%[[VAL_27]], %[[VAL_28]]] : memref<8x8xi32>
-// CHECK:                   %[[VAL_30:.*]] = arith.muli %[[VAL_29]], %[[VAL_23]] : i32
-// CHECK:                   %[[VAL_31:.*]] = arith.addi %[[VAL_26]], %[[VAL_30]] : i32
-// CHECK:                   memref.store %[[VAL_31]], %[[VAL_13]]{{\[}}%[[VAL_25]], %[[VAL_24]]] : memref<6x6xi32>
-=======
 // CHECK-DAG:       %[[VAL_3:.*]] = arith.constant 6 : index
 // CHECK-DAG:       %[[VAL_4:.*]] = arith.constant 0 : index
 // CHECK-DAG:       %[[VAL_5:.*]] = arith.constant 1 : index
@@ -279,7 +180,6 @@
 // CHECK:                   %[[VAL_29:.*]] = arith.muli %[[VAL_28]], %[[VAL_22]] : i32
 // CHECK:                   %[[VAL_30:.*]] = arith.addi %[[VAL_25]], %[[VAL_29]] : i32
 // CHECK:                   memref.store %[[VAL_30]], %[[VAL_12]]{{\[}}%[[VAL_24]], %[[VAL_23]]] : memref<6x6xi32>
->>>>>>> f788a4d7
 // CHECK:                 }
 // CHECK:               }
 // CHECK:             }
@@ -303,35 +203,6 @@
 // CHECK-DAG:       %[[VAL_3:.*]] = arith.constant 5 : index
 // CHECK-DAG:       %[[VAL_4:.*]] = arith.constant 0 : index
 // CHECK-DAG:       %[[VAL_5:.*]] = arith.constant 1 : index
-<<<<<<< HEAD
-// CHECK-DAG:       %[[VAL_6:.*]] = arith.constant 5 : index
-// CHECK-DAG:       %[[VAL_7:.*]] = bufferization.to_memref %[[VAL_0]] : memref<5x3xi8>
-// CHECK-DAG:       %[[VAL_8:.*]] = sparse_tensor.pointers %[[VAL_1]] {dimension = 0 : index} : tensor<3x6xi8, #sparse_tensor.encoding<{{{.*}}}>>
-// CHECK-DAG:       %[[VAL_9:.*]] = sparse_tensor.indices %[[VAL_1]] {dimension = 0 : index} : tensor<3x6xi8, #sparse_tensor.encoding<{{{.*}}}>>
-// CHECK-DAG:       %[[VAL_10:.*]] = sparse_tensor.pointers %[[VAL_1]] {dimension = 1 : index} : tensor<3x6xi8, #sparse_tensor.encoding<{{{.*}}}>>
-// CHECK-DAG:       %[[VAL_11:.*]] = sparse_tensor.indices %[[VAL_1]] {dimension = 1 : index} : tensor<3x6xi8, #sparse_tensor.encoding<{{{.*}}}>>
-// CHECK-DAG:       %[[VAL_12:.*]] = sparse_tensor.values %[[VAL_1]] : tensor<3x6xi8, #sparse_tensor.encoding<{{{.*}}}>>
-// CHECK-DAG:       %[[VAL_14:.*]] = bufferization.to_memref %[[VAL_2]] : memref<5x6xi64>
-// CHECK:           %[[VAL_15:.*]] = memref.load %[[VAL_8]]{{\[}}%[[VAL_4]]] : memref<?xindex>
-// CHECK:           %[[VAL_16:.*]] = memref.load %[[VAL_8]]{{\[}}%[[VAL_5]]] : memref<?xindex>
-// CHECK:           scf.for %[[VAL_17:.*]] = %[[VAL_15]] to %[[VAL_16]] step %[[VAL_5]] {
-// CHECK:             %[[VAL_18:.*]] = memref.load %[[VAL_9]]{{\[}}%[[VAL_17]]] : memref<?xindex>
-// CHECK:             %[[VAL_19:.*]] = memref.load %[[VAL_10]]{{\[}}%[[VAL_17]]] : memref<?xindex>
-// CHECK:             %[[VAL_20:.*]] = arith.addi %[[VAL_17]], %[[VAL_5]] : index
-// CHECK:             %[[VAL_21:.*]] = memref.load %[[VAL_10]]{{\[}}%[[VAL_20]]] : memref<?xindex>
-// CHECK:             scf.for %[[VAL_22:.*]] = %[[VAL_19]] to %[[VAL_21]] step %[[VAL_5]] {
-// CHECK:               %[[VAL_23:.*]] = memref.load %[[VAL_11]]{{\[}}%[[VAL_22]]] : memref<?xindex>
-// CHECK:               %[[VAL_24:.*]] = memref.load %[[VAL_12]]{{\[}}%[[VAL_22]]] : memref<?xi8>
-// CHECK:               scf.for %[[VAL_25:.*]] = %[[VAL_4]] to %[[VAL_6]] step %[[VAL_5]] {
-// CHECK:                 %[[VAL_26:.*]] = memref.load %[[VAL_14]]{{\[}}%[[VAL_25]], %[[VAL_23]]] : memref<5x6xi64>
-// CHECK:                 %[[VAL_27:.*]] = memref.load %[[VAL_7]]{{\[}}%[[VAL_25]], %[[VAL_18]]] : memref<5x3xi8>
-// CHECK:                 %[[VAL_28:.*]] = arith.extsi %[[VAL_27]] : i8 to i64
-// CHECK:                 %[[VAL_29:.*]] = arith.subi %[[VAL_28]], %[[VAL_3]] : i64
-// CHECK:                 %[[VAL_30:.*]] = arith.extsi %[[VAL_24]] : i8 to i64
-// CHECK:                 %[[VAL_31:.*]] = arith.muli %[[VAL_29]], %[[VAL_30]] : i64
-// CHECK:                 %[[VAL_32:.*]] = arith.addi %[[VAL_26]], %[[VAL_31]] : i64
-// CHECK:                 memref.store %[[VAL_32]], %[[VAL_14]]{{\[}}%[[VAL_25]], %[[VAL_23]]] : memref<5x6xi64>
-=======
 // CHECK-DAG:       %[[VAL_6:.*]] = arith.constant 2 : i64
 // CHECK:           %[[VAL_7:.*]] = bufferization.to_memref %[[VAL_0]] : memref<5x3xi8>
 // CHECK:           %[[VAL_8:.*]] = sparse_tensor.pointers %[[VAL_1]] {dimension = 0 : index} : tensor<3x6xi8, #sparse_tensor.encoding<{ dimLevelType = [ "compressed", "compressed" ] }>> to memref<?xindex>
@@ -359,7 +230,6 @@
 // CHECK:                 %[[VAL_30:.*]] = arith.muli %[[VAL_28]], %[[VAL_29]] : i64
 // CHECK:                 %[[VAL_31:.*]] = arith.addi %[[VAL_25]], %[[VAL_30]] : i64
 // CHECK:                 memref.store %[[VAL_31]], %[[VAL_13]]{{\[}}%[[VAL_24]], %[[VAL_22]]] : memref<5x6xi64>
->>>>>>> f788a4d7
 // CHECK:               }
 // CHECK:             }
 // CHECK:           }
@@ -383,25 +253,6 @@
 // CHECK-SAME:      %[[VAL_2:.*2]]: tensor<f32>) -> tensor<f32> {
 // CHECK-DAG:       %[[VAL_3:.*]] = arith.constant 0 : index
 // CHECK-DAG:       %[[VAL_4:.*]] = arith.constant 1 : index
-<<<<<<< HEAD
-// CHECK-DAG:       %[[VAL_5:.*]] = sparse_tensor.pointers %[[VAL_0:.*]] {dimension = 0 : index} : tensor<1024xf32, #sparse_tensor.encoding<{{{.*}}}>> to memref<?xindex>
-// CHECK-DAG:       %[[VAL_6:.*]] = sparse_tensor.indices %[[VAL_0]] {dimension = 0 : index} : tensor<1024xf32, #sparse_tensor.encoding<{{{.*}}}>> to memref<?xindex>
-// CHECK-DAG:       %[[VAL_7:.*]] = sparse_tensor.values %[[VAL_0]] : tensor<1024xf32, #sparse_tensor.encoding<{{{.*}}}>> to memref<?xf32>
-// CHECK-DAG:       %[[VAL_8:.*]] = sparse_tensor.pointers %[[VAL_1:.*]] {dimension = 0 : index} : tensor<1024xf32, #sparse_tensor.encoding<{{{.*}}}>> to memref<?xindex>
-// CHECK-DAG:       %[[VAL_9:.*]] = sparse_tensor.indices %[[VAL_1]] {dimension = 0 : index} : tensor<1024xf32, #sparse_tensor.encoding<{{{.*}}}>> to memref<?xindex>
-// CHECK-DAG:       %[[VAL_10:.*]] = sparse_tensor.values %[[VAL_1]] : tensor<1024xf32, #sparse_tensor.encoding<{{{.*}}}>> to memref<?xf32>
-// CHECK-DAG:       %[[VAL_11:.*]] = bufferization.to_memref %[[VAL_2:.*]] : memref<f32>
-// CHECK-DAG:       %[[VAL_13:.*]] = memref.load %[[VAL_11]][] : memref<f32>
-// CHECK-DAG:       %[[VAL_14:.*]] = memref.load %[[VAL_5]]{{\[}}%[[VAL_3]]] : memref<?xindex>
-// CHECK-DAG:       %[[VAL_15:.*]] = memref.load %[[VAL_5]]{{\[}}%[[VAL_4]]] : memref<?xindex>
-// CHECK-DAG:       %[[VAL_16:.*]] = memref.load %[[VAL_8]]{{\[}}%[[VAL_3]]] : memref<?xindex>
-// CHECK-DAG:       %[[VAL_17:.*]] = memref.load %[[VAL_8]]{{\[}}%[[VAL_4]]] : memref<?xindex>
-// CHECK:           %[[VAL_18:.*]]:3 = scf.while (%[[VAL_19:.*]] = %[[VAL_14]], %[[VAL_20:.*]] = %[[VAL_16]], %[[VAL_21:.*]] = %[[VAL_13]]) : (index, index, f32) -> (index, index, f32) {
-// CHECK:             %[[VAL_22:.*]] = arith.cmpi ult, %[[VAL_19]], %[[VAL_15]] : index
-// CHECK:             %[[VAL_23:.*]] = arith.cmpi ult, %[[VAL_20]], %[[VAL_17]] : index
-// CHECK:             %[[VAL_24:.*]] = arith.andi %[[VAL_22]], %[[VAL_23]] : i1
-// CHECK:             scf.condition(%[[VAL_24]]) %[[VAL_19]], %[[VAL_20]], %[[VAL_21]] : index, index, f32
-=======
 // CHECK:           %[[VAL_5:.*]] = sparse_tensor.pointers %[[VAL_0]] {dimension = 0 : index} : tensor<1024xf32, #sparse_tensor.encoding<{ dimLevelType = [ "compressed" ] }>> to memref<?xindex>
 // CHECK:           %[[VAL_6:.*]] = sparse_tensor.indices %[[VAL_0]] {dimension = 0 : index} : tensor<1024xf32, #sparse_tensor.encoding<{ dimLevelType = [ "compressed" ] }>> to memref<?xindex>
 // CHECK:           %[[VAL_7:.*]] = sparse_tensor.values %[[VAL_0]] : tensor<1024xf32, #sparse_tensor.encoding<{ dimLevelType = [ "compressed" ] }>> to memref<?xf32>
@@ -419,7 +270,6 @@
 // CHECK:             %[[VAL_22:.*]] = arith.cmpi ult, %[[VAL_19]], %[[VAL_16]] : index
 // CHECK:             %[[VAL_23:.*]] = arith.andi %[[VAL_21]], %[[VAL_22]] : i1
 // CHECK:             scf.condition(%[[VAL_23]]) %[[VAL_18]], %[[VAL_19]], %[[VAL_20]] : index, index, f32
->>>>>>> f788a4d7
 // CHECK:           } do {
 // CHECK:           ^bb0(%[[VAL_24:.*]]: index, %[[VAL_25:.*]]: index, %[[VAL_26:.*]]: f32):
 // CHECK:             %[[VAL_27:.*]] = memref.load %[[VAL_6]]{{\[}}%[[VAL_24]]] : memref<?xindex>
