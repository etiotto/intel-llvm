// RUN: mlir-opt %s -convert-linalg-to-loops | FileCheck --check-prefix=CHECKLOOP %s
// RUN: mlir-opt %s -convert-linalg-to-parallel-loops | FileCheck --check-prefix=CHECKPARALLEL %s

// Test that we can lower all the way to LLVM without crashing, don't check results here.
// RUN: mlir-opt %s -convert-linalg-to-loops -convert-linalg-to-llvm -o=/dev/null 2>&1

// CHECKLOOP-DAG: #[[strided1D:.*]] = affine_map<(d0)[s0] -> (d0 + s0)>
// CHECKLOOP-DAG: #[[strided2D:.*]] = affine_map<(d0, d1)[s0, s1] -> (d0 * s1 + s0 + d1)>
// CHECKLOOP-DAG: #[[strided3D:.*]] = affine_map<(d0, d1, d2)[s0, s1, s2] -> (d0 * s1 + s0 + d1 * s2 + d2)>
// CHECKLOOP-DAG: #[[strided4D:.*]] = affine_map<(d0, d1, d2, d3)[s0, s1, s2, s3] -> (d0 * s1 + s0 + d1 * s2 + d2 * s3 + d3)>
// CHECKLOOP-DAG: #[[clampMinMap:.*]] = affine_map<(d0) -> (d0, 0)>

// CHECKLOOP-DAG: #[[Stride1Dilation1:.*]] = affine_map<(d0, d1) -> (d0  + d1)>
// CHECKLOOP-DAG: #[[Stride2Dilation1:.*]] = affine_map<(d0, d1) -> (d0 * 2 + d1)>
// CHECKLOOP-DAG: #[[Stride2Dilation4:.*]] = affine_map<(d0, d1) -> (d0 * 2 + d1 * 4)>
// CHECKLOOP-DAG: #[[Stride3Dilation5:.*]] = affine_map<(d0, d1) -> (d0 * 3 + d1 * 5)>

// CHECKPARALLEL-DAG: #[[strided1D:.*]] = affine_map<(d0)[s0] -> (d0 + s0)>
// CHECKPARALLEL-DAG: #[[strided2D:.*]] = affine_map<(d0, d1)[s0, s1] -> (d0 * s1 + s0 + d1)>
// CHECKPARALLEL-DAG: #[[strided3D:.*]] = affine_map<(d0, d1, d2)[s0, s1, s2] -> (d0 * s1 + s0 + d1 * s2 + d2)>
// CHECKPARALLEL-DAG: #[[strided4D:.*]] = affine_map<(d0, d1, d2, d3)[s0, s1, s2, s3] -> (d0 * s1 + s0 + d1 * s2 + d2 * s3 + d3)>
// CHECKPARALLEL-DAG: #[[clampMinMap:.*]] = affine_map<(d0) -> (d0, 0)>

// CHECKPARALLEL-DAG: #[[Stride1Dilation1:.*]] = affine_map<(d0, d1) -> (d0  + d1)>
// CHECKPARALLEL-DAG: #[[Stride2Dilation1:.*]] = affine_map<(d0, d1) -> (d0 * 2 + d1)>
// CHECKPARALLEL-DAG: #[[Stride2Dilation4:.*]] = affine_map<(d0, d1) -> (d0 * 2 + d1 * 4)>
// CHECKPARALLEL-DAG: #[[Stride3Dilation5:.*]] = affine_map<(d0, d1) -> (d0 * 3 + d1 * 5)>


func @matmul(%arg0: memref<?xi8>, %M: index, %N: index, %K: index) {
  %c0 = constant 0 : index
  %c1 = constant 1 : index
  %A = view %arg0[%c0][%M, %K] : memref<?xi8> to memref<?x?xf32, offset: ?, strides: [?, 1]>
  %B = view %arg0[%c0][%K, %N] : memref<?xi8> to memref<?x?xf32, offset: ?, strides: [?, 1]>
  %C = view %arg0[%c0][%M, %N] : memref<?xi8> to memref<?x?xf32, offset: ?, strides: [?, 1]>
  linalg.matmul(%A, %B, %C) : memref<?x?xf32, offset: ?, strides: [?, 1]>, memref<?x?xf32, offset: ?, strides: [?, 1]>, memref<?x?xf32, offset: ?, strides: [?, 1]>
  return
}
// CHECKLOOP-LABEL: func @matmul(%{{.*}}: memref<?xi8>,
//  CHECKLOOP-SAME: [[M:arg[0-9]+]]: index
//  CHECKLOOP-SAME: [[N:arg[0-9]+]]: index
//  CHECKLOOP-SAME: [[K:arg[0-9]+]]: index
//       CHECKLOOP: %[[A:.*]] = std.view %{{.*}}[{{.*}}] : memref<?xi8> to memref<?x?xf32, #[[strided2D]]>
//       CHECKLOOP: %[[B:.*]] = std.view %{{.*}}[{{.*}}] : memref<?xi8> to memref<?x?xf32, #[[strided2D]]>
//       CHECKLOOP: %[[C:.*]] = std.view %{{.*}}[{{.*}}] : memref<?xi8> to memref<?x?xf32, #[[strided2D]]>
//       CHECKLOOP: loop.for %{{.*}} = %{{.*}} to %[[M]] step %{{.*}} {
//       CHECKLOOP:   loop.for %{{.*}} = %{{.*}} to %[[N]] step %{{.*}} {
//       CHECKLOOP:     loop.for %{{.*}} = %{{.*}} to %[[K]] step %{{.*}} {
//   CHECKLOOP-DAG:       %[[a:.*]] = load %[[A]][%{{.*}}, %{{.*}}] : memref<?x?xf32, #[[strided2D]]>
//   CHECKLOOP-DAG:       %[[b:.*]] = load %[[B]][%{{.*}}, %{{.*}}] : memref<?x?xf32, #[[strided2D]]>
//   CHECKLOOP-DAG:       %[[inc:.*]] = mulf %[[a]], %[[b]] : f32
//   CHECKLOOP-DAG:       %[[c:.*]] = load %[[C]][%{{.*}}, %{{.*}}] : memref<?x?xf32, #[[strided2D]]>
//   CHECKLOOP-DAG:       %[[res:.*]] = addf %[[c]], %[[inc]] : f32
//       CHECKLOOP:       store %[[res]], %[[C]][%{{.*}}, %{{.*}}] : memref<?x?xf32, #[[strided2D]]>

// CHECKPARALLEL-LABEL: func @matmul(%{{.*}}: memref<?xi8>,
//  CHECKPARALLEL-SAME: [[M:arg[0-9]+]]: index
//  CHECKPARALLEL-SAME: [[N:arg[0-9]+]]: index
//  CHECKPARALLEL-SAME: [[K:arg[0-9]+]]: index
//       CHECKPARALLEL: %[[A:.*]] = std.view %{{.*}}[{{.*}}] : memref<?xi8> to memref<?x?xf32, #[[strided2D]]>
//       CHECKPARALLEL: %[[B:.*]] = std.view %{{.*}}[{{.*}}] : memref<?xi8> to memref<?x?xf32, #[[strided2D]]>
//       CHECKPARALLEL: %[[C:.*]] = std.view %{{.*}}[{{.*}}] : memref<?xi8> to memref<?x?xf32, #[[strided2D]]>
//       CHECKPARALLEL: loop.parallel (%{{.*}}, %{{.*}}) = (%{{.*}}, %{{.*}}) to (%[[M]], %[[N]]) step (%{{.*}}, %{{.*}} {
//       CHECKPARALLEL:   loop.for %{{.*}} = %{{.*}} to %[[K]] step %{{.*}} {
//   CHECKPARALLEL-DAG:     %[[a:.*]] = load %[[A]][%{{.*}}, %{{.*}}] : memref<?x?xf32, #[[strided2D]]>
//   CHECKPARALLEL-DAG:     %[[b:.*]] = load %[[B]][%{{.*}}, %{{.*}}] : memref<?x?xf32, #[[strided2D]]>
//   CHECKPARALLEL-DAG:     %[[inc:.*]] = mulf %[[a]], %[[b]] : f32
//   CHECKPARALLEL-DAG:     %[[c:.*]] = load %[[C]][%{{.*}}, %{{.*}}] : memref<?x?xf32, #[[strided2D]]>
//   CHECKPARALLEL-DAG:     %[[res:.*]] = addf %[[c]], %[[inc]] : f32
//       CHECKPARALLEL:     store %[[res]], %[[C]][%{{.*}}, %{{.*}}] : memref<?x?xf32, #[[strided2D]]>



func @matvec(%arg0: memref<?xi8>, %M: index, %N: index) {
  %c0 = constant 0 : index
  %c1 = constant 1 : index
  %2 = view %arg0[%c0][%M, %N] : memref<?xi8> to memref<?x?xf32, offset: ?, strides: [?, 1]>
  %3 = view %arg0[%c0][%M] : memref<?xi8> to memref<?xf32, offset: ?, strides: [1]>
  %4 = view %arg0[%c0][%N] : memref<?xi8> to memref<?xf32, offset: ?, strides: [1]>
  linalg.matvec(%2, %3, %4) : memref<?x?xf32, offset: ?, strides: [?, 1]>, memref<?xf32, offset: ?, strides: [1]>, memref<?xf32, offset: ?, strides: [1]>
  return
}
// CHECKLOOP-LABEL: func @matvec(%{{.*}}: memref<?xi8>,
//  CHECKLOOP-SAME: [[M:arg[0-9]+]]: index
//  CHECKLOOP-SAME: [[K:arg[0-9]+]]: index
//       CHECKLOOP: %[[A:.*]] = std.view %{{.*}}[{{.*}}] : memref<?xi8> to memref<?x?xf32, #[[strided2D]]>
//       CHECKLOOP: %[[B:.*]] = std.view %{{.*}}[{{.*}}] : memref<?xi8> to memref<?xf32, #[[strided1D]]>
//       CHECKLOOP: %[[C:.*]] = std.view %{{.*}}[{{.*}}] : memref<?xi8> to memref<?xf32, #[[strided1D]]>
//       CHECKLOOP: loop.for %{{.*}} = %{{.*}} to %[[M]] step %{{.*}} {
//       CHECKLOOP:   loop.for %{{.*}} = %{{.*}} to %[[K]] step %{{.*}} {
//   CHECKLOOP-DAG:     %[[a:.*]] = load %[[A]][%{{.*}}, %{{.*}}] : memref<?x?xf32, #[[strided2D]]>
//   CHECKLOOP-DAG:     %[[b:.*]] = load %[[B]][%{{.*}}] : memref<?xf32, #[[strided1D]]>
//   CHECKLOOP-DAG:     %[[inc:.*]] = mulf %[[a]], %[[b]] : f32
//   CHECKLOOP-DAG:     %[[c:.*]] = load %[[C]][%{{.*}}] : memref<?xf32, #[[strided1D]]>
//   CHECKLOOP-DAG:     %[[res:.*]] = addf %[[c]], %[[inc]] : f32
//       CHECKLOOP:     store %[[res]], %[[C]][%{{.*}}] : memref<?xf32, #[[strided1D]]>

// CHECKPARALLEL-LABEL: func @matvec(%{{.*}}: memref<?xi8>,
//  CHECKPARALLEL-SAME: [[M:arg[0-9]+]]: index
//  CHECKPARALLEL-SAME: [[K:arg[0-9]+]]: index
//       CHECKPARALLEL: %[[A:.*]] = std.view %{{.*}}[{{.*}}] : memref<?xi8> to memref<?x?xf32, #[[strided2D]]>
//       CHECKPARALLEL: %[[B:.*]] = std.view %{{.*}}[{{.*}}] : memref<?xi8> to memref<?xf32, #[[strided1D]]>
//       CHECKPARALLEL: %[[C:.*]] = std.view %{{.*}}[{{.*}}] : memref<?xi8> to memref<?xf32, #[[strided1D]]>
//       CHECKPARALLEL: loop.parallel (%{{.*}}) = (%{{.*}}) to (%[[M]]) step (%{{.*}}) {
//       CHECKPARALLEL:   loop.for %{{.*}} = %{{.*}} to %[[K]] step %{{.*}} {
//   CHECKPARALLEL-DAG:     %[[a:.*]] = load %[[A]][%{{.*}}, %{{.*}}] : memref<?x?xf32, #[[strided2D]]>
//   CHECKPARALLEL-DAG:     %[[b:.*]] = load %[[B]][%{{.*}}] : memref<?xf32, #[[strided1D]]>
//   CHECKPARALLEL-DAG:     %[[inc:.*]] = mulf %[[a]], %[[b]] : f32
//   CHECKPARALLEL-DAG:     %[[c:.*]] = load %[[C]][%{{.*}}] : memref<?xf32, #[[strided1D]]>
//   CHECKPARALLEL-DAG:     %[[res:.*]] = addf %[[c]], %[[inc]] : f32
//       CHECKPARALLEL:     store %[[res]], %[[C]][%{{.*}}] : memref<?xf32, #[[strided1D]]>


func @dot(%arg0: memref<?xi8>, %M: index) {
  %c0 = constant 0 : index
  %c1 = constant 1 : index
  %1 = view %arg0[%c0][%M] : memref<?xi8> to memref<?xf32, offset: ?, strides: [1]>
  %2 = view %arg0[%c0][%M] : memref<?xi8> to memref<?xf32, offset: ?, strides: [1]>
  %3 = view %arg0[][] : memref<?xi8> to memref<f32>
  linalg.dot(%1, %2, %3) : memref<?xf32, offset: ?, strides: [1]>, memref<?xf32, offset: ?, strides: [1]>, memref<f32>
  return
}
// CHECKLOOP-LABEL: func @dot(%{{.*}}: memref<?xi8>,
//  CHECKLOOP-SAME: [[K:arg[0-9]+]]: index
//       CHECKLOOP: %[[A:.*]] = std.view %{{.*}}[{{.*}}][{{.*}}] : memref<?xi8> to memref<?xf32, #[[strided1D]]>
//       CHECKLOOP: %[[B:.*]] = std.view %{{.*}}[{{.*}}][{{.*}}] : memref<?xi8> to memref<?xf32, #[[strided1D]]>
//       CHECKLOOP: %[[C:.*]] = std.view %{{.*}}[][] : memref<?xi8> to memref<f32>
//       CHECKLOOP: loop.for %{{.*}} = %{{.*}} to %[[K]] step %{{.*}} {
//   CHECKLOOP-DAG:   %[[a:.*]] = load %[[A]][%{{.*}}] : memref<?xf32, #[[strided1D]]>
//   CHECKLOOP-DAG:   %[[b:.*]] = load %[[B]][%{{.*}}] : memref<?xf32, #[[strided1D]]>
//   CHECKLOOP-DAG:   %[[inc:.*]] = mulf %[[a]], %[[b]] : f32
//   CHECKLOOP-DAG:   %[[c:.*]] = load %[[C]][] : memref<f32>
//   CHECKLOOP-DAG:   %[[res:.*]] = addf %[[c]], %[[inc]] : f32
//       CHECKLOOP:   store %[[res]], %[[C]][] : memref<f32>

// CHECKPARALLEL-LABEL: func @dot(%{{.*}}: memref<?xi8>,
//  CHECKPARALLEL-SAME: [[K:arg[0-9]+]]: index
//       CHECKPARALLEL: %[[A:.*]] = std.view %{{.*}}[{{.*}}][{{.*}}] : memref<?xi8> to memref<?xf32, #[[strided1D]]>
//       CHECKPARALLEL: %[[B:.*]] = std.view %{{.*}}[{{.*}}][{{.*}}] : memref<?xi8> to memref<?xf32, #[[strided1D]]>
//       CHECKPARALLEL: %[[C:.*]] = std.view %{{.*}}[][] : memref<?xi8> to memref<f32>
//       CHECKPARALLEL: loop.for %{{.*}} = %{{.*}} to %[[K]] step %{{.*}} {
//   CHECKPARALLEL-DAG:   %[[a:.*]] = load %[[A]][%{{.*}}] : memref<?xf32, #[[strided1D]]>
//   CHECKPARALLEL-DAG:   %[[b:.*]] = load %[[B]][%{{.*}}] : memref<?xf32, #[[strided1D]]>
//   CHECKPARALLEL-DAG:   %[[inc:.*]] = mulf %[[a]], %[[b]] : f32
//   CHECKPARALLEL-DAG:   %[[c:.*]] = load %[[C]][] : memref<f32>
//   CHECKPARALLEL-DAG:   %[[res:.*]] = addf %[[c]], %[[inc]] : f32
//       CHECKPARALLEL:   store %[[res]], %[[C]][] : memref<f32>


func @dot_view(%arg0: memref<?xf32, offset: ?, strides: [1]>, %arg1: memref<?xf32, offset: ?, strides: [1]>, %arg2: memref<f32>) {
  linalg.dot(%arg0, %arg1, %arg2) : memref<?xf32, offset: ?, strides: [1]>, memref<?xf32, offset: ?, strides: [1]>, memref<f32>
  return
}
// CHECKLOOP-LABEL: func @dot_view(
//       CHECKLOOP:   %{{.*}}: memref<?xf32, #[[strided1D]]>, %{{.*}}: memref<?xf32, #[[strided1D]]>, %{{.*}}: memref<f32>) {
//       CHECKLOOP: %[[K:.*]] = dim %arg0, 0 : memref<?xf32, #[[strided1D]]>
//       CHECKLOOP: loop.for %{{.*}} = %{{.*}} to %[[K]] step %{{.*}} {
//   CHECKLOOP-DAG:   %[[a:.*]] = load %arg0[%{{.*}}] : memref<?xf32, #[[strided1D]]>
//   CHECKLOOP-DAG:   %[[b:.*]] = load %{{.*}}[%{{.*}}] : memref<?xf32, #[[strided1D]]>
//   CHECKLOOP-DAG:   %[[inc:.*]] = mulf %[[a]], %[[b]] : f32
//   CHECKLOOP-DAG:   %[[c:.*]] = load %{{.*}}[] : memref<f32>
//   CHECKLOOP-DAG:   %[[res:.*]] = addf %[[c]], %[[inc]] : f32
//       CHECKLOOP:   store %[[res]], %{{.*}}[] : memref<f32>

// CHECKPARALLEL-LABEL: func @dot_view(
//       CHECKPARALLEL:   %{{.*}}: memref<?xf32, #[[strided1D]]>, %{{.*}}: memref<?xf32, #[[strided1D]]>, %{{.*}}: memref<f32>) {
//       CHECKPARALLEL: %[[K:.*]] = dim %arg0, 0 : memref<?xf32, #[[strided1D]]>
//       CHECKPARALLEL: loop.for %{{.*}} = %{{.*}} to %[[K]] step %{{.*}} {
//   CHECKPARALLEL-DAG:   %[[a:.*]] = load %arg0[%{{.*}}] : memref<?xf32, #[[strided1D]]>
//   CHECKPARALLEL-DAG:   %[[b:.*]] = load %{{.*}}[%{{.*}}] : memref<?xf32, #[[strided1D]]>
//   CHECKPARALLEL-DAG:   %[[inc:.*]] = mulf %[[a]], %[[b]] : f32
//   CHECKPARALLEL-DAG:   %[[c:.*]] = load %{{.*}}[] : memref<f32>
//   CHECKPARALLEL-DAG:   %[[res:.*]] = addf %[[c]], %[[inc]] : f32
//       CHECKPARALLEL:   store %[[res]], %{{.*}}[] : memref<f32>

func @fill_view(%arg0: memref<?xf32, offset: ?, strides: [1]>, %arg1: f32) {
  linalg.fill(%arg0, %arg1) : memref<?xf32, offset: ?, strides: [1]>, f32
  return
}
// CHECKLOOP-LABEL: func @fill_view(
//       CHECKLOOP: %{{.*}}: memref<?xf32, #[[strided1D]]>, %{{.*}}: f32) {
//       CHECKLOOP:   loop.for %{{.*}} = %{{.*}} to %{{.*}} step %{{.*}} {
//       CHECKLOOP:     store %{{.*}}, %{{.*}}[%{{.*}}] : memref<?xf32, #[[strided1D]]>

// CHECKPARALLEL-LABEL: func @fill_view(
//       CHECKPARALLEL: %{{.*}}: memref<?xf32, #[[strided1D]]>, %{{.*}}: f32) {
//       CHECKPARALLEL:   loop.parallel (%{{.*}}) = (%{{.*}}) to (%{{.*}}) step (%{{.*}}) {
//       CHECKPARALLEL:     store %{{.*}}, %{{.*}}[%{{.*}}] : memref<?xf32, #[[strided1D]]>

func @fill_view0(%arg0: memref<f32>, %arg1: f32) {
  linalg.fill(%arg0, %arg1) : memref<f32>, f32
  return
}
// CHECKLOOP-LABEL: func @fill_view0(%{{.*}}: memref<f32>, %{{.*}}: f32) {
//       CHECKLOOP:   store %{{.*}}, %{{.*}}[] : memref<f32>

// CHECKPARALLEL-LABEL: func @fill_view0(%{{.*}}: memref<f32>, %{{.*}}: f32) {
//       CHECKPARALLEL:   store %{{.*}}, %{{.*}}[] : memref<f32>

func @fill_view3(%arg0: memref<?x?x?xf32, offset: ?, strides: [?, ?, 1]>, %arg1: f32) {
  linalg.fill(%arg0, %arg1) : memref<?x?x?xf32, offset: ?, strides: [?, ?, 1]>, f32
  return
}
// CHECKLOOP-LABEL: func @fill_view3(
//       CHECKLOOP: %{{.*}}: memref<?x?x?xf32, #[[strided3D]]>, %{{.*}}: f32) {
//       CHECKLOOP:   loop.for %{{.*}} = %{{.*}} to %{{.*}} step %{{.*}} {
//       CHECKLOOP:     loop.for %{{.*}} = %{{.*}} to %{{.*}} step %{{.*}} {
//       CHECKLOOP:       loop.for %{{.*}} = %{{.*}} to %{{.*}} step %{{.*}} {
//       CHECKLOOP:         store %{{.*}}, %{{.*}}[%{{.*}}, %{{.*}}, %{{.*}}] : memref<?x?x?xf32, #[[strided3D]]>

// CHECKPARALLEL-LABEL: func @fill_view3(
//       CHECKPARALLEL: %{{.*}}: memref<?x?x?xf32, #[[strided3D]]>, %{{.*}}: f32) {
//       CHECKPARALLEL:   loop.parallel (%{{.*}}, %{{.*}}, %{{.*}}) = (%{{.*}}, %{{.*}}, %{{.*}}) to (%{{.*}}, %{{.*}}, %{{.*}}) step (%{{.*}}, %{{.*}}, %{{.*}}) {
//       CHECKPARALLEL:     store %{{.*}}, %{{.*}}[%{{.*}}, %{{.*}}, %{{.*}}] : memref<?x?x?xf32, #[[strided3D]]>

func @copy_view(%arg0: memref<?xf32, offset: ?, strides: [1]>, %arg1: memref<?xf32, offset: ?, strides: [1]>) {
  linalg.copy(%arg0, %arg1) : memref<?xf32, offset: ?, strides: [1]>, memref<?xf32, offset: ?, strides: [1]>
  return
}
// CHECKLOOP-LABEL: func @copy_view(
//       CHECKLOOP: %{{.*}}: memref<?xf32, #[[strided1D]]>, %{{.*}}: memref<?xf32, #[[strided1D]]>) {
//       CHECKLOOP:   loop.for %{{.*}} = %{{.*}} to %{{.*}} step %{{.*}} {
//       CHECKLOOP:     %[[L:.*]] = load %{{.*}}[%{{.*}}] : memref<?xf32, #[[strided1D]]>
//       CHECKLOOP:     store %[[L]], %{{.*}}[%{{.*}}] : memref<?xf32, #[[strided1D]]>

// CHECKPARALLEL-LABEL: func @copy_view(
//       CHECKPARALLEL: %{{.*}}: memref<?xf32, #[[strided1D]]>, %{{.*}}: memref<?xf32, #[[strided1D]]>) {
//       CHECKPARALLEL:   loop.parallel (%{{.*}}) = (%{{.*}}) to (%{{.*}}) step (%{{.*}}) {
//       CHECKPARALLEL:     %[[L:.*]] = load %{{.*}}[%{{.*}}] : memref<?xf32, #[[strided1D]]>
//       CHECKPARALLEL:     store %[[L]], %{{.*}}[%{{.*}}] : memref<?xf32, #[[strided1D]]>

func @copy_view0(%arg0: memref<f32>, %arg1: memref<f32>) {
  linalg.copy(%arg0, %arg1) : memref<f32>, memref<f32>
  return
}
// CHECKLOOP-LABEL: func @copy_view0(%{{.*}}: memref<f32>, %{{.*}}: memref<f32>) {
//       CHECKLOOP:   %{{.*}} = load %{{.*}}[] : memref<f32>
//       CHECKLOOP:   store %{{.*}}, %{{.*}}[] : memref<f32>

// CHECKPARALLEL-LABEL: func @copy_view0(%{{.*}}: memref<f32>, %{{.*}}: memref<f32>) {
//       CHECKPARALLEL:   %{{.*}} = load %{{.*}}[] : memref<f32>
//       CHECKPARALLEL:   store %{{.*}}, %{{.*}}[] : memref<f32>

func @copy_view3(%arg0: memref<?x?x?xf32, offset: ?, strides: [?, ?, 1]>, %arg1: memref<?x?x?xf32, offset: ?, strides: [?, ?, 1]>) {
  linalg.copy(%arg0, %arg1) {inputPermutation = affine_map<(i, j, k) -> (i, k, j)>,
                             outputPermutation = affine_map<(i, j, k) -> (k, j, i)>} :
    memref<?x?x?xf32, offset: ?, strides: [?, ?, 1]>, memref<?x?x?xf32, offset: ?, strides: [?, ?, 1]>
  return
}
// CHECKLOOP-LABEL: func @copy_view3
//       CHECKLOOP: (%{{.*}}: memref<?x?x?xf32, #[[strided3D]]>, %{{.*}}: memref<?x?x?xf32, #[[strided3D]]>) {
//       CHECKLOOP:   loop.for %{{.*}} = %{{.*}} to %{{.*}} step %{{.*}} {
//       CHECKLOOP:     loop.for %{{.*}} = %{{.*}} to %{{.*}} step %{{.*}} {
//       CHECKLOOP:       loop.for %{{.*}} = %{{.*}} to %{{.*}} step %{{.*}} {
//       CHECKLOOP:         %[[L:.*]] = load %{{.*}}[%{{.*}}, %{{.*}}, %{{.*}}] : memref<?x?x?xf32, #[[strided3D]]>
//       CHECKLOOP:         store %[[L]], %{{.*}}[%{{.*}}, %{{.*}}, %{{.*}}] : memref<?x?x?xf32, #[[strided3D]]>

// CHECKPARALLEL-LABEL: func @copy_view3
//       CHECKPARALLEL: (%{{.*}}: memref<?x?x?xf32, #[[strided3D]]>, %{{.*}}: memref<?x?x?xf32, #[[strided3D]]>) {
//       CHECKPARALLEL:   loop.parallel (%{{.*}}, %{{.*}}, %{{.*}}) = (%{{.*}}, %{{.*}}, %{{.*}}) to (%{{.*}}, %{{.*}}, %{{.*}}) step (%{{.*}}, %{{.*}}, %{{.*}}) {
//       CHECKPARALLEL:     %[[L:.*]] = load %{{.*}}[%{{.*}}, %{{.*}}, %{{.*}}] : memref<?x?x?xf32, #[[strided3D]]>
//       CHECKPARALLEL:     store %[[L]], %{{.*}}[%{{.*}}, %{{.*}}, %{{.*}}] : memref<?x?x?xf32, #[[strided3D]]>

func @conv_view3(%arg0: memref<?x?x?xf32, offset: ?, strides: [?, ?, 1]>, %arg1: memref<?x?x?xf32, offset: ?, strides: [?, ?, 1]>, %arg2: memref<?x?x?xf32, offset: ?, strides: [?, ?, 1]>) {
  linalg.conv(%arg0, %arg1, %arg2) {strides = [2]}: memref<?x?x?xf32, offset: ?, strides: [?, ?, 1]>, memref<?x?x?xf32, offset: ?, strides: [?, ?, 1]>, memref<?x?x?xf32, offset: ?, strides: [?, ?, 1]>
  return
}
// CHECKLOOP-LABEL: func @conv_view3(
//       CHECKLOOP: %{{.*}}: memref<?x?x?xf32, #[[strided3D]]>, %{{.*}}: memref<?x?x?xf32, #[[strided3D]]>, %{{.*}}: memref<?x?x?xf32, #[[strided3D]]>) {
//       CHECKLOOP:   %[[Z0:.*]] = dim %arg0, 0 : memref<?x?x?xf32, #[[strided3D]]>
//       CHECKLOOP:   %[[Q:.*]] = dim %arg0, 1 : memref<?x?x?xf32, #[[strided3D]]>
//       CHECKLOOP:   %[[K:.*]] = dim %arg0, 2 : memref<?x?x?xf32, #[[strided3D]]>
//       CHECKLOOP:   %[[B:.*]] = dim %arg1, 0 : memref<?x?x?xf32, #[[strided3D]]>
//       CHECKLOOP:   %[[X0:.*]] = dim %arg2, 1 : memref<?x?x?xf32, #[[strided3D]]>
//       CHECKLOOP:   loop.for %{{.*}} = %{{.*}} to %[[B]] step %{{.*}} {
//       CHECKLOOP:     loop.for %{{.*}} = %{{.*}} to %[[X0]] step %{{.*}} {
//       CHECKLOOP:       loop.for %{{.*}} = %{{.*}} to %[[K]] step %{{.*}} {
//       CHECKLOOP:         loop.for %{{.*}} = %{{.*}} to %[[Q]] step %{{.*}} {
//       CHECKLOOP:           loop.for %{{.*}} = %{{.*}} to %[[Z0]] step %{{.*}} {
//       CHECKLOOP:             %[[SUM:.*]] = affine.apply #[[Stride2Dilation1]](%{{.*}}, %{{.*}})
//       CHECKLOOP:             %{{.*}} = load %{{.*}}[%{{.*}}, %[[SUM]], %{{.*}}] : memref<?x?x?xf32, #[[strided3D]]>
//       CHECKLOOP:             %{{.*}} = load %{{.*}}[%{{.*}}, %{{.*}}, %{{.*}}] : memref<?x?x?xf32, #[[strided3D]]>
//       CHECKLOOP:             %{{.*}} = mulf %{{.*}}, %{{.*}} : f32
//       CHECKLOOP:             %{{.*}} = load %{{.*}}[%{{.*}}, %{{.*}}, %{{.*}}] : memref<?x?x?xf32, #[[strided3D]]>
//       CHECKLOOP:             %{{.*}} = addf %{{.*}}, %{{.*}} : f32
//       CHECKLOOP:             store %{{.*}}, %{{.*}}[%{{.*}}, %{{.*}}, %{{.*}}] : memref<?x?x?xf32, #[[strided3D]]>

// CHECKPARALLEL-LABEL: func @conv_view3(
//       CHECKPARALLEL: %{{.*}}: memref<?x?x?xf32, #[[strided3D]]>, %{{.*}}: memref<?x?x?xf32, #[[strided3D]]>, %{{.*}}: memref<?x?x?xf32, #[[strided3D]]>) {
//       CHECKPARALLEL:   %[[Z0:.*]] = dim %arg0, 0 : memref<?x?x?xf32, #[[strided3D]]>
//       CHECKPARALLEL:   %[[Q:.*]] = dim %arg0, 1 : memref<?x?x?xf32, #[[strided3D]]>
//       CHECKPARALLEL:   %[[K:.*]] = dim %arg0, 2 : memref<?x?x?xf32, #[[strided3D]]>
//       CHECKPARALLEL:   %[[B:.*]] = dim %arg1, 0 : memref<?x?x?xf32, #[[strided3D]]>
//       CHECKPARALLEL:   %[[X0:.*]] = dim %arg2, 1 : memref<?x?x?xf32, #[[strided3D]]>
//       CHECKPARALLEL:   loop.parallel (%{{.*}}, %{{.*}}, %{{.*}}) = (%{{.*}}, %{{.*}}, %{{.*}}) to (%[[B]], %[[X0]], %[[K]]) step (%{{.*}}, %{{.*}}, %{{.*}}) {
//       CHECKPARALLEL:     loop.for %{{.*}} = %{{.*}} to %[[Q]] step %{{.*}} {
//       CHECKPARALLEL:       loop.for %{{.*}} = %{{.*}} to %[[Z0]] step %{{.*}} {
//       CHECKPARALLEL:         %[[SUM:.*]] = affine.apply #[[Stride2Dilation1]](%{{.*}}, %{{.*}})
//       CHECKPARALLEL:         %{{.*}} = load %{{.*}}[%{{.*}}, %[[SUM]], %{{.*}}] : memref<?x?x?xf32, #[[strided3D]]>
//       CHECKPARALLEL:         %{{.*}} = load %{{.*}}[%{{.*}}, %{{.*}}, %{{.*}}] : memref<?x?x?xf32, #[[strided3D]]>
//       CHECKPARALLEL:         %{{.*}} = mulf %{{.*}}, %{{.*}} : f32
//       CHECKPARALLEL:         %{{.*}} = load %{{.*}}[%{{.*}}, %{{.*}}, %{{.*}}] : memref<?x?x?xf32, #[[strided3D]]>
//       CHECKPARALLEL:         %{{.*}} = addf %{{.*}}, %{{.*}} : f32
//       CHECKPARALLEL:         store %{{.*}}, %{{.*}}[%{{.*}}, %{{.*}}, %{{.*}}] : memref<?x?x?xf32, #[[strided3D]]>

func @conv_view4(%arg0: memref<?x?x?x?xf32, offset: ?, strides: [?, ?, ?, 1]>, %arg1: memref<?x?x?x?xf32, offset: ?, strides: [?, ?, ?, 1]>, %arg2: memref<?x?x?x?xf32, offset: ?, strides: [?, ?, ?, 1]>) {
  linalg.conv(%arg0, %arg1, %arg2) {dilations = [4, 5], strides = [2, 3]} : memref<?x?x?x?xf32, offset: ?, strides: [?, ?, ?, 1]>, memref<?x?x?x?xf32, offset: ?, strides: [?, ?, ?, 1]>, memref<?x?x?x?xf32, offset: ?, strides: [?, ?, ?, 1]>
  return
}
// CHECKLOOP-LABEL: func @conv_view4(
//       CHECKLOOP: %{{.*}}: memref<?x?x?x?xf32, #[[strided4D]]>, %{{.*}}: memref<?x?x?x?xf32, #[[strided4D]]>, %{{.*}}: memref<?x?x?x?xf32, #[[strided4D]]>) {
//       CHECKLOOP:   %[[Z0:.*]] = dim %arg0, 0 : memref<?x?x?x?xf32, #[[strided4D]]>
//       CHECKLOOP:   %[[Z1:.*]] = dim %arg0, 1 : memref<?x?x?x?xf32, #[[strided4D]]>
//       CHECKLOOP:   %[[Q:.*]] = dim %arg0, 2 : memref<?x?x?x?xf32, #[[strided4D]]>
//       CHECKLOOP:   %[[K:.*]] = dim %arg0, 3 : memref<?x?x?x?xf32, #[[strided4D]]>
//       CHECKLOOP:   %[[B:.*]] = dim %arg1, 0 : memref<?x?x?x?xf32, #[[strided4D]]>
//       CHECKLOOP:   %[[X0:.*]] = dim %arg2, 1 : memref<?x?x?x?xf32, #[[strided4D]]>
//       CHECKLOOP:   %[[X1:.*]] = dim %arg2, 2 : memref<?x?x?x?xf32, #[[strided4D]]>
//       CHECKLOOP:   loop.for %{{.*}} = %{{.*}} to %[[B]] step %{{.*}} {
//       CHECKLOOP:     loop.for %{{.*}} = %{{.*}} to %[[X0]] step %{{.*}} {
//       CHECKLOOP:       loop.for %{{.*}} = %{{.*}} to %[[X1]] step %{{.*}} {
//       CHECKLOOP:         loop.for %{{.*}} = %{{.*}} to %[[K]] step %{{.*}} {
//       CHECKLOOP:           loop.for %{{.*}} = %{{.*}} to %[[Q]] step %{{.*}} {
//       CHECKLOOP:             loop.for %{{.*}} = %{{.*}} to %[[Z0]] step %{{.*}} {
//       CHECKLOOP:               loop.for %{{.*}} = %{{.*}} to %[[Z1]] step %{{.*}} {
//       CHECKLOOP:                 %[[SUM0:.*]] = affine.apply #[[Stride2Dilation4]](%{{.*}}, %{{.*}})
//       CHECKLOOP:                 %[[SUM1:.*]] = affine.apply #[[Stride3Dilation5]](%{{.*}}, %{{.*}})
//       CHECKLOOP:                 %{{.*}} = load %{{.*}}[%{{.*}}, %[[SUM0]], %[[SUM1]], %{{.*}}] : memref<?x?x?x?xf32, #[[strided4D]]>
//       CHECKLOOP:                 %{{.*}} = load %{{.*}}[%{{.*}}, %{{.*}}, %{{.*}}, %{{.*}}] : memref<?x?x?x?xf32, #[[strided4D]]>
//       CHECKLOOP:                 %{{.*}} = mulf %{{.*}}, %{{.*}} : f32
//       CHECKLOOP:                 %{{.*}} = load %{{.*}}[%{{.*}}, %{{.*}}, %{{.*}}, %{{.*}}] : memref<?x?x?x?xf32, #[[strided4D]]>
//       CHECKLOOP:                 %{{.*}} = addf %{{.*}}, %{{.*}} : f32
//       CHECKLOOP:                 store %{{.*}}, %{{.*}}[%{{.*}}, %{{.*}}, %{{.*}}, %{{.*}}] : memref<?x?x?x?xf32, #[[strided4D]]>

// CHECKPARALLEL-LABEL: func @conv_view4(
//       CHECKPARALLEL: %{{.*}}: memref<?x?x?x?xf32, #[[strided4D]]>, %{{.*}}: memref<?x?x?x?xf32, #[[strided4D]]>, %{{.*}}: memref<?x?x?x?xf32, #[[strided4D]]>) {
//       CHECKPARALLEL:   %[[Z0:.*]] = dim %arg0, 0 : memref<?x?x?x?xf32, #[[strided4D]]>
//       CHECKPARALLEL:   %[[Z1:.*]] = dim %arg0, 1 : memref<?x?x?x?xf32, #[[strided4D]]>
//       CHECKPARALLEL:   %[[Q:.*]] = dim %arg0, 2 : memref<?x?x?x?xf32, #[[strided4D]]>
//       CHECKPARALLEL:   %[[K:.*]] = dim %arg0, 3 : memref<?x?x?x?xf32, #[[strided4D]]>
//       CHECKPARALLEL:   %[[B:.*]] = dim %arg1, 0 : memref<?x?x?x?xf32, #[[strided4D]]>
//       CHECKPARALLEL:   %[[X0:.*]] = dim %arg2, 1 : memref<?x?x?x?xf32, #[[strided4D]]>
//       CHECKPARALLEL:   %[[X1:.*]] = dim %arg2, 2 : memref<?x?x?x?xf32, #[[strided4D]]>
//       CHECKPARALLEL:   loop.parallel (%{{.*}}, %{{.*}}, %{{.*}}, %{{.*}}) = (%{{.*}}, %{{.*}}, %{{.*}}, %{{.*}}) to (%[[B]], %[[X0]], %[[X1]], %[[K]]) step (%{{.*}}, %{{.*}}, %{{.*}}, %{{.*}}) {
//       CHECKPARALLEL:     loop.for %{{.*}} = %{{.*}} to %[[Q]] step %{{.*}} {
//       CHECKPARALLEL:       loop.for %{{.*}} = %{{.*}} to %[[Z0]] step %{{.*}} {
//       CHECKPARALLEL:         loop.for %{{.*}} = %{{.*}} to %[[Z1]] step %{{.*}} {
//       CHECKPARALLEL:           %[[SUM0:.*]] = affine.apply #[[Stride2Dilation4]](%{{.*}}, %{{.*}})
//       CHECKPARALLEL:           %[[SUM1:.*]] = affine.apply #[[Stride3Dilation5]](%{{.*}}, %{{.*}})
//       CHECKPARALLEL:           %{{.*}} = load %{{.*}}[%{{.*}}, %[[SUM0]], %[[SUM1]], %{{.*}}] : memref<?x?x?x?xf32, #[[strided4D]]>
//       CHECKPARALLEL:           %{{.*}} = load %{{.*}}[%{{.*}}, %{{.*}}, %{{.*}}, %{{.*}}] : memref<?x?x?x?xf32, #[[strided4D]]>
//       CHECKPARALLEL:           %{{.*}} = mulf %{{.*}}, %{{.*}} : f32
//       CHECKPARALLEL:           %{{.*}} = load %{{.*}}[%{{.*}}, %{{.*}}, %{{.*}}, %{{.*}}] : memref<?x?x?x?xf32, #[[strided4D]]>
//       CHECKPARALLEL:           %{{.*}} = addf %{{.*}}, %{{.*}} : f32
//       CHECKPARALLEL:           store %{{.*}}, %{{.*}}[%{{.*}}, %{{.*}}, %{{.*}}, %{{.*}}] : memref<?x?x?x?xf32, #[[strided4D]]>

func @conv_padding(%arg0: memref<?x?x?x?xf32>,
                   %arg1: memref<?x?x?x?xf32>,
                   %arg2: memref<?x?x?x?xf32>) {
  linalg.conv(%arg0, %arg1, %arg2) {dilations = [1, 1],
                                    padding = dense<[[0, 1], [1, 1]]> : tensor<2x2xi64>,
                                    strides = [1, 1]} :
    memref<?x?x?x?xf32>, memref<?x?x?x?xf32>, memref<?x?x?x?xf32>
  return
}
// CHECKLOOP-LABEL: func @conv_padding
//       CHECKLOOP: %{{.*}}: memref<?x?x?x?xf32>, %{{.*}}: memref<?x?x?x?xf32>, %{{.*}}: memref<?x?x?x?xf32>) {
//       CHECKLOOP:   %[[ZERO:.*]] = constant 0.000000e+00 : f32
//       CHECKLOOP:   %[[Z0:.*]] = dim %arg0, 0 : memref<?x?x?x?xf32>
//       CHECKLOOP:   %[[Z1:.*]] = dim %arg0, 1 : memref<?x?x?x?xf32>
//       CHECKLOOP:   %[[Q:.*]] =  dim %arg0, 2 : memref<?x?x?x?xf32>
//       CHECKLOOP:   %[[K:.*]] =  dim %arg0, 3 : memref<?x?x?x?xf32>
//       CHECKLOOP:   %[[B:.*]] =  dim %arg1, 0 : memref<?x?x?x?xf32>
//       CHECKLOOP:   %[[X0:.*]] = dim %arg2, 1 : memref<?x?x?x?xf32>
//       CHECKLOOP:   %[[X1:.*]] = dim %arg2, 2 : memref<?x?x?x?xf32>
//       CHECKLOOP:   loop.for %{{.*}} = %{{.*}} to %[[B]] step %{{.*}} {
//       CHECKLOOP:     loop.for %{{.*}} = %{{.*}} to %[[X0]] step %{{.*}} {
//       CHECKLOOP:       loop.for %{{.*}} = %{{.*}} to %[[X1]] step %{{.*}} {
//       CHECKLOOP:         loop.for %{{.*}} = %{{.*}} to %[[K]] step %{{.*}} {
//       CHECKLOOP:           loop.for %{{.*}} = %{{.*}} to %[[Q]] step %{{.*}} {
//       CHECKLOOP:             loop.for %{{.*}} = %{{.*}} to %[[Z0]] step %{{.*}} {
//       CHECKLOOP:               loop.for %{{.*}} = %{{.*}} to %[[Z1]] step %{{.*}} {
//       CHECKLOOP:                 %[[SUM0:.*]] = affine.apply #{{.*}}(%{{.*}}, %{{.*}})
//       CHECKLOOP:                 %[[SUM1:.*]] = affine.apply #{{.*}}(%{{.*}}, %{{.*}})
//       CHECKLOOP:                 %[[IDX:.*]] = affine.max #[[clampMinMap]](%[[SUM0]])
//       CHECKLOOP:                 %[[IDY:.*]] = affine.max #[[clampMinMap]](%[[SUM1]])
//       CHECKLOOP:                 %{{.*}} = load %{{.*}}[%{{.*}}, %[[IDX]], %[[IDY]], %{{.*}}] : memref<?x?x?x?xf32>
//       CHECKLOOP:                 %{{.*}} = select %{{.*}}, %{{.*}}, %{{.*}} : f32
//       CHECKLOOP:                 %{{.*}} = load %{{.*}}[%{{.*}}, %{{.*}}, %{{.*}}, %{{.*}}] : memref<?x?x?x?xf32>
//       CHECKLOOP:                 %{{.*}} = mulf %{{.*}}, %{{.*}} : f32
//       CHECKLOOP:                 %{{.*}} = load %{{.*}}[%{{.*}}, %{{.*}}, %{{.*}}, %{{.*}}] : memref<?x?x?x?xf32>
//       CHECKLOOP:                 %{{.*}} = addf %{{.*}}, %{{.*}} : f32
//       CHECKLOOP:                 store %{{.*}}, %{{.*}}[%{{.*}}, %{{.*}}, %{{.*}}, %{{.*}}] : memref<?x?x?x?xf32>

// CHECKPARALLEL-LABEL: func @conv_padding
//       CHECKPARALLEL: %{{.*}}: memref<?x?x?x?xf32>, %{{.*}}: memref<?x?x?x?xf32>, %{{.*}}: memref<?x?x?x?xf32>) {
//       CHECKPARALLEL:   %[[ZERO:.*]] = constant 0.000000e+00 : f32
//       CHECKPARALLEL:   %[[Z0:.*]] = dim %arg0, 0 : memref<?x?x?x?xf32>
//       CHECKPARALLEL:   %[[Z1:.*]] = dim %arg0, 1 : memref<?x?x?x?xf32>
//       CHECKPARALLEL:   %[[Q:.*]] =  dim %arg0, 2 : memref<?x?x?x?xf32>
//       CHECKPARALLEL:   %[[K:.*]] =  dim %arg0, 3 : memref<?x?x?x?xf32>
//       CHECKPARALLEL:   %[[B:.*]] =  dim %arg1, 0 : memref<?x?x?x?xf32>
//       CHECKPARALLEL:   %[[X0:.*]] = dim %arg2, 1 : memref<?x?x?x?xf32>
//       CHECKPARALLEL:   %[[X1:.*]] = dim %arg2, 2 : memref<?x?x?x?xf32>
//       CHECKPARALLEL:   loop.parallel (%{{.*}}, %{{.*}}, %{{.*}}, %{{.*}}) = (%{{.*}}, %{{.*}}, %{{.*}}, %{{.*}}) to (%[[B]], %[[X0]], %[[X1]], %[[K]]) step (%{{.*}}, %{{.*}}, %{{.*}}, %{{.*}}) {
//       CHECKPARALLEL:     loop.for %{{.*}} = %{{.*}} to %[[Q]] step %{{.*}} {
//       CHECKPARALLEL:       loop.for %{{.*}} = %{{.*}} to %[[Z0]] step %{{.*}} {
//       CHECKPARALLEL:         loop.for %{{.*}} = %{{.*}} to %[[Z1]] step %{{.*}} {
//       CHECKPARALLEL:           %[[SUM0:.*]] = affine.apply #{{.*}}(%{{.*}}, %{{.*}})
//       CHECKPARALLEL:           %[[SUM1:.*]] = affine.apply #{{.*}}(%{{.*}}, %{{.*}})
//       CHECKPARALLEL:           %[[IDX:.*]] = affine.max #[[clampMinMap]](%[[SUM0]])
//       CHECKPARALLEL:           %[[IDY:.*]] = affine.max #[[clampMinMap]](%[[SUM1]])
//       CHECKPARALLEL:           %{{.*}} = load %{{.*}}[%{{.*}}, %[[IDX]], %[[IDY]], %{{.*}}] : memref<?x?x?x?xf32>
//       CHECKPARALLEL:           %{{.*}} = select %{{.*}}, %{{.*}}, %{{.*}} : f32
//       CHECKPARALLEL:           %{{.*}} = load %{{.*}}[%{{.*}}, %{{.*}}, %{{.*}}, %{{.*}}] : memref<?x?x?x?xf32>
//       CHECKPARALLEL:           %{{.*}} = mulf %{{.*}}, %{{.*}} : f32
//       CHECKPARALLEL:           %{{.*}} = load %{{.*}}[%{{.*}}, %{{.*}}, %{{.*}}, %{{.*}}] : memref<?x?x?x?xf32>
//       CHECKPARALLEL:           %{{.*}} = addf %{{.*}}, %{{.*}} : f32
//       CHECKPARALLEL:           store %{{.*}}, %{{.*}}[%{{.*}}, %{{.*}}, %{{.*}}, %{{.*}}] : memref<?x?x?x?xf32>

func @pooling_max(%arg0: memref<?x?xf32>,
                  %arg1: memref<?x?xi32>,
                  %arg2: memref<?x?xf32>) {
  linalg.pooling_max(%arg0, %arg1, %arg2) { strides = [2, 1] }:
    memref<?x?xf32>, memref<?x?xi32>, memref<?x?xf32>
  return
}
// CHECKLOOP-LABEL: func @pooling_max
//       CHECKLOOP:   %[[WX:.*]] = dim %arg1, 0 : memref<?x?xi32>
//       CHECKLOOP:   %[[WY:.*]] = dim %arg1, 1 : memref<?x?xi32>
//       CHECKLOOP:   %[[OX:.*]] = dim %arg2, 0 : memref<?x?xf32>
//       CHECKLOOP:   %[[OY:.*]] = dim %arg2, 1 : memref<?x?xf32>
//       CHECKLOOP:   loop.for %{{.*}} = %{{.*}} to %[[OX]] step %{{.*}} {
//       CHECKLOOP:     loop.for %{{.*}} = %{{.*}} to %[[OY]] step %{{.*}} {
//       CHECKLOOP:       loop.for %{{.*}} = %{{.*}} to %[[WX]] step %{{.*}} {
//       CHECKLOOP:         loop.for %{{.*}} = %{{.*}} to %[[WY]] step %{{.*}} {
//       CHECKLOOP:           %[[IX:.*]] = affine.apply #[[Stride2Dilation1]](%{{.*}}, %{{.*}})
//       CHECKLOOP:           %[[IY:.*]] = affine.apply #[[Stride1Dilation1]](%{{.*}}, %{{.*}})
//       CHECKLOOP:           %{{.*}} = load %{{.*}}[%{{.*}}, %{{.*}}] : memref<?x?xf32>
//       CHECKLOOP:           %{{.*}} = load %{{.*}}[%[[IX]], %[[IY]]] : memref<?x?xf32>
//       CHECKLOOP:           %[[RES:.*]] = select %{{.*}}, %{{.*}}, %{{.*}} : f32
//       CHECKLOOP:           store %[[RES]], %{{.*}}[%{{.*}}, %{{.*}}] : memref<?x?xf32>

// CHECKPARALLEL-LABEL: func @pooling_max
//       CHECKPARALLEL:   %[[WX:.*]] = dim %arg1, 0 : memref<?x?xi32>
//       CHECKPARALLEL:   %[[WY:.*]] = dim %arg1, 1 : memref<?x?xi32>
//       CHECKPARALLEL:   %[[OX:.*]] = dim %arg2, 0 : memref<?x?xf32>
//       CHECKPARALLEL:   %[[OY:.*]] = dim %arg2, 1 : memref<?x?xf32>
//       CHECKPARALLEL:   loop.parallel (%{{.*}}, %{{.*}}) = (%{{.*}}, %{{.*}}) to (%[[OX]], %[[OY]]) step (%{{.*}}, %{{.*}}) {
//       CHECKPARALLEL:     loop.for %{{.*}} = %{{.*}} to %[[WX]] step %{{.*}} {
//       CHECKPARALLEL:       loop.for %{{.*}} = %{{.*}} to %[[WY]] step %{{.*}} {
//       CHECKPARALLEL:         %[[IX:.*]] = affine.apply #[[Stride2Dilation1]](%{{.*}}, %{{.*}})
//       CHECKPARALLEL:         %[[IY:.*]] = affine.apply #[[Stride1Dilation1]](%{{.*}}, %{{.*}})
//       CHECKPARALLEL:         %{{.*}} = load %{{.*}}[%{{.*}}, %{{.*}}] : memref<?x?xf32>
//       CHECKPARALLEL:         %{{.*}} = load %{{.*}}[%[[IX]], %[[IY]]] : memref<?x?xf32>
//       CHECKPARALLEL:         %[[RES:.*]] = select %{{.*}}, %{{.*}}, %{{.*}} : f32
//       CHECKPARALLEL:         store %[[RES]], %{{.*}}[%{{.*}}, %{{.*}}] : memref<?x?xf32>

func @pooling_min(%arg0: memref<?x?xf32>,
                  %arg1: memref<?x?xi32>,
                  %arg2: memref<?x?xf32>) {
  linalg.pooling_min(%arg0, %arg1, %arg2) { strides = [2, 1] }:
    memref<?x?xf32>, memref<?x?xi32>, memref<?x?xf32>
  return
}
// CHECKLOOP-LABEL: func @pooling_min
//       CHECKLOOP:   %[[WX:.*]] = dim %arg1, 0 : memref<?x?xi32>
//       CHECKLOOP:   %[[WY:.*]] = dim %arg1, 1 : memref<?x?xi32>
//       CHECKLOOP:   %[[OX:.*]] = dim %arg2, 0 : memref<?x?xf32>
//       CHECKLOOP:   %[[OY:.*]] = dim %arg2, 1 : memref<?x?xf32>
//       CHECKLOOP:   loop.for %{{.*}} = %{{.*}} to %[[OX]] step %{{.*}} {
//       CHECKLOOP:     loop.for %{{.*}} = %{{.*}} to %[[OY]] step %{{.*}} {
//       CHECKLOOP:       loop.for %{{.*}} = %{{.*}} to %[[WX]] step %{{.*}} {
//       CHECKLOOP:         loop.for %{{.*}} = %{{.*}} to %[[WY]] step %{{.*}} {
//       CHECKLOOP:           %[[IX:.*]] = affine.apply #[[Stride2Dilation1]](%{{.*}}, %{{.*}})
//       CHECKLOOP:           %[[IY:.*]] = affine.apply #[[Stride1Dilation1]](%{{.*}}, %{{.*}})
//       CHECKLOOP:           %{{.*}} = load %{{.*}}[%{{.*}}, %{{.*}}] : memref<?x?xf32>
//       CHECKLOOP:           %{{.*}} = load %{{.*}}[%[[IX]], %[[IY]]] : memref<?x?xf32>
//       CHECKLOOP:           %[[RES:.*]] = select %{{.*}}, %{{.*}}, %{{.*}} : f32
//       CHECKLOOP:           store %[[RES]], %{{.*}}[%{{.*}}, %{{.*}}] : memref<?x?xf32>

// CHECKPARALLEL-LABEL: func @pooling_min
//       CHECKPARALLEL:   %[[WX:.*]] = dim %arg1, 0 : memref<?x?xi32>
//       CHECKPARALLEL:   %[[WY:.*]] = dim %arg1, 1 : memref<?x?xi32>
//       CHECKPARALLEL:   %[[OX:.*]] = dim %arg2, 0 : memref<?x?xf32>
//       CHECKPARALLEL:   %[[OY:.*]] = dim %arg2, 1 : memref<?x?xf32>
//       CHECKPARALLEL:   loop.parallel (%{{.*}}, %{{.*}}) = (%{{.*}}, %{{.*}}) to (%[[OX]], %[[OY]]) step (%{{.*}}, %{{.*}}) {
//       CHECKPARALLEL:     loop.for %{{.*}} = %{{.*}} to %[[WX]] step %{{.*}} {
//       CHECKPARALLEL:       loop.for %{{.*}} = %{{.*}} to %[[WY]] step %{{.*}} {
//       CHECKPARALLEL:         %[[IX:.*]] = affine.apply #[[Stride2Dilation1]](%{{.*}}, %{{.*}})
//       CHECKPARALLEL:         %[[IY:.*]] = affine.apply #[[Stride1Dilation1]](%{{.*}}, %{{.*}})
//       CHECKPARALLEL:         %{{.*}} = load %{{.*}}[%{{.*}}, %{{.*}}] : memref<?x?xf32>
//       CHECKPARALLEL:         %{{.*}} = load %{{.*}}[%[[IX]], %[[IY]]] : memref<?x?xf32>
//       CHECKPARALLEL:         %[[RES:.*]] = select %{{.*}}, %{{.*}}, %{{.*}} : f32
//       CHECKPARALLEL:         store %[[RES]], %{{.*}}[%{{.*}}, %{{.*}}] : memref<?x?xf32>

func @pooling_sum(%arg0: memref<?x?xf32>,
                  %arg1: memref<?x?xi32>,
                  %arg2: memref<?x?xf32>) {
  linalg.pooling_sum(%arg0, %arg1, %arg2) { strides = [2, 1] }:
    memref<?x?xf32>, memref<?x?xi32>, memref<?x?xf32>
  return
}
// CHECKLOOP-LABEL: func @pooling_sum
//       CHECKLOOP:   %[[WX:.*]] = dim %arg1, 0 : memref<?x?xi32>
//       CHECKLOOP:   %[[WY:.*]] = dim %arg1, 1 : memref<?x?xi32>
//       CHECKLOOP:   %[[OX:.*]] = dim %arg2, 0 : memref<?x?xf32>
//       CHECKLOOP:   %[[OY:.*]] = dim %arg2, 1 : memref<?x?xf32>
//       CHECKLOOP:   loop.for %{{.*}} = %{{.*}} to %[[OX]] step %{{.*}} {
//       CHECKLOOP:     loop.for %{{.*}} = %{{.*}} to %[[OY]] step %{{.*}} {
//       CHECKLOOP:       loop.for %{{.*}} = %{{.*}} to %[[WX]] step %{{.*}} {
//       CHECKLOOP:         loop.for %{{.*}} = %{{.*}} to %[[WY]] step %{{.*}} {
//       CHECKLOOP:           %[[IX:.*]] = affine.apply #[[Stride2Dilation1]](%{{.*}}, %{{.*}})
//       CHECKLOOP:           %[[IY:.*]] = affine.apply #[[Stride1Dilation1]](%{{.*}}, %{{.*}})
//       CHECKLOOP:           %[[RHS:.*]] = load %{{.*}}[%[[IX]], %[[IY]]] : memref<?x?xf32>
//       CHECKLOOP:           %[[LHS:.*]] = load %{{.*}}[%{{.*}}, %{{.*}}] : memref<?x?xf32>
//       CHECKLOOP:           %[[RES:.*]] = addf %[[LHS]], %[[RHS]] : f32
//       CHECKLOOP:           store %[[RES]], %{{.*}}[%{{.*}}, %{{.*}}] : memref<?x?xf32>

// CHECKPARALLEL-LABEL: func @pooling_sum
//       CHECKPARALLEL:   %[[WX:.*]] = dim %arg1, 0 : memref<?x?xi32>
//       CHECKPARALLEL:   %[[WY:.*]] = dim %arg1, 1 : memref<?x?xi32>
//       CHECKPARALLEL:   %[[OX:.*]] = dim %arg2, 0 : memref<?x?xf32>
//       CHECKPARALLEL:   %[[OY:.*]] = dim %arg2, 1 : memref<?x?xf32>
//       CHECKPARALLEL:   loop.parallel (%{{.*}}, %{{.*}}) = (%{{.*}}, %{{.*}}) to (%[[OX]], %[[OY]]) step (%{{.*}}, %{{.*}}) {
//       CHECKPARALLEL:     loop.for %{{.*}} = %{{.*}} to %[[WX]] step %{{.*}} {
//       CHECKPARALLEL:       loop.for %{{.*}} = %{{.*}} to %[[WY]] step %{{.*}} {
//       CHECKPARALLEL:         %[[IX:.*]] = affine.apply #[[Stride2Dilation1]](%{{.*}}, %{{.*}})
//       CHECKPARALLEL:         %[[IY:.*]] = affine.apply #[[Stride1Dilation1]](%{{.*}}, %{{.*}})
//       CHECKPARALLEL:         %[[RHS:.*]] = load %{{.*}}[%[[IX]], %[[IY]]] : memref<?x?xf32>
//       CHECKPARALLEL:         %[[LHS:.*]] = load %{{.*}}[%{{.*}}, %{{.*}}] : memref<?x?xf32>
//       CHECKPARALLEL:         %[[RES:.*]] = addf %[[LHS]], %[[RHS]] : f32
//       CHECKPARALLEL:         store %[[RES]], %{{.*}}[%{{.*}}, %{{.*}}] : memref<?x?xf32>

#accesses = [
  affine_map<(i, j, k) -> (i, j)>,
  affine_map<(i, j, k) -> (i, j, k)>,
  affine_map<(i, j, k) -> (i, k, j)>
]
#trait2 = {
  args_in = 1,
  args_out = 2,
  iterator_types = ["parallel", "parallel", "parallel"],
  indexing_maps = #accesses,
  library_call = "some_external_function_name_2",
  doc = "B(i,j,k), C(i,k,j) = foo(A(i, j), B(i,j,k), C(i,k,j))"
}
func @generic_region(%arg0: memref<?x?xf32, offset: ?, strides: [?, 1]>, %arg1: memref<?x?x?xf32, offset: ?, strides: [?, ?, 1]>, %arg2: memref<?x?x?xf32, offset: ?, strides: [?, ?, 1]>) {
  linalg.generic #trait2 %arg0, %arg1, %arg2 {
    ^bb0(%a: f32, %b: f32, %c: f32):
      %d = mulf %a, %b : f32
      %e = addf %c, %d : f32
      linalg.yield %d, %e : f32, f32
  }: memref<?x?xf32, offset: ?, strides: [?, 1]>, memref<?x?x?xf32, offset: ?, strides: [?, ?, 1]>, memref<?x?x?xf32, offset: ?, strides: [?, ?, 1]>
  return
}
// CHECKLOOP-LABEL: @generic_region
//       CHECKLOOP: loop.for %[[i:.*]] = {{.*}}
//       CHECKLOOP:   loop.for %[[j:.*]] = {{.*}}
//       CHECKLOOP:     loop.for %[[k:.*]] = {{.*}}
//       CHECKLOOP:       %[[a:.*]] = load %{{.*}}[%[[i]], %[[j]]] : memref<?x?xf32, #[[strided2D]]>
//       CHECKLOOP:       %[[b:.*]] = load %{{.*}}[%[[i]], %[[j]], %[[k]]] : memref<?x?x?xf32, #[[strided3D]]>
//       CHECKLOOP:       %[[c:.*]] = load %{{.*}}[%[[i]], %[[k]], %[[j]]] : memref<?x?x?xf32, #[[strided3D]]>
//       CHECKLOOP:       %[[d:.*]] = mulf %[[a]], %[[b]] : f32
//       CHECKLOOP:       %[[e:.*]] = addf %[[c]], %[[d]] : f32
//       CHECKLOOP:       store %[[d]], %{{.*}}[%[[i]], %[[j]], %[[k]]] : memref<?x?x?xf32, #[[strided3D]]>
//       CHECKLOOP:       store %[[e]], %{{.*}}[%[[i]], %[[k]], %[[j]]] : memref<?x?x?xf32, #[[strided3D]]>

// CHECKPARALLEL-LABEL: @generic_region
//       CHECKPARALLEL: loop.parallel (%[[i:[a-zA-Z0-9_]*]], %[[j:[a-zA-Z0-9_]*]], %[[k:[a-zA-Z0-9_]*]])
//       CHECKPARALLEL:   %[[a:.*]] = load %{{.*}}[%[[i]], %[[j]]] : memref<?x?xf32, #[[strided2D]]>
//       CHECKPARALLEL:   %[[b:.*]] = load %{{.*}}[%[[i]], %[[j]], %[[k]]] : memref<?x?x?xf32, #[[strided3D]]>
//       CHECKPARALLEL:   %[[c:.*]] = load %{{.*}}[%[[i]], %[[k]], %[[j]]] : memref<?x?x?xf32, #[[strided3D]]>
//       CHECKPARALLEL:   %[[d:.*]] = mulf %[[a]], %[[b]] : f32
//       CHECKPARALLEL:   %[[e:.*]] = addf %[[c]], %[[d]] : f32
//       CHECKPARALLEL:   store %[[d]], %{{.*}}[%[[i]], %[[j]], %[[k]]] : memref<?x?x?xf32, #[[strided3D]]>
//       CHECKPARALLEL:   store %[[e]], %{{.*}}[%[[i]], %[[k]], %[[j]]] : memref<?x?x?xf32, #[[strided3D]]>

#trait4 = {
  args_in = 1,
  args_out = 2,
  iterator_types = ["parallel", "parallel", "parallel"],
  indexing_maps = #accesses,
  library_call = "some_external_function_name_2",
  doc = "B(i,j,k), C(i,k,j) = foo(A(i, j) * B(i,j,k), i * j * k + C(i,k,j))"
}
func @indexed_generic_region(
        %arg0: memref<?x?xf32, offset: ?, strides: [?, 1]>,
        %arg1: memref<?x?x?xf32, offset: ?, strides: [?, ?, 1]>,
        %arg2: memref<?x?x?xf32, offset: ?, strides: [?, ?, 1]>) {
  linalg.indexed_generic #trait4 %arg0, %arg1, %arg2 {
    ^bb0(%i: index, %j: index, %k: index, %a: f32, %b: f32, %c: f32):
      %result_1 = mulf %a, %b : f32

      %ij = addi %i, %j : index
      %ijk = addi %ij, %k : index
      %ijk_int = index_cast %ijk : index to i32
      %ijk_float = sitofp %ijk_int : i32 to f32

      %result_2 = addf %c, %ijk_float : f32
      linalg.yield %result_1, %result_2 : f32, f32
  }: memref<?x?xf32, offset: ?, strides: [?, 1]>,
     memref<?x?x?xf32, offset: ?, strides: [?, ?, 1]>,
     memref<?x?x?xf32, offset: ?, strides: [?, ?, 1]>
  return
}

// CHECKLOOP-LABEL: @indexed_generic_region
//       CHECKLOOP: loop.for %[[i:.*]] = {{.*}}
//       CHECKLOOP:   loop.for %[[j:.*]] = {{.*}}
//       CHECKLOOP:     loop.for %[[k:.*]] = {{.*}}
//       CHECKLOOP:       %[[a:.*]] = load %{{.*}}[%[[i]], %[[j]]]
//       CHECKLOOP:       %[[b:.*]] = load %{{.*}}[%[[i]], %[[j]], %[[k]]]
//       CHECKLOOP:       %[[c:.*]] = load %{{.*}}[%[[i]], %[[k]], %[[j]]]
//       CHECKLOOP:       %[[result_1:.*]] = mulf %[[a]], %[[b]] : f32
//       CHECKLOOP:       %[[ij:.*]] = addi %[[i]], %[[j]] : index
//       CHECKLOOP:       %[[ijk:.*]] = addi %[[ij]], %[[k]] : index
//       CHECKLOOP:       %[[ijk_int:.*]] = index_cast %[[ijk]] : index to i32
//       CHECKLOOP:       %[[ijk_float:.*]] = sitofp %[[ijk_int]] : i32 to f32
//       CHECKLOOP:       %[[result_2:.*]] = addf %[[c]], %[[ijk_float]] : f32
//       CHECKLOOP:       store %[[result_1]], %{{.*}}[%[[i]], %[[j]], %[[k]]]
//       CHECKLOOP:       store %[[result_2]], %{{.*}}[%[[i]], %[[k]], %[[j]]]

// CHECKPARALLEL-LABEL: @indexed_generic_region
//       CHECKPARALLEL: loop.parallel (%[[i:[a-zA-Z0-9_]*]], %[[j:[a-zA-Z0-9_]*]], %[[k:[a-zA-Z0-9_]*]])
//       CHECKPARALLEL:   %[[a:.*]] = load %{{.*}}[%[[i]], %[[j]]]
//       CHECKPARALLEL:   %[[b:.*]] = load %{{.*}}[%[[i]], %[[j]], %[[k]]]
//       CHECKPARALLEL:   %[[c:.*]] = load %{{.*}}[%[[i]], %[[k]], %[[j]]]
//       CHECKPARALLEL:   %[[result_1:.*]] = mulf %[[a]], %[[b]] : f32
//       CHECKPARALLEL:   %[[ij:.*]] = addi %[[i]], %[[j]] : index
//       CHECKPARALLEL:   %[[ijk:.*]] = addi %[[ij]], %[[k]] : index
//       CHECKPARALLEL:   %[[ijk_int:.*]] = index_cast %[[ijk]] : index to i32
//       CHECKPARALLEL:   %[[ijk_float:.*]] = sitofp %[[ijk_int]] : i32 to f32
//       CHECKPARALLEL:   %[[result_2:.*]] = addf %[[c]], %[[ijk_float]] : f32
//       CHECKPARALLEL:   store %[[result_1]], %{{.*}}[%[[i]], %[[j]], %[[k]]]
//       CHECKPARALLEL:   store %[[result_2]], %{{.*}}[%[[i]], %[[k]], %[[j]]]

// -----

#broadcast_access = [
  affine_map<(i, j) -> ()>,
  affine_map<(i, j) -> (i, j)>
]

#trait_broadcast = {
  args_in = 1,
  args_out = 1,
  indexing_maps = #broadcast_access,
  iterator_types = ["parallel", "parallel"],
  library_call = "some_broadcast_external_fn"
}

func @generic_op_zero_rank(%arg0: memref<f32>, %arg1: memref<3x4xf32>)
{
  linalg.generic #trait_broadcast %arg0, %arg1 {
    ^bb(%a: f32, %b: f32) :
      linalg.yield %a : f32
  } : memref<f32>, memref<3x4xf32>
  return
}

// CHECKLOOP-LABEL: @generic_op_zero_rank
//  CHECKLOOP-SAME: %[[ARG0:[a-zA-Z0-9_]*]]: memref<f32>
//  CHECKLOOP-SAME: %[[ARG1:[a-zA-Z0-9_]*]]: memref<3x4xf32>
//       CHECKLOOP: loop.for %[[i:.*]] = {{.*}}
//       CHECKLOOP:   loop.for %[[j:.*]] = {{.*}}
//       CHECKLOOP:     %[[a:.*]] = load %[[ARG0]][]
//       CHECKLOOP:     store %[[a]], %[[ARG1]][%[[i]], %[[j]]]

// CHECKPARALLEL-LABEL: @generic_op_zero_rank
//  CHECKPARALLEL-SAME: %[[ARG0:[a-zA-Z0-9_]*]]: memref<f32>
//  CHECKPARALLEL-SAME: %[[ARG1:[a-zA-Z0-9_]*]]: memref<3x4xf32>
//       CHECKPARALLEL: loop.parallel (%[[i:[a-zA-Z0-9_]*]], %[[j:[a-zA-Z0-9_]*]])
//       CHECKPARALLEL:   %[[a:.*]] = load %[[ARG0]][]
//       CHECKPARALLEL:   store %[[a]], %[[ARG1]][%[[i]], %[[j]]]

func @indexed_generic_op_zero_rank(%arg0: memref<i32>, %arg1: memref<3x4xi32>)
{
  linalg.indexed_generic #trait_broadcast %arg0, %arg1 {
    ^bb(%i: index, %j: index, %a: i32, %b: i32) :
      %ij = addi %i, %j : index
      %ij_int = index_cast %ij : index to i32
      %result = addi %a, %ij_int : i32
      linalg.yield %result : i32
  } : memref<i32>, memref<3x4xi32>
  return
}

// CHECKLOOP-LABEL: @indexed_generic_op_zero_rank
//  CHECKLOOP-SAME: %[[ARG0:[a-zA-Z0-9_]*]]: memref<i32>
//  CHECKLOOP-SAME: %[[ARG1:[a-zA-Z0-9_]*]]: memref<3x4xi32>
//       CHECKLOOP: loop.for %[[i:.*]] = {{.*}}
//       CHECKLOOP:   loop.for %[[j:.*]] = {{.*}}
//       CHECKLOOP:     %[[a:.*]] = load %[[ARG0]][
//       CHECKLOOP:     %[[ij:.*]] = addi %[[i]], %[[j]] : index
//       CHECKLOOP:     %[[ij_int:.*]] = index_cast %[[ij]] : index to i32
//       CHECKLOOP:     %[[result:.*]] = addi %[[a]], %[[ij_int]] : i32
//       CHECKLOOP:     store %[[result]], %[[ARG1]][%[[i]], %[[j]]]

// CHECKPARALLEL-LABEL: @indexed_generic_op_zero_rank
//  CHECKPARALLEL-SAME: %[[ARG0:[a-zA-Z0-9_]*]]: memref<i32>
//  CHECKPARALLEL-SAME: %[[ARG1:[a-zA-Z0-9_]*]]: memref<3x4xi32>
//       CHECKPARALLEL: loop.parallel (%[[i:[a-zA-Z0-9_]*]], %[[j:[a-zA-Z0-9_]*]])
//       CHECKPARALLEL:   %[[a:.*]] = load %[[ARG0]][
//       CHECKPARALLEL:   %[[ij:.*]] = addi %[[i]], %[[j]] : index
//       CHECKPARALLEL:   %[[ij_int:.*]] = index_cast %[[ij]] : index to i32
//       CHECKPARALLEL:   %[[result:.*]] = addi %[[a]], %[[ij_int]] : i32
//       CHECKPARALLEL:   store %[[result]], %[[ARG1]][%[[i]], %[[j]]]

#reduce_1D_access = [
  affine_map<(i) -> (i)>,
  affine_map<(i) -> ()>
]

#trait_reduce_1D = {
  args_in = 1,
  args_out = 1,
  indexing_maps = #reduce_1D_access,
  iterator_types = ["reduction"],
  library_call = "some_reduce_external_fn"
}

func @generic_op_1D_reduce(%arg0: memref<?xf32>, %arg1: memref<f32>)
{
  linalg.generic #trait_reduce_1D %arg0, %arg1 {
    ^bb(%a: f32, %b: f32) :
      %0 = addf %a, %b : f32
      linalg.yield %0 : f32
  } : memref<?xf32>, memref<f32>
  return
}
// CHECKLOOP-LABEL: @generic_op_1D_reduce
//  CHECKLOOP-SAME: %[[ARG0:[a-zA-Z0-9_]*]]: memref<?xf32>
//  CHECKLOOP-SAME: %[[ARG1:[a-zA-Z0-9_]*]]: memref<f32>
//       CHECKLOOP: loop.for %[[i:.*]] = {{.*}}
//       CHECKLOOP:   %[[a:.*]] = load %[[ARG0]][%[[i]]]
//       CHECKLOOP:   %[[b:.*]] = load %[[ARG1]][]
//       CHECKLOOP:   %[[c:.*]] = addf %[[a]], %[[b]] : f32
//       CHECKLOOP:   store %[[c]], %[[ARG1]][]

// CHECKPARALLEL-LABEL: @generic_op_1D_reduce
//  CHECKPARALLEL-SAME: %[[ARG0:[a-zA-Z0-9_]*]]: memref<?xf32>
//  CHECKPARALLEL-SAME: %[[ARG1:[a-zA-Z0-9_]*]]: memref<f32>
//       CHECKPARALLEL: loop.for %[[i:.*]] = {{.*}}
//       CHECKPARALLEL:   %[[a:.*]] = load %[[ARG0]][%[[i]]]
//       CHECKPARALLEL:   %[[b:.*]] = load %[[ARG1]][]
//       CHECKPARALLEL:   %[[c:.*]] = addf %[[a]], %[[b]] : f32
//       CHECKPARALLEL:   store %[[c]], %[[ARG1]][]


#reduce_init_1D_access = [
  affine_map<(i) -> (i)>,
  affine_map<(i) -> ()>,
  affine_map<(i) -> ()>
]

#trait_reduce_init_1D = {
  args_in = 2,
  args_out = 1,
  indexing_maps = #reduce_init_1D_access,
  iterator_types = ["reduction"],
  library_call = "some_reduce_external_fn"
}

func @indexed_generic_op_1D_reduce(%arg0: memref<?xf32>,
                                   %arg1: memref<f32>,
                                   %arg2: memref<f32>)
{
  linalg.indexed_generic #trait_reduce_init_1D %arg0, %arg1, %arg2 {
    ^bb(%i : index, %a: f32, %b: f32, %c: f32) :
      %0 = constant 0 : index
      %1 = cmpi "eq", %0, %i : index
      %2 = select %1, %b, %c : f32
      %3 = addf %a, %2 : f32
      linalg.yield %3 : f32
  } : memref<?xf32>, memref<f32>, memref<f32>
  return
}
// CHECKLOOP-LABEL: @indexed_generic_op_1D_reduce
//  CHECKLOOP-SAME: %[[ARG0:[a-zA-Z0-9_]*]]: memref<?xf32>
//  CHECKLOOP-SAME: %[[ARG1:[a-zA-Z0-9_]*]]: memref<f32>
//  CHECKLOOP-SAME: %[[ARG2:[a-zA-Z0-9_]*]]: memref<f32>
//       CHECKLOOP: loop.for %[[i:.*]] = {{.*}}
//       CHECKLOOP:   %[[a:.*]] = load %[[ARG0]][%[[i]]]
//       CHECKLOOP:   %[[b:.*]] = load %[[ARG1]][]
//       CHECKLOOP:   %[[c:.*]] = load %[[ARG2]][]
//       CHECKLOOP:   %[[d:.*]] = select %{{.*}}, %[[b]], %[[c]]
//       CHECKLOOP:   %[[e:.*]] = addf %[[a]], %[[d]]
//       CHECKLOOP:   store %[[e]], %[[ARG2]][]

// CHECKPARALLEL-LABEL: @indexed_generic_op_1D_reduce
//  CHECKPARALLEL-SAME: %[[ARG0:[a-zA-Z0-9_]*]]: memref<?xf32>
//  CHECKPARALLEL-SAME: %[[ARG1:[a-zA-Z0-9_]*]]: memref<f32>
//  CHECKPARALLEL-SAME: %[[ARG2:[a-zA-Z0-9_]*]]: memref<f32>
//       CHECKPARALLEL: loop.for %[[i:.*]] = {{.*}}
//       CHECKPARALLEL:   %[[a:.*]] = load %[[ARG0]][%[[i]]]
//       CHECKPARALLEL:   %[[b:.*]] = load %[[ARG1]][]
//       CHECKPARALLEL:   %[[c:.*]] = load %[[ARG2]][]
//       CHECKPARALLEL:   %[[d:.*]] = select %{{.*}}, %[[b]], %[[c]]
//       CHECKPARALLEL:   %[[e:.*]] = addf %[[a]], %[[d]]
//       CHECKPARALLEL:   store %[[e]], %[[ARG2]][]

#trait_const_fill = {
  args_in = 0,
  args_out = 1,
  indexing_maps = [affine_map<(i) -> (i)>],
  iterator_types = ["parallel"],
  library_call = "some_external_fn"
}
func @generic_const_init(%arg0: memref<?xf32>) {
        %cst = constant 1.0 : f32
  linalg.generic #trait_const_fill %arg0 {
    ^bb0(%arg1: f32):   // no predecessors
      linalg.yield %cst : f32
    }: memref<?xf32>
    return
}
// CHECKLOOP-LABEL: @generic_const_init
//  CHECKLOOP-SAME: %[[ARG0:.*]]: memref<?xf32>
//       CHECKLOOP: %[[CONST:.*]] = constant 1.000000e+00 : f32
//       CHECKLOOP: loop.for %[[i:.*]] = {{.*}}
//       CHECKLOOP:   store %[[CONST]], %[[ARG0]]

// CHECKPARALLEL-LABEL: @generic_const_init
//  CHECKPARALLEL-SAME: %[[ARG0:.*]]: memref<?xf32>
//       CHECKPARALLEL: %[[CONST:.*]] = constant 1.000000e+00 : f32
//       CHECKPARALLEL: loop.parallel (%[[i:.*]])
//       CHECKPARALLEL:   store %[[CONST]], %[[ARG0]]

#scalar_access = [
  affine_map<() -> ()>,
  affine_map<() -> ()>,
  affine_map<() -> ()>
]
#scalar_trait = {
  args_in = 2,
  args_out = 1,
  iterator_types = [],
  indexing_maps = #scalar_access,
  library_call = "some_external_fn"
}
func @scalar_code(%arg0: memref<f32>, %arg1 : memref<f32>, %arg2 : memref<f32>)
{
  linalg.generic #scalar_trait %arg0, %arg1, %arg2 {
  ^bb(%a : f32, %b : f32, %c : f32) :
    %0 = addf %a, %b : f32
    linalg.yield %0 : f32
  } : memref<f32>, memref<f32>, memref<f32>
  return
}
// CHECKLOOP-LABEL: @scalar_code
//  CHECKLOOP-SAME: %[[ARG0]]: memref<f32>
//  CHECKLOOP-SAME: %[[ARG1]]: memref<f32>
//  CHECKLOOP-SAME: %[[ARG2]]: memref<f32>
//   CHECKLOOP-NOT: loop.for
<<<<<<< HEAD
//   CHECKLOOP-DAG: load %[[ARG0]][]
//   CHECKLOOP-DAG: load %[[ARG1]][]
=======
//       CHECKLOOP: load %[[ARG0]][]
//       CHECKLOOP: load %[[ARG1]][]
>>>>>>> 918d599f
//       CHECKLOOP: addf
//       CHECKLOOP: store %{{.*}}, %[[ARG2]][]

// CHECKPARALLEL-LABEL: @scalar_code
//  CHECKPARALLEL-SAME: %[[ARG0]]: memref<f32>
//  CHECKPARALLEL-SAME: %[[ARG1]]: memref<f32>
//  CHECKPARALLEL-SAME: %[[ARG2]]: memref<f32>
//   CHECKPARALLEL-NOT: loop.for
<<<<<<< HEAD
//   CHECKPARALLEL-DAG: load %[[ARG0]][]
//   CHECKPARALLEL-DAG: load %[[ARG1]][]
=======
//       CHECKPARALLEL: load %[[ARG0]][]
//       CHECKPARALLEL: load %[[ARG1]][]
>>>>>>> 918d599f
//       CHECKPARALLEL: addf
//       CHECKPARALLEL: store %{{.*}}, %[[ARG2]][]

//----------------------------------------------------------------------------//
// Named ops to loops.
//----------------------------------------------------------------------------//
func @named_batch_matmul(%A: memref<?x?x?xf32>, %B: memref<?x?x?xf32>, %C: memref<?x?x?xf32>) {
  linalg.batch_matmul %A, %B, %C : (memref<?x?x?xf32>, memref<?x?x?xf32>, memref<?x?x?xf32>) -> ()
  return
}
// CHECKLOOP-LABEL: @named_batch_matmul
//  CHECKLOOP-SAME: %[[mA:[a-zA-Z0-9]+]]: memref<?x?x?xf32>
//  CHECKLOOP-SAME: %[[mB:[a-zA-Z0-9]+]]: memref<?x?x?xf32>
//  CHECKLOOP-SAME: %[[mC:[a-zA-Z0-9]+]]: memref<?x?x?xf32>
//       CHECKLOOP: %[[B:.*]] = dim %[[mA]], 0 : memref<?x?x?xf32>
//       CHECKLOOP: %[[M:.*]] = dim %[[mA]], 1 : memref<?x?x?xf32>
//       CHECKLOOP: %[[K:.*]] = dim %[[mA]], 2 : memref<?x?x?xf32>
//       CHECKLOOP: %[[N:.*]] = dim %[[mB]], 2 : memref<?x?x?xf32>
//       CHECKLOOP: loop.for %[[b:.*]] = %{{.*}} to %[[B]] step %{{.*}} {
//       CHECKLOOP:   loop.for %[[m:.*]] = %{{.*}} to %[[M]] step %{{.*}} {
//       CHECKLOOP:     loop.for %[[n:.*]] = %{{.*}} to %[[N]] step %{{.*}} {
//       CHECKLOOP:       loop.for %[[k:.*]] = %{{.*}} to %[[K]] step %{{.*}} {
//       CHECKLOOP:       %[[va:.*]] = load %[[mA]][%[[b]], %[[m]], %[[k]]] : memref<?x?x?xf32>
//       CHECKLOOP:       %[[vb:.*]] = load %[[mB]][%[[b]], %[[k]], %[[n]]] : memref<?x?x?xf32>
//       CHECKLOOP:       %[[vc:.*]] = load %[[mC]][%[[b]], %[[m]], %[[n]]] : memref<?x?x?xf32>
//       CHECKLOOP:       %[[inc:.*]] = mulf %[[va]], %[[vb]] : f32
//       CHECKLOOP:       %[[res:.*]] = addf %[[vc]], %[[inc]] : f32
//       CHECKLOOP:       store %[[res]], %[[mC]][%[[b]], %[[m]], %[[n]]] : memref<?x?x?xf32>

// CHECKPARALLEL-LABEL: @named_batch_matmul
//  CHECKPARALLEL-SAME: %[[mA:[a-zA-Z0-9]+]]: memref<?x?x?xf32>
//  CHECKPARALLEL-SAME: %[[mB:[a-zA-Z0-9]+]]: memref<?x?x?xf32>
//  CHECKPARALLEL-SAME: %[[mC:[a-zA-Z0-9]+]]: memref<?x?x?xf32>
//       CHECKPARALLEL: %[[B:.*]] = dim %[[mA]], 0 : memref<?x?x?xf32>
//       CHECKPARALLEL: %[[M:.*]] = dim %[[mA]], 1 : memref<?x?x?xf32>
//       CHECKPARALLEL: %[[K:.*]] = dim %[[mA]], 2 : memref<?x?x?xf32>
//       CHECKPARALLEL: %[[N:.*]] = dim %[[mB]], 2 : memref<?x?x?xf32>
//       CHECKPARALLEL: loop.parallel (%[[b:.*]], %[[m:.*]], %[[n:.*]]) = ({{.*}}) to (%[[B]], %[[M]], %[[N]]) step ({{.*}}) {
//       CHECKPARALLEL:   loop.for %[[k:.*]] = %{{.*}} to %[[K]] step %{{.*}} {
//       CHECKPARALLEL:       %[[va:.*]] = load %[[mA]][%[[b]], %[[m]], %[[k]]] : memref<?x?x?xf32>
//       CHECKPARALLEL:       %[[vb:.*]] = load %[[mB]][%[[b]], %[[k]], %[[n]]] : memref<?x?x?xf32>
//       CHECKPARALLEL:       %[[vc:.*]] = load %[[mC]][%[[b]], %[[m]], %[[n]]] : memref<?x?x?xf32>
//       CHECKPARALLEL:       %[[inc:.*]] = mulf %[[va]], %[[vb]] : f32
//       CHECKPARALLEL:       %[[res:.*]] = addf %[[vc]], %[[inc]] : f32
//       CHECKPARALLEL:       store %[[res]], %[[mC]][%[[b]], %[[m]], %[[n]]] : memref<?x?x?xf32><|MERGE_RESOLUTION|>--- conflicted
+++ resolved
@@ -853,13 +853,8 @@
 //  CHECKLOOP-SAME: %[[ARG1]]: memref<f32>
 //  CHECKLOOP-SAME: %[[ARG2]]: memref<f32>
 //   CHECKLOOP-NOT: loop.for
-<<<<<<< HEAD
-//   CHECKLOOP-DAG: load %[[ARG0]][]
-//   CHECKLOOP-DAG: load %[[ARG1]][]
-=======
 //       CHECKLOOP: load %[[ARG0]][]
 //       CHECKLOOP: load %[[ARG1]][]
->>>>>>> 918d599f
 //       CHECKLOOP: addf
 //       CHECKLOOP: store %{{.*}}, %[[ARG2]][]
 
@@ -868,13 +863,8 @@
 //  CHECKPARALLEL-SAME: %[[ARG1]]: memref<f32>
 //  CHECKPARALLEL-SAME: %[[ARG2]]: memref<f32>
 //   CHECKPARALLEL-NOT: loop.for
-<<<<<<< HEAD
-//   CHECKPARALLEL-DAG: load %[[ARG0]][]
-//   CHECKPARALLEL-DAG: load %[[ARG1]][]
-=======
 //       CHECKPARALLEL: load %[[ARG0]][]
 //       CHECKPARALLEL: load %[[ARG1]][]
->>>>>>> 918d599f
 //       CHECKPARALLEL: addf
 //       CHECKPARALLEL: store %{{.*}}, %[[ARG2]][]
 
