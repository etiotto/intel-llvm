# RUN: %PYTHON %s | FileCheck %s

import gc
from mlir.ir import *

def run(f):
  print("\nTEST:", f.__name__)
  f()
  gc.collect()
  assert Context._get_live_count() == 0


# CHECK-LABEL: TEST: testParsePrint
def testParsePrint():
  with Context() as ctx:
    t = Attribute.parse('"hello"')
  assert t.context is ctx
  ctx = None
  gc.collect()
  # CHECK: "hello"
  print(str(t))
  # CHECK: Attribute("hello")
  print(repr(t))

run(testParsePrint)


# CHECK-LABEL: TEST: testParseError
# TODO: Hook the diagnostic manager to capture a more meaningful error
# message.
def testParseError():
  with Context():
    try:
      t = Attribute.parse("BAD_ATTR_DOES_NOT_EXIST")
    except ValueError as e:
      # CHECK: Unable to parse attribute: 'BAD_ATTR_DOES_NOT_EXIST'
      print("testParseError:", e)
    else:
      print("Exception not produced")

run(testParseError)


# CHECK-LABEL: TEST: testAttrEq
def testAttrEq():
  with Context():
    a1 = Attribute.parse('"attr1"')
    a2 = Attribute.parse('"attr2"')
    a3 = Attribute.parse('"attr1"')
    # CHECK: a1 == a1: True
    print("a1 == a1:", a1 == a1)
    # CHECK: a1 == a2: False
    print("a1 == a2:", a1 == a2)
    # CHECK: a1 == a3: True
    print("a1 == a3:", a1 == a3)
    # CHECK: a1 == None: False
    print("a1 == None:", a1 == None)

run(testAttrEq)


# CHECK-LABEL: TEST: testAttrEqDoesNotRaise
def testAttrEqDoesNotRaise():
  with Context():
    a1 = Attribute.parse('"attr1"')
    not_an_attr = "foo"
    # CHECK: False
    print(a1 == not_an_attr)
    # CHECK: False
    print(a1 == None)
    # CHECK: True
    print(a1 != None)

run(testAttrEqDoesNotRaise)


# CHECK-LABEL: TEST: testAttrCapsule
def testAttrCapsule():
  with Context() as ctx:
    a1 = Attribute.parse('"attr1"')
  # CHECK: mlir.ir.Attribute._CAPIPtr
  attr_capsule = a1._CAPIPtr
  print(attr_capsule)
  a2 = Attribute._CAPICreate(attr_capsule)
  assert a2 == a1
  assert a2.context is ctx

run(testAttrCapsule)


# CHECK-LABEL: TEST: testStandardAttrCasts
def testStandardAttrCasts():
  with Context():
    a1 = Attribute.parse('"attr1"')
    astr = StringAttr(a1)
    aself = StringAttr(astr)
    # CHECK: Attribute("attr1")
    print(repr(astr))
    try:
      tillegal = StringAttr(Attribute.parse("1.0"))
    except ValueError as e:
      # CHECK: ValueError: Cannot cast attribute to StringAttr (from Attribute(1.000000e+00 : f64))
      print("ValueError:", e)
    else:
      print("Exception not produced")

run(testStandardAttrCasts)


# CHECK-LABEL: TEST: testFloatAttr
def testFloatAttr():
  with Context(), Location.unknown():
    fattr = FloatAttr(Attribute.parse("42.0 : f32"))
    # CHECK: fattr value: 42.0
    print("fattr value:", fattr.value)

    # Test factory methods.
    # CHECK: default_get: 4.200000e+01 : f32
    print("default_get:", FloatAttr.get(
        F32Type.get(), 42.0))
    # CHECK: f32_get: 4.200000e+01 : f32
    print("f32_get:", FloatAttr.get_f32(42.0))
    # CHECK: f64_get: 4.200000e+01 : f64
    print("f64_get:", FloatAttr.get_f64(42.0))
    try:
      fattr_invalid = FloatAttr.get(
          IntegerType.get_signless(32), 42)
    except ValueError as e:
      # CHECK: invalid 'Type(i32)' and expected floating point type.
      print(e)
    else:
      print("Exception not produced")

run(testFloatAttr)


# CHECK-LABEL: TEST: testIntegerAttr
def testIntegerAttr():
  with Context() as ctx:
    iattr = IntegerAttr(Attribute.parse("42"))
    # CHECK: iattr value: 42
    print("iattr value:", iattr.value)
    # CHECK: iattr type: i64
    print("iattr type:", iattr.type)

    # Test factory methods.
    # CHECK: default_get: 42 : i32
    print("default_get:", IntegerAttr.get(
        IntegerType.get_signless(32), 42))

run(testIntegerAttr)


# CHECK-LABEL: TEST: testBoolAttr
def testBoolAttr():
  with Context() as ctx:
    battr = BoolAttr(Attribute.parse("true"))
    # CHECK: iattr value: True
    print("iattr value:", battr.value)

    # Test factory methods.
    # CHECK: default_get: true
    print("default_get:", BoolAttr.get(True))

run(testBoolAttr)


# CHECK-LABEL: TEST: testStringAttr
def testStringAttr():
  with Context() as ctx:
    sattr = StringAttr(Attribute.parse('"stringattr"'))
    # CHECK: sattr value: stringattr
    print("sattr value:", sattr.value)

    # Test factory methods.
    # CHECK: default_get: "foobar"
    print("default_get:", StringAttr.get("foobar"))
    # CHECK: typed_get: "12345" : i32
    print("typed_get:", StringAttr.get_typed(
        IntegerType.get_signless(32), "12345"))

run(testStringAttr)


# CHECK-LABEL: TEST: testNamedAttr
def testNamedAttr():
  with Context():
    a = Attribute.parse('"stringattr"')
    named = a.get_named("foobar")  # Note: under the small object threshold
    # CHECK: attr: "stringattr"
    print("attr:", named.attr)
    # CHECK: name: foobar
    print("name:", named.name)
    # CHECK: named: NamedAttribute(foobar="stringattr")
    print("named:", named)

run(testNamedAttr)


# CHECK-LABEL: TEST: testDenseIntAttr
def testDenseIntAttr():
  with Context():
    raw = Attribute.parse("dense<[[0,1,2],[3,4,5]]> : vector<2x3xi32>")
    # CHECK: attr: dense<[{{\[}}0, 1, 2], [3, 4, 5]]>
    print("attr:", raw)

    a = DenseIntElementsAttr(raw)
    assert len(a) == 6

    # CHECK: 0 1 2 3 4 5
    for value in a:
      print(value, end=" ")
    print()

    # CHECK: i32
    print(ShapedType(a.type).element_type)

    raw = Attribute.parse("dense<[true,false,true,false]> : vector<4xi1>")
    # CHECK: attr: dense<[true, false, true, false]>
    print("attr:", raw)

    a = DenseIntElementsAttr(raw)
    assert len(a) == 4

    # CHECK: 1 0 1 0
    for value in a:
      print(value, end=" ")
    print()

    # CHECK: i1
    print(ShapedType(a.type).element_type)


run(testDenseIntAttr)


# CHECK-LABEL: TEST: testDenseFPAttr
def testDenseFPAttr():
  with Context():
    raw = Attribute.parse("dense<[0.0, 1.0, 2.0, 3.0]> : vector<4xf32>")
    # CHECK: attr: dense<[0.000000e+00, 1.000000e+00, 2.000000e+00, 3.000000e+00]>

    print("attr:", raw)

    a = DenseFPElementsAttr(raw)
    assert len(a) == 4

    # CHECK: 0.0 1.0 2.0 3.0
    for value in a:
      print(value, end=" ")
    print()

    # CHECK: f32
    print(ShapedType(a.type).element_type)


run(testDenseFPAttr)


<<<<<<< HEAD
=======
# CHECK-LABEL: TEST: testDictAttr
def testDictAttr():
  with Context():
    dict_attr = {
      'stringattr':  StringAttr.get('string'),
      'integerattr' : IntegerAttr.get(
        IntegerType.get_signless(32), 42)
    }

    a = DictAttr.get(dict_attr)

    # CHECK attr: {integerattr = 42 : i32, stringattr = "string"}
    print("attr:", a)

    assert len(a) == 2

    # CHECK: 42 : i32
    print(a['integerattr'])

    # CHECK: "string"
    print(a['stringattr'])

    # Check that exceptions are raised as expected.
    try:
      _ = a['does_not_exist']
    except KeyError:
      pass
    else:
      assert False, "Exception not produced"

    try:
      _ = a[42]
    except IndexError:
      pass
    else:
      assert False, "expected IndexError on accessing an out-of-bounds attribute"



run(testDictAttr)

>>>>>>> e1e3308f
# CHECK-LABEL: TEST: testTypeAttr
def testTypeAttr():
  with Context():
    raw = Attribute.parse("vector<4xf32>")
    # CHECK: attr: vector<4xf32>
    print("attr:", raw)
    type_attr = TypeAttr(raw)
    # CHECK: f32
    print(ShapedType(type_attr.value).element_type)


run(testTypeAttr)


# CHECK-LABEL: TEST: testArrayAttr
def testArrayAttr():
  with Context():
    raw = Attribute.parse("[42, true, vector<4xf32>]")
  # CHECK: attr: [42, true, vector<4xf32>]
  print("raw attr:", raw)
  # CHECK: - 42
  # CHECK: - true
  # CHECK: - vector<4xf32>
  for attr in ArrayAttr(raw):
    print("- ", attr)

  with Context():
    intAttr = Attribute.parse("42")
    vecAttr = Attribute.parse("vector<4xf32>")
    boolAttr = BoolAttr.get(True)
    raw = ArrayAttr.get([vecAttr, boolAttr, intAttr])
  # CHECK: attr: [vector<4xf32>, true, 42]
  print("raw attr:", raw)
  # CHECK: - vector<4xf32>
  # CHECK: - true
  # CHECK: - 42
  arr = ArrayAttr(raw)
  for attr in arr:
    print("- ", attr)
  # CHECK: attr[0]: vector<4xf32>
  print("attr[0]:", arr[0])
  # CHECK: attr[1]: true
  print("attr[1]:", arr[1])
  # CHECK: attr[2]: 42
  print("attr[2]:", arr[2])
  try:
    print("attr[3]:", arr[3])
  except IndexError as e:
    # CHECK: Error: ArrayAttribute index out of range
    print("Error: ", e)
  with Context():
    try:
      ArrayAttr.get([None])
    except RuntimeError as e:
      # CHECK: Error: Invalid attribute (None?) when attempting to create an ArrayAttribute
      print("Error: ", e)
    try:
      ArrayAttr.get([42])
    except RuntimeError as e:
      # CHECK: Error: Invalid attribute when attempting to create an ArrayAttribute (Unable to cast Python instance of type <class 'int'> to C++ type 'mlir::python::PyAttribute')
      print("Error: ", e)
run(testArrayAttr)
<|MERGE_RESOLUTION|>--- conflicted
+++ resolved
@@ -257,8 +257,6 @@
 run(testDenseFPAttr)
 
 
-<<<<<<< HEAD
-=======
 # CHECK-LABEL: TEST: testDictAttr
 def testDictAttr():
   with Context():
@@ -300,7 +298,6 @@
 
 run(testDictAttr)
 
->>>>>>> e1e3308f
 # CHECK-LABEL: TEST: testTypeAttr
 def testTypeAttr():
   with Context():
