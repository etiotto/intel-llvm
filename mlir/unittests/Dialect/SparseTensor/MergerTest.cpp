--- conflicted
+++ resolved
@@ -313,17 +313,6 @@
 
     // Tensor 0: sparse input vector.
     merger.addExp(Kind::kTensor, t0, -1u);
-<<<<<<< HEAD
-    merger.setDimLevelType(t0, l0, DimLevelType::Compressed);
-
-    // Tensor 1: sparse input vector.
-    merger.addExp(Kind::kTensor, t1, -1u);
-    merger.setDimLevelType(t1, l0, DimLevelType::Compressed);
-
-    // Tensor 2: dense output vector.
-    merger.addExp(Kind::kTensor, t2, -1u);
-    merger.setDimLevelType(t2, l0, DimLevelType::Dense);
-=======
     merger.setDimAndDimLevelType(t0, l0, 0, DimLevelType::Compressed);
 
     // Tensor 1: sparse input vector.
@@ -333,7 +322,6 @@
     // Tensor 2: dense output vector.
     merger.addExp(Kind::kTensor, t2, -1u);
     merger.setDimAndDimLevelType(t2, l0, 0, DimLevelType::Dense);
->>>>>>> e7aa6127
   }
 };
 
@@ -350,21 +338,6 @@
 
     // Tensor 0: sparse input vector.
     merger.addExp(Kind::kTensor, t0, -1u);
-<<<<<<< HEAD
-    merger.setDimLevelType(t0, l0, DimLevelType::Compressed);
-
-    // Tensor 1: sparse input vector.
-    merger.addExp(Kind::kTensor, t1, -1u);
-    merger.setDimLevelType(t1, l0, DimLevelType::Compressed);
-
-    // Tensor 2: sparse input vector
-    merger.addExp(Kind::kTensor, t2, -1u);
-    merger.setDimLevelType(t2, l0, DimLevelType::Compressed);
-
-    // Tensor 3: dense output vector
-    merger.addExp(Kind::kTensor, t3, -1u);
-    merger.setDimLevelType(t3, l0, DimLevelType::Dense);
-=======
     merger.setDimAndDimLevelType(t0, l0, 0, DimLevelType::Compressed);
 
     // Tensor 1: sparse input vector.
@@ -378,7 +351,6 @@
     // Tensor 3: dense output vector
     merger.addExp(Kind::kTensor, t3, -1u);
     merger.setDimAndDimLevelType(t3, l0, 0, DimLevelType::Dense);
->>>>>>> e7aa6127
   }
 };
 
@@ -399,17 +371,6 @@
 
     // Tensor 0: sparse input vector.
     merger.addExp(Kind::kTensor, t0, -1u);
-<<<<<<< HEAD
-    merger.setDimLevelType(t0, l0, DimLevelType::Compressed);
-
-    // Tensor 1: dense input vector.
-    merger.addExp(Kind::kTensor, t1, -1u);
-    merger.setDimLevelType(t1, l0, DimLevelType::Dense);
-
-    // Tensor 2: dense output vector.
-    merger.addExp(Kind::kTensor, t2, -1u);
-    merger.setDimLevelType(t2, l0, DimLevelType::Dense);
-=======
     merger.setDimAndDimLevelType(t0, l0, 0, DimLevelType::Compressed);
 
     // Tensor 1: dense input vector.
@@ -419,7 +380,6 @@
     // Tensor 2: dense output vector.
     merger.addExp(Kind::kTensor, t2, -1u);
     merger.setDimAndDimLevelType(t2, l0, 0, DimLevelType::Dense);
->>>>>>> e7aa6127
   }
 };
 
@@ -440,21 +400,6 @@
 
     // Tensor 0: undef input vector.
     merger.addExp(Kind::kTensor, t0, -1u);
-<<<<<<< HEAD
-    merger.setDimLevelType(t0, l0, DimLevelType::Undef);
-
-    // Tensor 1: dense input vector.
-    merger.addExp(Kind::kTensor, t1, -1u);
-    merger.setDimLevelType(t1, l0, DimLevelType::Dense);
-
-    // Tensor 2: undef input vector.
-    merger.addExp(Kind::kTensor, t2, -1u);
-    merger.setDimLevelType(t2, l0, DimLevelType::Undef);
-
-    // Tensor 3: dense output vector.
-    merger.addExp(Kind::kTensor, t3, -1u);
-    merger.setDimLevelType(t3, l0, DimLevelType::Dense);
-=======
     merger.setDimAndDimLevelType(t0, l0, 0, DimLevelType::Undef);
 
     // Tensor 1: dense input vector.
@@ -468,7 +413,6 @@
     // Tensor 3: dense output vector.
     merger.addExp(Kind::kTensor, t3, -1u);
     merger.setDimAndDimLevelType(t3, l0, 0, DimLevelType::Dense);
->>>>>>> e7aa6127
   }
 };
 
@@ -492,17 +436,6 @@
 
     // Tensor 0: undef input vector.
     merger.addExp(Kind::kTensor, t0, -1u);
-<<<<<<< HEAD
-    merger.setDimLevelType(t0, l0, DimLevelType::Undef);
-
-    // Tensor 1: undef input vector.
-    merger.addExp(Kind::kTensor, t1, -1u);
-    merger.setDimLevelType(t1, l0, DimLevelType::Undef);
-
-    // Tensor 2: sparse output vector.
-    merger.addExp(Kind::kTensor, t2, -1u);
-    merger.setDimLevelType(t2, l0, DimLevelType::Compressed);
-=======
     merger.setDimAndDimLevelType(t0, l0, 0, DimLevelType::Undef);
 
     // Tensor 1: undef input vector.
@@ -512,7 +445,6 @@
     // Tensor 2: sparse output vector.
     merger.addExp(Kind::kTensor, t2, -1u);
     merger.setDimAndDimLevelType(t2, l0, 0, DimLevelType::Compressed);
->>>>>>> e7aa6127
   }
 };
 
