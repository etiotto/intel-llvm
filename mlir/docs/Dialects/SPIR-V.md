--- conflicted
+++ resolved
@@ -1079,11 +1079,7 @@
 
 Using the above infrastructure, conversions are implemented from
 
-<<<<<<< HEAD
-*   [Arithmetic Dialect][MlirArithmeticDialect]
-=======
 *   [Arith Dialect][MlirArithDialect]
->>>>>>> f788a4d7
 *   [GPU Dialect][MlirGpuDialect] : A gpu.module is converted to a `spirv.module`.
     A gpu.function within this module is lowered as an entry function.
 
