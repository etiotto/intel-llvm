//===-- ScriptInterpreter.h -------------------------------------*- C++ -*-===//
//
// Part of the LLVM Project, under the Apache License v2.0 with LLVM Exceptions.
// See https://llvm.org/LICENSE.txt for license information.
// SPDX-License-Identifier: Apache-2.0 WITH LLVM-exception
//
//===----------------------------------------------------------------------===//

#ifndef liblldb_ScriptInterpreter_h_
#define liblldb_ScriptInterpreter_h_

#include "lldb/lldb-private.h"

#include "lldb/Breakpoint/BreakpointOptions.h"
#include "lldb/Core/PluginInterface.h"
#include "lldb/Core/SearchFilter.h"
#include "lldb/Utility/Broadcaster.h"
#include "lldb/Utility/Status.h"
#include "lldb/Utility/StructuredData.h"

#include "lldb/Host/PseudoTerminal.h"

namespace lldb_private {

class ScriptInterpreterLocker {
public:
  ScriptInterpreterLocker() = default;

  virtual ~ScriptInterpreterLocker() = default;

private:
  DISALLOW_COPY_AND_ASSIGN(ScriptInterpreterLocker);
};

class ScriptInterpreter : public PluginInterface {
public:
  enum ScriptReturnType {
    eScriptReturnTypeCharPtr,
    eScriptReturnTypeBool,
    eScriptReturnTypeShortInt,
    eScriptReturnTypeShortIntUnsigned,
    eScriptReturnTypeInt,
    eScriptReturnTypeIntUnsigned,
    eScriptReturnTypeLongInt,
    eScriptReturnTypeLongIntUnsigned,
    eScriptReturnTypeLongLong,
    eScriptReturnTypeLongLongUnsigned,
    eScriptReturnTypeFloat,
    eScriptReturnTypeDouble,
    eScriptReturnTypeChar,
    eScriptReturnTypeCharStrOrNone,
    eScriptReturnTypeOpaqueObject
  };

  ScriptInterpreter(Debugger &debugger, lldb::ScriptLanguage script_lang);

  ~ScriptInterpreter() override;

  struct ExecuteScriptOptions {
  public:
    ExecuteScriptOptions()
        : m_enable_io(true), m_set_lldb_globals(true), m_maskout_errors(true) {}

    bool GetEnableIO() const { return m_enable_io; }

    bool GetSetLLDBGlobals() const { return m_set_lldb_globals; }

    // If this is true then any exceptions raised by the script will be
    // cleared with PyErr_Clear().   If false then they will be left for
    // the caller to clean up
    bool GetMaskoutErrors() const { return m_maskout_errors; }

    ExecuteScriptOptions &SetEnableIO(bool enable) {
      m_enable_io = enable;
      return *this;
    }

    ExecuteScriptOptions &SetSetLLDBGlobals(bool set) {
      m_set_lldb_globals = set;
      return *this;
    }

    ExecuteScriptOptions &SetMaskoutErrors(bool maskout) {
      m_maskout_errors = maskout;
      return *this;
    }

  private:
    bool m_enable_io;
    bool m_set_lldb_globals;
    bool m_maskout_errors;
  };

  virtual bool Interrupt() { return false; }

  virtual bool ExecuteOneLine(
      llvm::StringRef command, CommandReturnObject *result,
      const ExecuteScriptOptions &options = ExecuteScriptOptions()) = 0;

  virtual void ExecuteInterpreterLoop() = 0;

  virtual bool ExecuteOneLineWithReturn(
      llvm::StringRef in_string, ScriptReturnType return_type, void *ret_value,
      const ExecuteScriptOptions &options = ExecuteScriptOptions()) {
    return true;
  }

  virtual Status ExecuteMultipleLines(
      const char *in_string,
      const ExecuteScriptOptions &options = ExecuteScriptOptions()) {
    Status error;
    error.SetErrorString("not implemented");
    return error;
  }

  virtual Status
  ExportFunctionDefinitionToInterpreter(StringList &function_def) {
    Status error;
    error.SetErrorString("not implemented");
    return error;
  }

  virtual Status GenerateBreakpointCommandCallbackData(
      StringList &input,
      std::string &output,
      bool has_extra_args) {
    Status error;
    error.SetErrorString("not implemented");
    return error;
  }

  virtual bool GenerateWatchpointCommandCallbackData(StringList &input,
                                                     std::string &output) {
    return false;
  }

  virtual bool GenerateTypeScriptFunction(const char *oneliner,
                                          std::string &output,
                                          const void *name_token = nullptr) {
    return false;
  }

  virtual bool GenerateTypeScriptFunction(StringList &input,
                                          std::string &output,
                                          const void *name_token = nullptr) {
    return false;
  }

  virtual bool GenerateScriptAliasFunction(StringList &input,
                                           std::string &output) {
    return false;
  }

  virtual bool GenerateTypeSynthClass(StringList &input, std::string &output,
                                      const void *name_token = nullptr) {
    return false;
  }

  virtual bool GenerateTypeSynthClass(const char *oneliner, std::string &output,
                                      const void *name_token = nullptr) {
    return false;
  }

  virtual StructuredData::ObjectSP
  CreateSyntheticScriptedProvider(const char *class_name,
                                  lldb::ValueObjectSP valobj) {
    return StructuredData::ObjectSP();
  }

  virtual StructuredData::GenericSP
  CreateScriptCommandObject(const char *class_name) {
    return StructuredData::GenericSP();
  }

  virtual StructuredData::GenericSP
  CreateFrameRecognizer(const char *class_name) {
    return StructuredData::GenericSP();
  }

  virtual lldb::ValueObjectListSP GetRecognizedArguments(
      const StructuredData::ObjectSP &implementor,
      lldb::StackFrameSP frame_sp) {
    return lldb::ValueObjectListSP();
  }

  virtual StructuredData::GenericSP
  OSPlugin_CreatePluginObject(const char *class_name,
                              lldb::ProcessSP process_sp) {
    return StructuredData::GenericSP();
  }

  virtual StructuredData::DictionarySP
  OSPlugin_RegisterInfo(StructuredData::ObjectSP os_plugin_object_sp) {
    return StructuredData::DictionarySP();
  }

  virtual StructuredData::ArraySP
  OSPlugin_ThreadsInfo(StructuredData::ObjectSP os_plugin_object_sp) {
    return StructuredData::ArraySP();
  }

  virtual StructuredData::StringSP
  OSPlugin_RegisterContextData(StructuredData::ObjectSP os_plugin_object_sp,
                               lldb::tid_t thread_id) {
    return StructuredData::StringSP();
  }

  virtual StructuredData::DictionarySP
  OSPlugin_CreateThread(StructuredData::ObjectSP os_plugin_object_sp,
                        lldb::tid_t tid, lldb::addr_t context) {
    return StructuredData::DictionarySP();
  }

  virtual StructuredData::ObjectSP
  CreateScriptedThreadPlan(const char *class_name,
                           StructuredDataImpl *args_data,
                           std::string &error_str,
                           lldb::ThreadPlanSP thread_plan_sp) {
    return StructuredData::ObjectSP();
  }

  virtual bool
  ScriptedThreadPlanExplainsStop(StructuredData::ObjectSP implementor_sp,
                                 Event *event, bool &script_error) {
    script_error = true;
    return true;
  }

  virtual bool
  ScriptedThreadPlanShouldStop(StructuredData::ObjectSP implementor_sp,
                               Event *event, bool &script_error) {
    script_error = true;
    return true;
  }

  virtual bool
  ScriptedThreadPlanIsStale(StructuredData::ObjectSP implementor_sp,
                            bool &script_error) {
    script_error = true;
    return true;
  }

  virtual lldb::StateType
  ScriptedThreadPlanGetRunState(StructuredData::ObjectSP implementor_sp,
                                bool &script_error) {
    script_error = true;
    return lldb::eStateStepping;
  }

  virtual StructuredData::GenericSP
  CreateScriptedBreakpointResolver(const char *class_name,
                                   StructuredDataImpl *args_data,
                                   lldb::BreakpointSP &bkpt_sp) {
    return StructuredData::GenericSP();
  }

  virtual bool
  ScriptedBreakpointResolverSearchCallback(StructuredData::GenericSP implementor_sp,
                                           SymbolContext *sym_ctx)
  {
    return false;
  }

  virtual lldb::SearchDepth
  ScriptedBreakpointResolverSearchDepth(StructuredData::GenericSP implementor_sp)
  {
    return lldb::eSearchDepthModule;
  }

  virtual StructuredData::ObjectSP
  LoadPluginModule(const FileSpec &file_spec, lldb_private::Status &error) {
    return StructuredData::ObjectSP();
  }

  virtual StructuredData::DictionarySP
  GetDynamicSettings(StructuredData::ObjectSP plugin_module_sp, Target *target,
                     const char *setting_name, lldb_private::Status &error) {
    return StructuredData::DictionarySP();
  }

  virtual Status GenerateFunction(const char *signature,
                                  const StringList &input) {
    Status error;
    error.SetErrorString("unimplemented");
    return error;
  }

  virtual void CollectDataForBreakpointCommandCallback(
      std::vector<BreakpointOptions *> &options, CommandReturnObject &result);

  virtual void
  CollectDataForWatchpointCommandCallback(WatchpointOptions *wp_options,
                                          CommandReturnObject &result);

  /// Set the specified text as the callback for the breakpoint.
  Status
  SetBreakpointCommandCallback(std::vector<BreakpointOptions *> &bp_options_vec,
                               const char *callback_text);

  virtual Status SetBreakpointCommandCallback(BreakpointOptions *bp_options,
                                              const char *callback_text) {
    Status error;
    error.SetErrorString("unimplemented");
    return error;
  }

  /// This one is for deserialization:
  virtual Status SetBreakpointCommandCallback(
      BreakpointOptions *bp_options,
      std::unique_ptr<BreakpointOptions::CommandData> &data_up) {
    Status error;
    error.SetErrorString("unimplemented");
    return error;
  }

  Status SetBreakpointCommandCallbackFunction(
      std::vector<BreakpointOptions *> &bp_options_vec,
<<<<<<< HEAD
      const char *function_name, 
      StructuredData::ObjectSP extra_args_sp);
=======
      const char *function_name, StructuredData::ObjectSP extra_args_sp);
>>>>>>> deb9de92

  /// Set a script function as the callback for the breakpoint.
  virtual Status
  SetBreakpointCommandCallbackFunction(
      BreakpointOptions *bp_options,
      const char *function_name,
      StructuredData::ObjectSP extra_args_sp) {
    Status error;
    error.SetErrorString("unimplemented");
    return error;
  }

  /// Set a one-liner as the callback for the watchpoint.
  virtual void SetWatchpointCommandCallback(WatchpointOptions *wp_options,
                                            const char *oneliner) {}

  virtual bool GetScriptedSummary(const char *function_name,
                                  lldb::ValueObjectSP valobj,
                                  StructuredData::ObjectSP &callee_wrapper_sp,
                                  const TypeSummaryOptions &options,
                                  std::string &retval) {
    return false;
  }

  virtual void Clear() {
    // Clean up any ref counts to SBObjects that might be in global variables
  }

  virtual size_t
  CalculateNumChildren(const StructuredData::ObjectSP &implementor,
                       uint32_t max) {
    return 0;
  }

  virtual lldb::ValueObjectSP
  GetChildAtIndex(const StructuredData::ObjectSP &implementor, uint32_t idx) {
    return lldb::ValueObjectSP();
  }

  virtual int
  GetIndexOfChildWithName(const StructuredData::ObjectSP &implementor,
                          const char *child_name) {
    return UINT32_MAX;
  }

  virtual bool
  UpdateSynthProviderInstance(const StructuredData::ObjectSP &implementor) {
    return false;
  }

  virtual bool MightHaveChildrenSynthProviderInstance(
      const StructuredData::ObjectSP &implementor) {
    return true;
  }

  virtual lldb::ValueObjectSP
  GetSyntheticValue(const StructuredData::ObjectSP &implementor) {
    return nullptr;
  }

  virtual ConstString
  GetSyntheticTypeName(const StructuredData::ObjectSP &implementor) {
    return ConstString();
  }

  virtual bool
  RunScriptBasedCommand(const char *impl_function, llvm::StringRef args,
                        ScriptedCommandSynchronicity synchronicity,
                        lldb_private::CommandReturnObject &cmd_retobj,
                        Status &error,
                        const lldb_private::ExecutionContext &exe_ctx) {
    return false;
  }

  virtual bool RunScriptBasedCommand(
      StructuredData::GenericSP impl_obj_sp, llvm::StringRef args,
      ScriptedCommandSynchronicity synchronicity,
      lldb_private::CommandReturnObject &cmd_retobj, Status &error,
      const lldb_private::ExecutionContext &exe_ctx) {
    return false;
  }

  virtual bool RunScriptFormatKeyword(const char *impl_function,
                                      Process *process, std::string &output,
                                      Status &error) {
    error.SetErrorString("unimplemented");
    return false;
  }

  virtual bool RunScriptFormatKeyword(const char *impl_function, Thread *thread,
                                      std::string &output, Status &error) {
    error.SetErrorString("unimplemented");
    return false;
  }

  virtual bool RunScriptFormatKeyword(const char *impl_function, Target *target,
                                      std::string &output, Status &error) {
    error.SetErrorString("unimplemented");
    return false;
  }

  virtual bool RunScriptFormatKeyword(const char *impl_function,
                                      StackFrame *frame, std::string &output,
                                      Status &error) {
    error.SetErrorString("unimplemented");
    return false;
  }

  virtual bool RunScriptFormatKeyword(const char *impl_function,
                                      ValueObject *value, std::string &output,
                                      Status &error) {
    error.SetErrorString("unimplemented");
    return false;
  }

  virtual bool GetDocumentationForItem(const char *item, std::string &dest) {
    dest.clear();
    return false;
  }

  virtual bool
  GetShortHelpForCommandObject(StructuredData::GenericSP cmd_obj_sp,
                               std::string &dest) {
    dest.clear();
    return false;
  }

  virtual uint32_t
  GetFlagsForCommandObject(StructuredData::GenericSP cmd_obj_sp) {
    return 0;
  }

  virtual bool GetLongHelpForCommandObject(StructuredData::GenericSP cmd_obj_sp,
                                           std::string &dest) {
    dest.clear();
    return false;
  }

  virtual bool CheckObjectExists(const char *name) { return false; }

  virtual bool
  LoadScriptingModule(const char *filename, bool can_reload, bool init_session,
                      lldb_private::Status &error,
                      StructuredData::ObjectSP *module_sp = nullptr) {
    error.SetErrorString("loading unimplemented");
    return false;
  }

  virtual bool IsReservedWord(const char *word) { return false; }

  virtual std::unique_ptr<ScriptInterpreterLocker> AcquireInterpreterLock();

  const char *GetScriptInterpreterPtyName();

  int GetMasterFileDescriptor();
  
  virtual llvm::Expected<size_t> 
  GetNumFixedArgumentsForCallable(const llvm::StringRef &callable_name) { 
    return llvm::createStringError(
    llvm::inconvertibleErrorCode(), "Unimplemented function");
  }

  virtual llvm::Expected<unsigned>
  GetMaxPositionalArgumentsForCallable(const llvm::StringRef &callable_name) {
    return llvm::createStringError(
    llvm::inconvertibleErrorCode(), "Unimplemented function");
  }

  static std::string LanguageToString(lldb::ScriptLanguage language);

  static lldb::ScriptLanguage StringToLanguage(const llvm::StringRef &string);

  lldb::ScriptLanguage GetLanguage() { return m_script_lang; }

protected:
  Debugger &m_debugger;
  lldb::ScriptLanguage m_script_lang;
};

} // namespace lldb_private

#endif // liblldb_ScriptInterpreter_h_<|MERGE_RESOLUTION|>--- conflicted
+++ resolved
@@ -315,12 +315,7 @@
 
   Status SetBreakpointCommandCallbackFunction(
       std::vector<BreakpointOptions *> &bp_options_vec,
-<<<<<<< HEAD
-      const char *function_name, 
-      StructuredData::ObjectSP extra_args_sp);
-=======
       const char *function_name, StructuredData::ObjectSP extra_args_sp);
->>>>>>> deb9de92
 
   /// Set a script function as the callback for the breakpoint.
   virtual Status
@@ -476,12 +471,6 @@
   const char *GetScriptInterpreterPtyName();
 
   int GetMasterFileDescriptor();
-  
-  virtual llvm::Expected<size_t> 
-  GetNumFixedArgumentsForCallable(const llvm::StringRef &callable_name) { 
-    return llvm::createStringError(
-    llvm::inconvertibleErrorCode(), "Unimplemented function");
-  }
 
   virtual llvm::Expected<unsigned>
   GetMaxPositionalArgumentsForCallable(const llvm::StringRef &callable_name) {
