//===-- HostInfoBase.h ------------------------------------------*- C++ -*-===//
//
// Part of the LLVM Project, under the Apache License v2.0 with LLVM Exceptions.
// See https://llvm.org/LICENSE.txt for license information.
// SPDX-License-Identifier: Apache-2.0 WITH LLVM-exception
//
//===----------------------------------------------------------------------===//

#ifndef LLDB_HOST_HOSTINFOBASE_H
#define LLDB_HOST_HOSTINFOBASE_H

#include "lldb/Utility/ArchSpec.h"
#include "lldb/Utility/FileSpec.h"
#include "lldb/Utility/UUID.h"
#include "lldb/Utility/UserIDResolver.h"
#include "lldb/Utility/XcodeSDK.h"
#include "lldb/lldb-enumerations.h"
#include "llvm/ADT/StringRef.h"
#include "llvm/Support/Errc.h"

#include <cstdint>

#include <optional>
#include <string>

namespace lldb_private {

class FileSpec;

struct SharedCacheImageInfo {
  UUID uuid;
  lldb::DataBufferSP data_sp;
};

namespace {
struct HostInfoError : public llvm::ErrorInfo<HostInfoError> {
  static char ID;
  const std::string message_;

  HostInfoError(const std::string message) : message_(std::move(message)) {}

  void log(llvm::raw_ostream &OS) const override { OS << "HostInfoError"; }

  std::error_code convertToErrorCode() const override {
    return llvm::inconvertibleErrorCode();
  }
};

char HostInfoError::ID = 0;
} // namespace

class HostInfoBase {
private:
  // Static class, unconstructable.
  HostInfoBase() = default;
  ~HostInfoBase() = default;

public:
  /// A helper function for determining the liblldb location. It receives a
  /// FileSpec with the location of file containing _this_ code. It can
  /// (optionally) replace it with a file spec pointing to a more canonical
  /// copy.
  using SharedLibraryDirectoryHelper = void(FileSpec &this_file);

  static void Initialize(SharedLibraryDirectoryHelper *helper = nullptr);
  static void Terminate();

  /// Gets the host target triple.
  ///
  /// \return
  ///     The host target triple.
  static llvm::Triple GetTargetTriple();

  enum ArchitectureKind {
    eArchKindDefault, // The overall default architecture that applications will
                      // run on this host
    eArchKind32, // If this host supports 32 bit programs, return the default 32
                 // bit arch
    eArchKind64  // If this host supports 64 bit programs, return the default 64
                 // bit arch
  };

  static const ArchSpec &
  GetArchitecture(ArchitectureKind arch_kind = eArchKindDefault);

  static std::optional<ArchitectureKind>
  ParseArchitectureKind(llvm::StringRef kind);

  /// Returns the directory containing the lldb shared library. Only the
  /// directory member of the FileSpec is filled in.
  static FileSpec GetShlibDir();

  /// Returns the directory containing the support executables (debugserver,
  /// ...). Only the directory member of the FileSpec is filled in.
  static FileSpec GetSupportExeDir();

  /// Returns the directory containing the lldb headers. Only the directory
  /// member of the FileSpec is filled in.
  static FileSpec GetHeaderDir();

  /// Returns the directory containing the system plugins. Only the directory
  /// member of the FileSpec is filled in.
  static FileSpec GetSystemPluginDir();

  /// Returns the directory containing the user plugins. Only the directory
  /// member of the FileSpec is filled in.
  static FileSpec GetUserPluginDir();

  /// Returns the proces temporary directory. This directory will be cleaned up
  /// when this process exits. Only the directory member of the FileSpec is
  /// filled in.
  static FileSpec GetProcessTempDir();

  /// Returns the global temporary directory. This directory will **not** be
  /// cleaned up when this process exits. Only the directory member of the
  /// FileSpec is filled in.
  static FileSpec GetGlobalTempDir();

  /// If the triple does not specify the vendor, os, and environment parts, we
  /// "augment" these using information from the host and return the resulting
  /// ArchSpec object.
  static ArchSpec GetAugmentedArchSpec(llvm::StringRef triple);

  static bool ComputePathRelativeToLibrary(FileSpec &file_spec,
                                           llvm::StringRef dir);

  static FileSpec GetXcodeContentsDirectory() { return {}; }
  static FileSpec GetXcodeDeveloperDirectory() { return {}; }

  struct SDKOptions {
    std::optional<XcodeSDK> XcodeSDKSelection;
  };

  /// Return the directory containing something like a SDK (reused for Swift).
  static llvm::Expected<llvm::StringRef> GetSDKRoot(SDKOptions options) {
    return llvm::make_error<HostInfoError>("cannot determine SDK root");
<<<<<<< HEAD
=======
  }

  /// Return the path to a specific tool in the specified Xcode SDK.
  static llvm::Expected<llvm::StringRef> FindSDKTool(XcodeSDK sdk,
                                                     llvm::StringRef tool) {
    return llvm::errorCodeToError(llvm::errc::no_such_file_or_directory);
>>>>>>> cd92bbcb
  }

  /// Return information about module \p image_name if it is loaded in
  /// the current process's address space.
  static SharedCacheImageInfo
  GetSharedCacheImageInfo(llvm::StringRef image_name) {
    return {};
  }

  /// Returns the distribution id of the host
  ///
  /// This will be something like "ubuntu", "fedora", etc. on Linux.
  ///
  /// \return Returns either std::nullopt or a reference to a const std::string
  /// containing the distribution id
  static llvm::StringRef GetDistributionId() { return llvm::StringRef(); }

protected:
  static bool ComputeSharedLibraryDirectory(FileSpec &file_spec);
  static bool ComputeSupportExeDirectory(FileSpec &file_spec);
  static bool ComputeProcessTempFileDirectory(FileSpec &file_spec);
  static bool ComputeGlobalTempFileDirectory(FileSpec &file_spec);
  static bool ComputeTempFileBaseDirectory(FileSpec &file_spec);
  static bool ComputeHeaderDirectory(FileSpec &file_spec);
  static bool ComputeSystemPluginsDirectory(FileSpec &file_spec);
  static bool ComputeUserPluginsDirectory(FileSpec &file_spec);

  static void ComputeHostArchitectureSupport(ArchSpec &arch_32,
                                             ArchSpec &arch_64);
};
}

#endif<|MERGE_RESOLUTION|>--- conflicted
+++ resolved
@@ -134,15 +134,12 @@
   /// Return the directory containing something like a SDK (reused for Swift).
   static llvm::Expected<llvm::StringRef> GetSDKRoot(SDKOptions options) {
     return llvm::make_error<HostInfoError>("cannot determine SDK root");
-<<<<<<< HEAD
-=======
   }
 
   /// Return the path to a specific tool in the specified Xcode SDK.
   static llvm::Expected<llvm::StringRef> FindSDKTool(XcodeSDK sdk,
                                                      llvm::StringRef tool) {
     return llvm::errorCodeToError(llvm::errc::no_such_file_or_directory);
->>>>>>> cd92bbcb
   }
 
   /// Return information about module \p image_name if it is loaded in
