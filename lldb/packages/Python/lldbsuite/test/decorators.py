--- conflicted
+++ resolved
@@ -373,19 +373,13 @@
 
 def debugserver_test(func):
     """Decorate the item as a debugserver test."""
-<<<<<<< HEAD
-=======
     func.debug_server = "debugserver"
->>>>>>> e1e3308f
     return add_test_categories(["debugserver"])(func)
 
 
 def llgs_test(func):
     """Decorate the item as a lldb-server test."""
-<<<<<<< HEAD
-=======
     func.debug_server = "llgs"
->>>>>>> e1e3308f
     return add_test_categories(["llgs"])(func)
 
 
