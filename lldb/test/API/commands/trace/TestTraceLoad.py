import lldb
from intelpt_testcase import *
from lldbsuite.test.lldbtest import *
from lldbsuite.test import lldbutil
from lldbsuite.test.decorators import *

class TestTraceLoad(TraceIntelPTTestCaseBase):
    NO_DEBUG_INFO_TESTCASE = True

    @testSBAPIAndCommands
    def testLoadMultiCoreTrace(self):
        src_dir = self.getSourceDir()
        trace_description_file_path = os.path.join(src_dir, "intelpt-multi-core-trace", "trace.json")
        self.traceLoad(traceDescriptionFilePath=trace_description_file_path, substrs=["intel-pt"])
        self.expect("thread trace dump instructions 2 -t",
<<<<<<< HEAD
          substrs=["19521: [tsc=40450075479261144] error: expected tracing enabled event",
                   "m.out`foo() + 65 at multi_thread.cpp:12:21",
                   "19520: [tsc=40450075477657246] 0x0000000000400ba7    jg     0x400bb3"])
        self.expect("thread trace dump instructions 3 -t",
          substrs=["67910: [tsc=40450075477799536] 0x0000000000400bd7    addl   $0x1, -0x4(%rbp)",
=======
          substrs=["19522: [tsc=40450075478109270] (error) expected tracing enabled event",
                   "m.out`foo() + 65 at multi_thread.cpp:12:21",
                   "19520: [tsc=40450075477657246] 0x0000000000400ba7    jg     0x400bb3"])
        self.expect("thread trace dump instructions 3 -t",
          substrs=["67911: [tsc=40450075477799536] 0x0000000000400bd7    addl   $0x1, -0x4(%rbp)",
>>>>>>> 3de04b6d
                   "m.out`bar() + 26 at multi_thread.cpp:20:6"])

    @testSBAPIAndCommands
    def testLoadMultiCoreTraceWithStringNumbers(self):
        src_dir = self.getSourceDir()
        trace_description_file_path = os.path.join(src_dir, "intelpt-multi-core-trace", "trace_with_string_numbers.json")
        self.traceLoad(traceDescriptionFilePath=trace_description_file_path, substrs=["intel-pt"])
        self.expect("thread trace dump instructions 2 -t",
<<<<<<< HEAD
          substrs=["19521: [tsc=40450075479261144] error: expected tracing enabled event",
                   "m.out`foo() + 65 at multi_thread.cpp:12:21",
                   "19520: [tsc=40450075477657246] 0x0000000000400ba7    jg     0x400bb3"])
        self.expect("thread trace dump instructions 3 -t",
          substrs=["67910: [tsc=40450075477799536] 0x0000000000400bd7    addl   $0x1, -0x4(%rbp)",
=======
          substrs=["19522: [tsc=40450075478109270] (error) expected tracing enabled event",
                   "m.out`foo() + 65 at multi_thread.cpp:12:21",
                   "19520: [tsc=40450075477657246] 0x0000000000400ba7    jg     0x400bb3"])
        self.expect("thread trace dump instructions 3 -t",
          substrs=["67911: [tsc=40450075477799536] 0x0000000000400bd7    addl   $0x1, -0x4(%rbp)",
>>>>>>> 3de04b6d
                   "m.out`bar() + 26 at multi_thread.cpp:20:6"])

    @testSBAPIAndCommands
    def testLoadMultiCoreTraceWithMissingThreads(self):
        src_dir = self.getSourceDir()
        trace_description_file_path = os.path.join(src_dir, "intelpt-multi-core-trace", "trace_missing_threads.json")
        self.traceLoad(traceDescriptionFilePath=trace_description_file_path, substrs=["intel-pt"])
        self.expect("thread trace dump instructions 3 -t",
<<<<<<< HEAD
          substrs=["19521: [tsc=40450075479261144] error: expected tracing enabled event",
                   "m.out`foo() + 65 at multi_thread.cpp:12:21",
                   "19520: [tsc=40450075477657246] 0x0000000000400ba7    jg     0x400bb3"])
        self.expect("thread trace dump instructions 2 -t",
          substrs=["67910: [tsc=40450075477799536] 0x0000000000400bd7    addl   $0x1, -0x4(%rbp)",
=======
          substrs=["19522: [tsc=40450075478109270] (error) expected tracing enabled event",
                   "m.out`foo() + 65 at multi_thread.cpp:12:21",
                   "19520: [tsc=40450075477657246] 0x0000000000400ba7    jg     0x400bb3"])
        self.expect("thread trace dump instructions 2 -t",
          substrs=["67911: [tsc=40450075477799536] 0x0000000000400bd7    addl   $0x1, -0x4(%rbp)",
>>>>>>> 3de04b6d
                   "m.out`bar() + 26 at multi_thread.cpp:20:6"])

    @testSBAPIAndCommands
    def testLoadTrace(self):
        src_dir = self.getSourceDir()
        trace_description_file_path = os.path.join(src_dir, "intelpt-trace", "trace.json")
        self.traceLoad(traceDescriptionFilePath=trace_description_file_path, substrs=["intel-pt"])

        target = self.dbg.GetSelectedTarget()
        process = target.GetProcess()
        self.assertEqual(process.GetProcessID(), 1234)

        self.assertEqual(process.GetNumThreads(), 1)
        self.assertEqual(process.GetThreadAtIndex(0).GetThreadID(), 3842849)

        self.assertEqual(target.GetNumModules(), 1)
        module = target.GetModuleAtIndex(0)
        path = module.GetFileSpec()
        self.assertEqual(path.fullpath, os.path.join(src_dir, "intelpt-trace", "a.out"))
        self.assertGreater(module.GetNumSections(), 0)
        self.assertEqual(module.GetSectionAtIndex(0).GetFileAddress(), 0x400000)

        self.assertEqual("6AA9A4E2-6F28-2F33-377D-59FECE874C71-5B41261A", module.GetUUIDString())

        # check that the Process and Thread objects were created correctly
        self.expect("thread info", substrs=["tid = 3842849"])
        self.expect("thread list", substrs=["Process 1234 stopped", "tid = 3842849"])
        self.expect("thread trace dump info", substrs=['''Trace technology: intel-pt

thread #1: tid = 3842849
  Total number of trace items: 23

  Memory usage:
    Raw trace size: 4 KiB
    Total approximate memory usage (excluding raw trace): 0.20 KiB
    Average memory usage per item (excluding raw trace): 9.00 bytes

  Timing for this thread:
    Decoding instructions: ''', '''

  Events:
    Number of individual events: 2
      software disabled tracing: 2

  Errors:
    Number of TSC decoding errors: 0'''])

    @testSBAPIAndCommands
    def testLoadInvalidTraces(self):
        src_dir = self.getSourceDir()

        # We test first an invalid type
        trace_description_file_path = os.path.join(src_dir, "intelpt-trace", "trace_bad.json")
<<<<<<< HEAD
        expected_substrs = ['''error: expected object at traceSession.processes[0]
=======
        expected_substrs = ['''error: expected object at traceBundle.processes[0]
>>>>>>> 3de04b6d

Context:
{
  "cpuInfo": { ... },
  "processes": [
    /* error: expected object */
    123
  ],
  "type": "intel-pt"
}

Schema:
{
  "type": "intel-pt",
  "cpuInfo": {
    // CPU information gotten from, for example, /proc/cpuinfo.

    "vendor": "GenuineIntel" | "unknown",
    "family": integer,
    "model": integer,
    "stepping": integer
  },''']
        self.traceLoad(traceDescriptionFilePath=trace_description_file_path, error=True, substrs=expected_substrs)

<<<<<<< HEAD

        # Now we test a wrong cpu family field in the global session file
        trace_description_file_path = os.path.join(src_dir, "intelpt-trace", "trace_bad2.json")
        expected_substrs = ['error: expected uint64_t at traceSession.cpuInfo.family', "Context", "Schema"]
        self.traceLoad(traceDescriptionFilePath=trace_description_file_path, error=True, substrs=expected_substrs)


        # Now we test a missing field in the intel-pt settings
        trace_description_file_path = os.path.join(src_dir, "intelpt-trace", "trace_bad4.json")
        expected_substrs = ['''error: missing value at traceSession.cpuInfo.family
=======

        # Now we test a wrong cpu family field in the global bundle description file
        trace_description_file_path = os.path.join(src_dir, "intelpt-trace", "trace_bad2.json")
        expected_substrs = ['error: expected uint64_t at traceBundle.cpuInfo.family', "Context", "Schema"]
        self.traceLoad(traceDescriptionFilePath=trace_description_file_path, error=True, substrs=expected_substrs)


        # Now we test a missing field in the intel-pt settings
        trace_description_file_path = os.path.join(src_dir, "intelpt-trace", "trace_bad4.json")
        expected_substrs = ['''error: missing value at traceBundle.cpuInfo.family
>>>>>>> 3de04b6d

Context:
{
  "cpuInfo": /* error: missing value */ {
    "model": 79,
    "stepping": 1,
    "vendor": "GenuineIntel"
  },
  "processes": [],
  "type": "intel-pt"
}''', "Schema"]
        self.traceLoad(traceDescriptionFilePath=trace_description_file_path, error=True, substrs=expected_substrs)


        # Now we test an incorrect load address in the intel-pt settings
        trace_description_file_path = os.path.join(src_dir, "intelpt-trace", "trace_bad5.json")
<<<<<<< HEAD
        expected_substrs = ['error: missing value at traceSession.processes[1].pid', "Schema"]
=======
        expected_substrs = ['error: missing value at traceBundle.processes[1].pid', "Schema"]
>>>>>>> 3de04b6d
        self.traceLoad(traceDescriptionFilePath=trace_description_file_path, error=True, substrs=expected_substrs)


        # The following wrong schema will have a valid target and an invalid one. In the case of failure,
        # no targets should be created.
        self.assertEqual(self.dbg.GetNumTargets(), 0)
        trace_description_file_path = os.path.join(src_dir, "intelpt-trace", "trace_bad3.json")
<<<<<<< HEAD
        expected_substrs = ['error: missing value at traceSession.processes[1].pid']
=======
        expected_substrs = ['error: missing value at traceBundle.processes[1].pid']
>>>>>>> 3de04b6d
        self.traceLoad(traceDescriptionFilePath=trace_description_file_path, error=True, substrs=expected_substrs)
        self.assertEqual(self.dbg.GetNumTargets(), 0)<|MERGE_RESOLUTION|>--- conflicted
+++ resolved
@@ -13,19 +13,11 @@
         trace_description_file_path = os.path.join(src_dir, "intelpt-multi-core-trace", "trace.json")
         self.traceLoad(traceDescriptionFilePath=trace_description_file_path, substrs=["intel-pt"])
         self.expect("thread trace dump instructions 2 -t",
-<<<<<<< HEAD
-          substrs=["19521: [tsc=40450075479261144] error: expected tracing enabled event",
-                   "m.out`foo() + 65 at multi_thread.cpp:12:21",
-                   "19520: [tsc=40450075477657246] 0x0000000000400ba7    jg     0x400bb3"])
-        self.expect("thread trace dump instructions 3 -t",
-          substrs=["67910: [tsc=40450075477799536] 0x0000000000400bd7    addl   $0x1, -0x4(%rbp)",
-=======
           substrs=["19522: [tsc=40450075478109270] (error) expected tracing enabled event",
                    "m.out`foo() + 65 at multi_thread.cpp:12:21",
                    "19520: [tsc=40450075477657246] 0x0000000000400ba7    jg     0x400bb3"])
         self.expect("thread trace dump instructions 3 -t",
           substrs=["67911: [tsc=40450075477799536] 0x0000000000400bd7    addl   $0x1, -0x4(%rbp)",
->>>>>>> 3de04b6d
                    "m.out`bar() + 26 at multi_thread.cpp:20:6"])
 
     @testSBAPIAndCommands
@@ -34,19 +26,11 @@
         trace_description_file_path = os.path.join(src_dir, "intelpt-multi-core-trace", "trace_with_string_numbers.json")
         self.traceLoad(traceDescriptionFilePath=trace_description_file_path, substrs=["intel-pt"])
         self.expect("thread trace dump instructions 2 -t",
-<<<<<<< HEAD
-          substrs=["19521: [tsc=40450075479261144] error: expected tracing enabled event",
-                   "m.out`foo() + 65 at multi_thread.cpp:12:21",
-                   "19520: [tsc=40450075477657246] 0x0000000000400ba7    jg     0x400bb3"])
-        self.expect("thread trace dump instructions 3 -t",
-          substrs=["67910: [tsc=40450075477799536] 0x0000000000400bd7    addl   $0x1, -0x4(%rbp)",
-=======
           substrs=["19522: [tsc=40450075478109270] (error) expected tracing enabled event",
                    "m.out`foo() + 65 at multi_thread.cpp:12:21",
                    "19520: [tsc=40450075477657246] 0x0000000000400ba7    jg     0x400bb3"])
         self.expect("thread trace dump instructions 3 -t",
           substrs=["67911: [tsc=40450075477799536] 0x0000000000400bd7    addl   $0x1, -0x4(%rbp)",
->>>>>>> 3de04b6d
                    "m.out`bar() + 26 at multi_thread.cpp:20:6"])
 
     @testSBAPIAndCommands
@@ -55,19 +39,11 @@
         trace_description_file_path = os.path.join(src_dir, "intelpt-multi-core-trace", "trace_missing_threads.json")
         self.traceLoad(traceDescriptionFilePath=trace_description_file_path, substrs=["intel-pt"])
         self.expect("thread trace dump instructions 3 -t",
-<<<<<<< HEAD
-          substrs=["19521: [tsc=40450075479261144] error: expected tracing enabled event",
-                   "m.out`foo() + 65 at multi_thread.cpp:12:21",
-                   "19520: [tsc=40450075477657246] 0x0000000000400ba7    jg     0x400bb3"])
-        self.expect("thread trace dump instructions 2 -t",
-          substrs=["67910: [tsc=40450075477799536] 0x0000000000400bd7    addl   $0x1, -0x4(%rbp)",
-=======
           substrs=["19522: [tsc=40450075478109270] (error) expected tracing enabled event",
                    "m.out`foo() + 65 at multi_thread.cpp:12:21",
                    "19520: [tsc=40450075477657246] 0x0000000000400ba7    jg     0x400bb3"])
         self.expect("thread trace dump instructions 2 -t",
           substrs=["67911: [tsc=40450075477799536] 0x0000000000400bd7    addl   $0x1, -0x4(%rbp)",
->>>>>>> 3de04b6d
                    "m.out`bar() + 26 at multi_thread.cpp:20:6"])
 
     @testSBAPIAndCommands
@@ -121,11 +97,7 @@
 
         # We test first an invalid type
         trace_description_file_path = os.path.join(src_dir, "intelpt-trace", "trace_bad.json")
-<<<<<<< HEAD
-        expected_substrs = ['''error: expected object at traceSession.processes[0]
-=======
         expected_substrs = ['''error: expected object at traceBundle.processes[0]
->>>>>>> 3de04b6d
 
 Context:
 {
@@ -150,18 +122,6 @@
   },''']
         self.traceLoad(traceDescriptionFilePath=trace_description_file_path, error=True, substrs=expected_substrs)
 
-<<<<<<< HEAD
-
-        # Now we test a wrong cpu family field in the global session file
-        trace_description_file_path = os.path.join(src_dir, "intelpt-trace", "trace_bad2.json")
-        expected_substrs = ['error: expected uint64_t at traceSession.cpuInfo.family', "Context", "Schema"]
-        self.traceLoad(traceDescriptionFilePath=trace_description_file_path, error=True, substrs=expected_substrs)
-
-
-        # Now we test a missing field in the intel-pt settings
-        trace_description_file_path = os.path.join(src_dir, "intelpt-trace", "trace_bad4.json")
-        expected_substrs = ['''error: missing value at traceSession.cpuInfo.family
-=======
 
         # Now we test a wrong cpu family field in the global bundle description file
         trace_description_file_path = os.path.join(src_dir, "intelpt-trace", "trace_bad2.json")
@@ -172,7 +132,6 @@
         # Now we test a missing field in the intel-pt settings
         trace_description_file_path = os.path.join(src_dir, "intelpt-trace", "trace_bad4.json")
         expected_substrs = ['''error: missing value at traceBundle.cpuInfo.family
->>>>>>> 3de04b6d
 
 Context:
 {
@@ -189,11 +148,7 @@
 
         # Now we test an incorrect load address in the intel-pt settings
         trace_description_file_path = os.path.join(src_dir, "intelpt-trace", "trace_bad5.json")
-<<<<<<< HEAD
-        expected_substrs = ['error: missing value at traceSession.processes[1].pid', "Schema"]
-=======
         expected_substrs = ['error: missing value at traceBundle.processes[1].pid', "Schema"]
->>>>>>> 3de04b6d
         self.traceLoad(traceDescriptionFilePath=trace_description_file_path, error=True, substrs=expected_substrs)
 
 
@@ -201,10 +156,6 @@
         # no targets should be created.
         self.assertEqual(self.dbg.GetNumTargets(), 0)
         trace_description_file_path = os.path.join(src_dir, "intelpt-trace", "trace_bad3.json")
-<<<<<<< HEAD
-        expected_substrs = ['error: missing value at traceSession.processes[1].pid']
-=======
         expected_substrs = ['error: missing value at traceBundle.processes[1].pid']
->>>>>>> 3de04b6d
         self.traceLoad(traceDescriptionFilePath=trace_description_file_path, error=True, substrs=expected_substrs)
         self.assertEqual(self.dbg.GetNumTargets(), 0)