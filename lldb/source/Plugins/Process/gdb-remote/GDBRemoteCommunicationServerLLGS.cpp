--- conflicted
+++ resolved
@@ -255,13 +255,8 @@
         m_process_factory.Launch(m_process_launch_info, *this, m_mainloop);
     if (!process_or)
       return Status(process_or.takeError());
-<<<<<<< HEAD
-    m_debugged_process_up = std::move(*process_or);
-    m_continue_process = m_current_process = m_debugged_process_up.get();
-=======
     m_continue_process = m_current_process = process_or->get();
     m_debugged_processes[m_current_process->GetID()] = std::move(*process_or);
->>>>>>> 11299179
   }
 
   SetEnabledExtensions(*m_current_process);
@@ -331,14 +326,9 @@
                                   status);
     return status;
   }
-<<<<<<< HEAD
-  m_debugged_process_up = std::move(*process_or);
-  m_continue_process = m_current_process = m_debugged_process_up.get();
-=======
   m_continue_process = m_current_process = process_or->get();
   m_debugged_processes[m_current_process->GetID()] = std::move(*process_or);
   SetEnabledExtensions(*m_current_process);
->>>>>>> 11299179
 
   // Setup stdout/stderr mapping from inferior.
   auto terminal_fd = m_current_process->GetTerminalFileDescriptor();
@@ -3248,19 +3238,6 @@
 GDBRemoteCommunicationServerLLGS::Handle_D(StringExtractorGDBRemote &packet) {
   StopSTDIOForwarding();
 
-<<<<<<< HEAD
-  // Fail if we don't have a current process.
-  if (!m_current_process ||
-      (m_current_process->GetID() == LLDB_INVALID_PROCESS_ID)) {
-    LLDB_LOGF(
-        log,
-        "GDBRemoteCommunicationServerLLGS::%s failed, no process available",
-        __FUNCTION__);
-    return SendErrorResponse(0x15);
-  }
-
-=======
->>>>>>> 11299179
   lldb::pid_t pid = LLDB_INVALID_PROCESS_ID;
 
   // Consume the ';' after D.
@@ -3275,19 +3252,6 @@
       return SendIllFormedResponse(packet, "D failed to parse the process id");
   }
 
-<<<<<<< HEAD
-  if (pid != LLDB_INVALID_PROCESS_ID && m_current_process->GetID() != pid) {
-    return SendIllFormedResponse(packet, "Invalid pid");
-  }
-
-  const Status error = m_current_process->Detach();
-  if (error.Fail()) {
-    LLDB_LOGF(log,
-              "GDBRemoteCommunicationServerLLGS::%s failed to detach from "
-              "pid %" PRIu64 ": %s\n",
-              __FUNCTION__, m_current_process->GetID(), error.AsCString());
-    return SendErrorResponse(0x01);
-=======
   // Detach forked children if their PID was specified *or* no PID was requested
   // (i.e. detach-all packet).
   llvm::Error detach_error = llvm::Error::success();
@@ -3308,7 +3272,6 @@
       }
     }
     ++it;
->>>>>>> 11299179
   }
 
   if (detach_error)
@@ -3628,18 +3591,6 @@
 
 std::vector<std::string> GDBRemoteCommunicationServerLLGS::HandleFeatures(
     const llvm::ArrayRef<llvm::StringRef> client_features) {
-<<<<<<< HEAD
-  auto ret =
-      GDBRemoteCommunicationServerCommon::HandleFeatures(client_features);
-  ret.insert(ret.end(), {
-    "QThreadSuffixSupported+", "QListThreadsInStopReply+",
-        "qXfer:features:read+", "multiprocess+",
-#if defined(__linux__) || defined(__NetBSD__) || defined(__FreeBSD__)
-        "QPassSignals+", "qXfer:auxv:read+", "qXfer:libraries-svr4:read+",
-#endif
-  });
-  return ret;
-=======
   std::vector<std::string> ret =
       GDBRemoteCommunicationServerCommon::HandleFeatures(client_features);
   ret.insert(ret.end(), {
@@ -3692,5 +3643,4 @@
   NativeProcessProtocol::Extension flags = m_extensions_supported;
   assert(!bool(flags & ~m_process_factory.GetSupportedExtensions()));
   process.SetEnabledExtensions(flags);
->>>>>>> 11299179
 }