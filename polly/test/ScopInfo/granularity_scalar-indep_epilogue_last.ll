; RUN: opt %loadPolly -polly-stmt-granularity=scalar-indep -polly-print-instructions -polly-scops -analyze < %s | FileCheck %s -match-full-lines
;
; Check that the PHI Write of value that is defined in the same basic
; block is in the statement where it is defined.
;
; for (int j = 0; j < n; j += 1) {
; bodyA:
;   double valA = A[0];
;   A[0] = valA;
;   double valB = B[0];
;   B[0] = valB;
;
; bodyB:
;   phi = valA;
; }
;
define void @func(i32 %n, double* noalias nonnull %A, double* noalias nonnull %B) {
entry:
  br label %for

for:
  %j = phi i32 [0, %entry], [%j.inc, %inc]
  %j.cmp = icmp slt i32 %j, %n
  br i1 %j.cmp, label %bodyA, label %exit

    bodyA:
      %valA = load double, double* %A
      store double %valA, double* %A
      %valB = load double, double* %B
      store double %valB, double* %B
      br label %bodyB

    bodyB:
      %phi = phi double [%valA, %bodyA]
      br label %inc

inc:
  %j.inc = add nuw nsw i32 %j, 1
  br label %for

exit:
  br label %return

return:
  ret void
}


; CHECK:      Statements {
; CHECK-NEXT:     Stmt_bodyA
; CHECK-NEXT:         Domain :=
; CHECK-NEXT:             [n] -> { Stmt_bodyA[i0] : 0 <= i0 < n };
; CHECK-NEXT:         Schedule :=
; CHECK-NEXT:             [n] -> { Stmt_bodyA[i0] -> [i0, 0] };
; CHECK-NEXT:         ReadAccess :=       [Reduction Type: NONE] [Scalar: 0]
; CHECK-NEXT:             [n] -> { Stmt_bodyA[i0] -> MemRef_A[0] };
; CHECK-NEXT:         MustWriteAccess :=  [Reduction Type: NONE] [Scalar: 0]
; CHECK-NEXT:             [n] -> { Stmt_bodyA[i0] -> MemRef_A[0] };
; CHECK-NEXT:         MustWriteAccess :=  [Reduction Type: NONE] [Scalar: 1]
; CHECK-NEXT:             [n] -> { Stmt_bodyA[i0] -> MemRef_phi__phi[] };
; CHECK-NEXT:         Instructions {
; CHECK-NEXT:               %valA = load double, double* %A, align 8
<<<<<<< HEAD
; CHECK-NEXT:               store double %valA, double* %A
=======
; CHECK-NEXT:               store double %valA, double* %A, align 8
>>>>>>> 7685c6b8
; CHECK-NEXT:         }
; CHECK-NEXT:     Stmt_bodyA_b
; CHECK-NEXT:         Domain :=
; CHECK-NEXT:             [n] -> { Stmt_bodyA_b[i0] : 0 <= i0 < n };
; CHECK-NEXT:         Schedule :=
; CHECK-NEXT:             [n] -> { Stmt_bodyA_b[i0] -> [i0, 1] };
; CHECK-NEXT:         ReadAccess :=       [Reduction Type: NONE] [Scalar: 0]
; CHECK-NEXT:             [n] -> { Stmt_bodyA_b[i0] -> MemRef_B[0] };
; CHECK-NEXT:         MustWriteAccess :=  [Reduction Type: NONE] [Scalar: 0]
; CHECK-NEXT:             [n] -> { Stmt_bodyA_b[i0] -> MemRef_B[0] };
; CHECK-NEXT:         Instructions {
; CHECK-NEXT:               %valB = load double, double* %B, align 8
<<<<<<< HEAD
; CHECK-NEXT:               store double %valB, double* %B
=======
; CHECK-NEXT:               store double %valB, double* %B, align 8
>>>>>>> 7685c6b8
; CHECK-NEXT:         }
; CHECK-NEXT: }<|MERGE_RESOLUTION|>--- conflicted
+++ resolved
@@ -60,11 +60,7 @@
 ; CHECK-NEXT:             [n] -> { Stmt_bodyA[i0] -> MemRef_phi__phi[] };
 ; CHECK-NEXT:         Instructions {
 ; CHECK-NEXT:               %valA = load double, double* %A, align 8
-<<<<<<< HEAD
-; CHECK-NEXT:               store double %valA, double* %A
-=======
 ; CHECK-NEXT:               store double %valA, double* %A, align 8
->>>>>>> 7685c6b8
 ; CHECK-NEXT:         }
 ; CHECK-NEXT:     Stmt_bodyA_b
 ; CHECK-NEXT:         Domain :=
@@ -77,10 +73,6 @@
 ; CHECK-NEXT:             [n] -> { Stmt_bodyA_b[i0] -> MemRef_B[0] };
 ; CHECK-NEXT:         Instructions {
 ; CHECK-NEXT:               %valB = load double, double* %B, align 8
-<<<<<<< HEAD
-; CHECK-NEXT:               store double %valB, double* %B
-=======
 ; CHECK-NEXT:               store double %valB, double* %B, align 8
->>>>>>> 7685c6b8
 ; CHECK-NEXT:         }
 ; CHECK-NEXT: }