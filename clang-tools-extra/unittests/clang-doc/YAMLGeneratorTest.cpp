--- conflicted
+++ resolved
@@ -205,17 +205,10 @@
 
   I.Access = AccessSpecifier::AS_none;
 
-<<<<<<< HEAD
-  I.ReturnType =
-      TypeInfo(EmptySID, "void", InfoType::IT_default, "path/to/void");
-  I.Params.emplace_back("int", "path/to/int", "P");
-  I.Params.emplace_back("double", "path/to/double", "D");
-=======
   I.ReturnType = TypeInfo(
       Reference(EmptySID, "void", InfoType::IT_default, "path/to/void"));
   I.Params.emplace_back(TypeInfo("int", "path/to/int"), "P");
   I.Params.emplace_back(TypeInfo("double", "path/to/double"), "D");
->>>>>>> f788a4d7
   I.Params.back().DefaultValue = "2.0 * M_PI";
   I.IsMethod = true;
   I.Parent = Reference(EmptySID, "Parent", InfoType::IT_record);
