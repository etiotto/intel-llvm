///===-- Representation.h - ClangDoc Representation -------------*- C++ -*-===//
//
// Part of the LLVM Project, under the Apache License v2.0 with LLVM Exceptions.
// See https://llvm.org/LICENSE.txt for license information.
// SPDX-License-Identifier: Apache-2.0 WITH LLVM-exception
//
//===----------------------------------------------------------------------===//
//
// This file defines the internal representations of different declaration
// types for the clang-doc tool.
//
//===----------------------------------------------------------------------===//

#ifndef LLVM_CLANG_TOOLS_EXTRA_CLANG_DOC_REPRESENTATION_H
#define LLVM_CLANG_TOOLS_EXTRA_CLANG_DOC_REPRESENTATION_H

#include "clang/AST/Type.h"
#include "clang/Basic/Specifiers.h"
#include "clang/Tooling/StandaloneExecution.h"
#include "llvm/ADT/APSInt.h"
#include "llvm/ADT/Optional.h"
#include "llvm/ADT/SmallVector.h"
#include "llvm/ADT/StringExtras.h"
#include <array>
#include <string>

namespace clang {
namespace doc {

// SHA1'd hash of a USR.
using SymbolID = std::array<uint8_t, 20>;

struct BaseRecordInfo;
struct EnumInfo;
struct FunctionInfo;
struct Info;
struct TypedefInfo;

enum class InfoType {
  IT_default,
  IT_namespace,
  IT_record,
  IT_function,
  IT_enum,
  IT_typedef
};

// A representation of a parsed comment.
struct CommentInfo {
  CommentInfo() = default;
  CommentInfo(CommentInfo &Other) = delete;
  CommentInfo(CommentInfo &&Other) = default;
  CommentInfo &operator=(CommentInfo &&Other) = default;

  bool operator==(const CommentInfo &Other) const {
    auto FirstCI = std::tie(Kind, Text, Name, Direction, ParamName, CloseName,
                            SelfClosing, Explicit, AttrKeys, AttrValues, Args);
    auto SecondCI =
        std::tie(Other.Kind, Other.Text, Other.Name, Other.Direction,
                 Other.ParamName, Other.CloseName, Other.SelfClosing,
                 Other.Explicit, Other.AttrKeys, Other.AttrValues, Other.Args);

    if (FirstCI != SecondCI || Children.size() != Other.Children.size())
      return false;

    return std::equal(Children.begin(), Children.end(), Other.Children.begin(),
                      llvm::deref<std::equal_to<>>{});
  }

  // This operator is used to sort a vector of CommentInfos.
  // No specific order (attributes more important than others) is required. Any
  // sort is enough, the order is only needed to call std::unique after sorting
  // the vector.
  bool operator<(const CommentInfo &Other) const {
    auto FirstCI = std::tie(Kind, Text, Name, Direction, ParamName, CloseName,
                            SelfClosing, Explicit, AttrKeys, AttrValues, Args);
    auto SecondCI =
        std::tie(Other.Kind, Other.Text, Other.Name, Other.Direction,
                 Other.ParamName, Other.CloseName, Other.SelfClosing,
                 Other.Explicit, Other.AttrKeys, Other.AttrValues, Other.Args);

    if (FirstCI < SecondCI)
      return true;

    if (FirstCI == SecondCI) {
      return std::lexicographical_compare(
          Children.begin(), Children.end(), Other.Children.begin(),
          Other.Children.end(), llvm::deref<std::less<>>());
    }

    return false;
  }

  SmallString<16>
      Kind; // Kind of comment (FullComment, ParagraphComment, TextComment,
            // InlineCommandComment, HTMLStartTagComment, HTMLEndTagComment,
            // BlockCommandComment, ParamCommandComment,
            // TParamCommandComment, VerbatimBlockComment,
            // VerbatimBlockLineComment, VerbatimLineComment).
  SmallString<64> Text;      // Text of the comment.
  SmallString<16> Name;      // Name of the comment (for Verbatim and HTML).
  SmallString<8> Direction;  // Parameter direction (for (T)ParamCommand).
  SmallString<16> ParamName; // Parameter name (for (T)ParamCommand).
  SmallString<16> CloseName; // Closing tag name (for VerbatimBlock).
  bool SelfClosing = false;  // Indicates if tag is self-closing (for HTML).
  bool Explicit = false; // Indicates if the direction of a param is explicit
                         // (for (T)ParamCommand).
  llvm::SmallVector<SmallString<16>, 4>
      AttrKeys; // List of attribute keys (for HTML).
  llvm::SmallVector<SmallString<16>, 4>
      AttrValues; // List of attribute values for each key (for HTML).
  llvm::SmallVector<SmallString<16>, 4>
      Args; // List of arguments to commands (for InlineCommand).
  std::vector<std::unique_ptr<CommentInfo>>
      Children; // List of child comments for this CommentInfo.
};

struct Reference {
  Reference(SymbolID USR = SymbolID(), StringRef Name = StringRef(),
            InfoType IT = InfoType::IT_default, StringRef Path = StringRef())
      : USR(USR), Name(Name), RefType(IT), Path(Path) {}

  bool operator==(const Reference &Other) const {
    return std::tie(USR, Name, RefType) ==
           std::tie(Other.USR, Other.Name, Other.RefType);
  }

  bool mergeable(const Reference &Other);
  void merge(Reference &&I);

  /// Returns the path for this Reference relative to CurrentPath.
  llvm::SmallString<64> getRelativeFilePath(const StringRef &CurrentPath) const;

  /// Returns the basename that should be used for this Reference.
  llvm::SmallString<16> getFileBaseName() const;

  SymbolID USR = SymbolID(); // Unique identifier for referenced decl
  SmallString<16> Name;      // Name of type (possibly unresolved).
  InfoType RefType = InfoType::IT_default; // Indicates the type of this
                                           // Reference (namespace, record,
                                           // function, enum, default).
  // Path of directory where the clang-doc generated file will be saved
  // (possibly unresolved)
  llvm::SmallString<128> Path;
};

// Holds the children of a record or namespace.
struct ScopeChildren {
  // Namespaces and Records are references because they will be properly
  // documented in their own info, while the entirety of Functions and Enums are
  // included here because they should not have separate documentation from
  // their scope.
  //
  // Namespaces are not syntactically valid as children of records, but making
  // this general for all possible container types reduces code complexity.
  std::vector<Reference> Namespaces;
  std::vector<Reference> Records;
  std::vector<FunctionInfo> Functions;
  std::vector<EnumInfo> Enums;
  std::vector<TypedefInfo> Typedefs;
};

// A base struct for TypeInfos
struct TypeInfo {
  TypeInfo() = default;
  TypeInfo(const Reference &R) : Type(R) {}

  // Convenience constructor for when there is no symbol ID or info type
  // (normally used for built-in types in tests).
  TypeInfo(StringRef Name, StringRef Path = StringRef())
      : Type(SymbolID(), Name, InfoType::IT_default, Path) {}

  bool operator==(const TypeInfo &Other) const { return Type == Other.Type; }

  Reference Type; // Referenced type in this info.
};

// Info for field types.
struct FieldTypeInfo : public TypeInfo {
  FieldTypeInfo() = default;
  FieldTypeInfo(const TypeInfo &TI, StringRef Name = StringRef(),
                StringRef DefaultValue = StringRef())
      : TypeInfo(TI), Name(Name), DefaultValue(DefaultValue) {}

  bool operator==(const FieldTypeInfo &Other) const {
    return std::tie(Type, Name, DefaultValue) ==
           std::tie(Other.Type, Other.Name, Other.DefaultValue);
  }

  SmallString<16> Name; // Name associated with this info.

  // When used for function parameters, contains the string representing the
  // expression of the default value, if any.
  SmallString<16> DefaultValue;
};

// Info for member types.
struct MemberTypeInfo : public FieldTypeInfo {
  MemberTypeInfo() = default;
  MemberTypeInfo(const TypeInfo &TI, StringRef Name, AccessSpecifier Access)
      : FieldTypeInfo(TI, Name), Access(Access) {}

  bool operator==(const MemberTypeInfo &Other) const {
    return std::tie(Type, Name, Access, Description) ==
           std::tie(Other.Type, Other.Name, Other.Access, Other.Description);
  }

  // Access level associated with this info (public, protected, private, none).
  // AS_public is set as default because the bitcode writer requires the enum
  // with value 0 to be used as the default.
  // (AS_public = 0, AS_protected = 1, AS_private = 2, AS_none = 3)
  AccessSpecifier Access = AccessSpecifier::AS_public;

  std::vector<CommentInfo> Description; // Comment description of this field.
};

struct Location {
  Location(int LineNumber = 0, StringRef Filename = StringRef(),
           bool IsFileInRootDir = false)
      : LineNumber(LineNumber), Filename(Filename),
        IsFileInRootDir(IsFileInRootDir) {}

  bool operator==(const Location &Other) const {
    return std::tie(LineNumber, Filename) ==
           std::tie(Other.LineNumber, Other.Filename);
  }

  // This operator is used to sort a vector of Locations.
  // No specific order (attributes more important than others) is required. Any
  // sort is enough, the order is only needed to call std::unique after sorting
  // the vector.
  bool operator<(const Location &Other) const {
    return std::tie(LineNumber, Filename) <
           std::tie(Other.LineNumber, Other.Filename);
  }

  int LineNumber = 0;           // Line number of this Location.
  SmallString<32> Filename;     // File for this Location.
  bool IsFileInRootDir = false; // Indicates if file is inside root directory
};

/// A base struct for Infos.
struct Info {
  Info(InfoType IT = InfoType::IT_default, SymbolID USR = SymbolID(),
       StringRef Name = StringRef(), StringRef Path = StringRef())
      : USR(USR), IT(IT), Name(Name), Path(Path) {}

  Info(const Info &Other) = delete;
  Info(Info &&Other) = default;

  virtual ~Info() = default;

  SymbolID USR =
      SymbolID(); // Unique identifier for the decl described by this Info.
  const InfoType IT = InfoType::IT_default; // InfoType of this particular Info.
  SmallString<16> Name;                     // Unqualified name of the decl.
  llvm::SmallVector<Reference, 4>
      Namespace; // List of parent namespaces for this decl.
  std::vector<CommentInfo> Description; // Comment description of this decl.
  llvm::SmallString<128> Path;          // Path of directory where the clang-doc
                                        // generated file will be saved

  void mergeBase(Info &&I);
  bool mergeable(const Info &Other);

  llvm::SmallString<16> extractName() const;

  /// Returns the file path for this Info relative to CurrentPath.
  llvm::SmallString<64> getRelativeFilePath(const StringRef &CurrentPath) const;

  /// Returns the basename that should be used for this Info.
  llvm::SmallString<16> getFileBaseName() const;

  // Returns a reference to the parent scope (that is, the immediate parent
  // namespace or class in which this decl resides).
  llvm::Expected<Reference> getEnclosingScope();
};

// Info for namespaces.
struct NamespaceInfo : public Info {
  NamespaceInfo(SymbolID USR = SymbolID(), StringRef Name = StringRef(),
                StringRef Path = StringRef())
      : Info(InfoType::IT_namespace, USR, Name, Path) {}

  void merge(NamespaceInfo &&I);

  ScopeChildren Children;
};

// Info for symbols.
struct SymbolInfo : public Info {
  SymbolInfo(InfoType IT, SymbolID USR = SymbolID(),
             StringRef Name = StringRef(), StringRef Path = StringRef())
      : Info(IT, USR, Name, Path) {}

  void merge(SymbolInfo &&I);

  llvm::Optional<Location> DefLoc;    // Location where this decl is defined.
  llvm::SmallVector<Location, 2> Loc; // Locations where this decl is declared.
};

// TODO: Expand to allow for documenting templating and default args.
// Info for functions.
struct FunctionInfo : public SymbolInfo {
  FunctionInfo(SymbolID USR = SymbolID())
      : SymbolInfo(InfoType::IT_function, USR) {}

  void merge(FunctionInfo &&I);

  bool IsMethod = false; // Indicates whether this function is a class method.
  Reference Parent;      // Reference to the parent class decl for this method.
  TypeInfo ReturnType;   // Info about the return type of this function.
  llvm::SmallVector<FieldTypeInfo, 4> Params; // List of parameters.
  // Access level for this method (public, private, protected, none).
  // AS_public is set as default because the bitcode writer requires the enum
  // with value 0 to be used as the default.
  // (AS_public = 0, AS_protected = 1, AS_private = 2, AS_none = 3)
  AccessSpecifier Access = AccessSpecifier::AS_public;
};

// TODO: Expand to allow for documenting templating, inheritance access,
// friend classes
// Info for types.
struct RecordInfo : public SymbolInfo {
  RecordInfo(SymbolID USR = SymbolID(), StringRef Name = StringRef(),
             StringRef Path = StringRef())
      : SymbolInfo(InfoType::IT_record, USR, Name, Path) {}

  void merge(RecordInfo &&I);

  // Type of this record (struct, class, union, interface).
  TagTypeKind TagType = TagTypeKind::TTK_Struct;

  // Indicates if the record was declared using a typedef. Things like anonymous
  // structs in a typedef:
  //   typedef struct { ... } foo_t;
  // are converted into records with the typedef as the Name + this flag set.
  bool IsTypeDef = false;

  llvm::SmallVector<MemberTypeInfo, 4>
      Members;                             // List of info about record members.
  llvm::SmallVector<Reference, 4> Parents; // List of base/parent records
                                           // (does not include virtual
                                           // parents).
  llvm::SmallVector<Reference, 4>
      VirtualParents; // List of virtual base/parent records.

  std::vector<BaseRecordInfo>
      Bases; // List of base/parent records; this includes inherited methods and
             // attributes

  ScopeChildren Children;
};

// Info for typedef and using statements.
struct TypedefInfo : public SymbolInfo {
  TypedefInfo(SymbolID USR = SymbolID())
      : SymbolInfo(InfoType::IT_typedef, USR) {}

  void merge(TypedefInfo &&I);

  TypeInfo Underlying;

  // Inidicates if this is a new C++ "using"-style typedef:
  //   using MyVector = std::vector<int>
  // False means it's a C-style typedef:
  //   typedef std::vector<int> MyVector;
<<<<<<< HEAD
  bool IsUsing;
=======
  bool IsUsing = false;
>>>>>>> e7aa6127
};

struct BaseRecordInfo : public RecordInfo {
  BaseRecordInfo() : RecordInfo() {}
  BaseRecordInfo(SymbolID USR, StringRef Name, StringRef Path, bool IsVirtual,
                 AccessSpecifier Access, bool IsParent)
      : RecordInfo(USR, Name, Path), IsVirtual(IsVirtual), Access(Access),
        IsParent(IsParent) {}

  // Indicates if base corresponds to a virtual inheritance
  bool IsVirtual = false;
  // Access level associated with this inherited info (public, protected,
  // private).
  AccessSpecifier Access = AccessSpecifier::AS_public;
  bool IsParent = false; // Indicates if this base is a direct parent
};

// Information for a single possible value of an enumeration.
struct EnumValueInfo {
  explicit EnumValueInfo(StringRef Name = StringRef(),
                         StringRef Value = StringRef("0"),
                         StringRef ValueExpr = StringRef())
      : Name(Name), Value(Value), ValueExpr(ValueExpr) {}

  bool operator==(const EnumValueInfo &Other) const {
    return std::tie(Name, Value, ValueExpr) ==
           std::tie(Other.Name, Other.Value, Other.ValueExpr);
  }

  SmallString<16> Name;

  // The computed value of the enumeration constant. This could be the result of
  // evaluating the ValueExpr, or it could be automatically generated according
  // to C rules.
  SmallString<16> Value;

  // Stores the user-supplied initialization expression for this enumeration
  // constant. This will be empty for implicit enumeration values.
  SmallString<16> ValueExpr;
};

// TODO: Expand to allow for documenting templating.
// Info for types.
struct EnumInfo : public SymbolInfo {
  EnumInfo() : SymbolInfo(InfoType::IT_enum) {}
  EnumInfo(SymbolID USR) : SymbolInfo(InfoType::IT_enum, USR) {}

  void merge(EnumInfo &&I);

  // Indicates whether this enum is scoped (e.g. enum class).
  bool Scoped = false;

  // Set to nonempty to the type when this is an explicitly typed enum. For
  //   enum Foo : short { ... };
  // this will be "short".
  llvm::Optional<TypeInfo> BaseType;

  llvm::SmallVector<EnumValueInfo, 4> Members; // List of enum members.
};

struct Index : public Reference {
  Index() = default;
  Index(StringRef Name) : Reference(SymbolID(), Name) {}
  Index(StringRef Name, StringRef JumpToSection)
      : Reference(SymbolID(), Name), JumpToSection(JumpToSection) {}
  Index(SymbolID USR, StringRef Name, InfoType IT, StringRef Path)
      : Reference(USR, Name, IT, Path) {}
  // This is used to look for a USR in a vector of Indexes using std::find
  bool operator==(const SymbolID &Other) const { return USR == Other; }
  bool operator<(const Index &Other) const;

  llvm::Optional<SmallString<16>> JumpToSection;
  std::vector<Index> Children;

  void sort();
};

// TODO: Add functionality to include separate markdown pages.

// A standalone function to call to merge a vector of infos into one.
// This assumes that all infos in the vector are of the same type, and will fail
// if they are different.
llvm::Expected<std::unique_ptr<Info>>
mergeInfos(std::vector<std::unique_ptr<Info>> &Values);

struct ClangDocContext {
  ClangDocContext() = default;
  ClangDocContext(tooling::ExecutionContext *ECtx, StringRef ProjectName,
                  bool PublicOnly, StringRef OutDirectory, StringRef SourceRoot,
                  StringRef RepositoryUrl,
                  std::vector<std::string> UserStylesheets,
                  std::vector<std::string> JsScripts);
  tooling::ExecutionContext *ECtx;
  std::string ProjectName; // Name of project clang-doc is documenting.
  bool PublicOnly; // Indicates if only public declarations are documented.
  std::string OutDirectory; // Directory for outputting generated files.
  std::string SourceRoot;   // Directory where processed files are stored. Links
                            // to definition locations will only be generated if
                            // the file is in this dir.
  // URL of repository that hosts code used for links to definition locations.
  llvm::Optional<std::string> RepositoryUrl;
  // Path of CSS stylesheets that will be copied to OutDirectory and used to
  // style all HTML files.
  std::vector<std::string> UserStylesheets;
  // JavaScript files that will be imported in allHTML file.
  std::vector<std::string> JsScripts;
  // Other files that should be copied to OutDirectory, besides UserStylesheets.
  std::vector<std::string> FilesToCopy;
  Index Idx;
};

} // namespace doc
} // namespace clang

#endif // LLVM_CLANG_TOOLS_EXTRA_CLANG_DOC_REPRESENTATION_H<|MERGE_RESOLUTION|>--- conflicted
+++ resolved
@@ -365,11 +365,7 @@
   //   using MyVector = std::vector<int>
   // False means it's a C-style typedef:
   //   typedef std::vector<int> MyVector;
-<<<<<<< HEAD
-  bool IsUsing;
-=======
   bool IsUsing = false;
->>>>>>> e7aa6127
 };
 
 struct BaseRecordInfo : public RecordInfo {
