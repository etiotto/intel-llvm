--- conflicted
+++ resolved
@@ -649,12 +649,6 @@
   endforeach()
 endif()
 
-include(CheckSymbolExists)
-check_symbol_exists(proc_pid_rusage "libproc.h" HAVE_PROC_PID_RUSAGE)
-if(HAVE_PROC_PID_RUSAGE)
-  list(APPEND CMAKE_REQUIRED_LIBRARIES proc)
-endif()
-
 # Use libtool instead of ar if you are both on an Apple host, and targeting Apple.
 if(CMAKE_HOST_APPLE AND APPLE)
   include(UseLibtool)
@@ -694,11 +688,7 @@
 endif()
 option(LLVM_ENABLE_PLUGINS "Enable plugin support" ${LLVM_ENABLE_PLUGINS_default})
 
-<<<<<<< HEAD
-set(ENABLE_EXPERIMENTAL_NEW_PASS_MANAGER TRUE CACHE BOOL
-=======
 set(ENABLE_EXPERIMENTAL_NEW_PASS_MANAGER FALSE CACHE BOOL
->>>>>>> 34b5f42d
   "Enable the new pass manager by default.")
 
 include(HandleLLVMOptions)
