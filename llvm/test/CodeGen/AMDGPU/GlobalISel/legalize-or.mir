# NOTE: Assertions have been autogenerated by utils/update_mir_test_checks.py
# RUN: llc -mtriple=amdgcn-mesa-mesa3d -mcpu=fiji -O0 -run-pass=legalizer -global-isel-abort=0 %s -o - | FileCheck %s

---
name: test_or_s32
body: |
  bb.0:
    liveins: $vgpr0, $vgpr1

    ; CHECK-LABEL: name: test_or_s32
    ; CHECK: [[COPY:%[0-9]+]]:_(s32) = COPY $vgpr0
    ; CHECK: [[COPY1:%[0-9]+]]:_(s32) = COPY $vgpr1
    ; CHECK: [[OR:%[0-9]+]]:_(s32) = G_OR [[COPY]], [[COPY1]]
    ; CHECK: $vgpr0 = COPY [[OR]](s32)
    %0:_(s32) = COPY $vgpr0
    %1:_(s32) = COPY $vgpr1
    %2:_(s32) = G_OR %0, %1
    $vgpr0 = COPY %2
...

---
name: test_or_s1
body: |
  bb.0:
    liveins: $vgpr0, $vgpr1

    ; CHECK-LABEL: name: test_or_s1
    ; CHECK: [[COPY:%[0-9]+]]:_(s32) = COPY $vgpr0
    ; CHECK: [[COPY1:%[0-9]+]]:_(s32) = COPY $vgpr1
    ; CHECK: [[OR:%[0-9]+]]:_(s32) = G_OR [[COPY]], [[COPY1]]
    ; CHECK: S_NOP 0, implicit [[OR]](s32)
    %0:_(s32) = COPY $vgpr0
    %1:_(s32) = COPY $vgpr1
    %2:_(s32) = G_CONSTANT i32 0
    %3:_(s1) = G_ICMP intpred(ne), %0, %2
    %4:_(s1) = G_ICMP intpred(ne), %1, %2
    %5:_(s32) = G_OR %0, %1
    S_NOP 0, implicit %5
...

---
name: test_or_v2s1
body: |
  bb.0:
    liveins: $vgpr0_vgpr1, $vgpr2_vgpr3, $vgpr4_vgpr5

    ; CHECK-LABEL: name: test_or_v2s1
    ; CHECK: [[COPY:%[0-9]+]]:_(<2 x s32>) = COPY $vgpr0_vgpr1
    ; CHECK: [[COPY1:%[0-9]+]]:_(<2 x s32>) = COPY $vgpr2_vgpr3
    ; CHECK: [[COPY2:%[0-9]+]]:_(<2 x s32>) = COPY $vgpr4_vgpr5
    ; CHECK: [[UV:%[0-9]+]]:_(s32), [[UV1:%[0-9]+]]:_(s32) = G_UNMERGE_VALUES [[COPY]](<2 x s32>)
    ; CHECK: [[UV2:%[0-9]+]]:_(s32), [[UV3:%[0-9]+]]:_(s32) = G_UNMERGE_VALUES [[COPY1]](<2 x s32>)
    ; CHECK: [[ICMP:%[0-9]+]]:_(s1) = G_ICMP intpred(ne), [[UV]](s32), [[UV2]]
    ; CHECK: [[ICMP1:%[0-9]+]]:_(s1) = G_ICMP intpred(ne), [[UV1]](s32), [[UV3]]
    ; CHECK: [[UV4:%[0-9]+]]:_(s32), [[UV5:%[0-9]+]]:_(s32) = G_UNMERGE_VALUES [[COPY]](<2 x s32>)
    ; CHECK: [[UV6:%[0-9]+]]:_(s32), [[UV7:%[0-9]+]]:_(s32) = G_UNMERGE_VALUES [[COPY2]](<2 x s32>)
    ; CHECK: [[ICMP2:%[0-9]+]]:_(s1) = G_ICMP intpred(ne), [[UV4]](s32), [[UV6]]
    ; CHECK: [[ICMP3:%[0-9]+]]:_(s1) = G_ICMP intpred(ne), [[UV5]](s32), [[UV7]]
    ; CHECK: [[OR:%[0-9]+]]:_(s1) = G_OR [[ICMP]], [[ICMP2]]
    ; CHECK: [[OR1:%[0-9]+]]:_(s1) = G_OR [[ICMP1]], [[ICMP3]]
    ; CHECK: [[ANYEXT:%[0-9]+]]:_(s32) = G_ANYEXT [[OR]](s1)
    ; CHECK: [[ANYEXT1:%[0-9]+]]:_(s32) = G_ANYEXT [[OR1]](s1)
    ; CHECK: [[COPY3:%[0-9]+]]:_(s32) = COPY [[ANYEXT]](s32)
    ; CHECK: [[COPY4:%[0-9]+]]:_(s32) = COPY [[ANYEXT1]](s32)
    ; CHECK: [[BUILD_VECTOR:%[0-9]+]]:_(<2 x s32>) = G_BUILD_VECTOR [[COPY3]](s32), [[COPY4]](s32)
    ; CHECK: $vgpr0_vgpr1 = COPY [[BUILD_VECTOR]](<2 x s32>)
    %0:_(<2 x s32>) = COPY $vgpr0_vgpr1
    %1:_(<2 x s32>) = COPY $vgpr2_vgpr3
    %2:_(<2 x s32>) = COPY $vgpr4_vgpr5
    %3:_(<2 x s1>) = G_ICMP intpred(ne), %0, %1
    %4:_(<2 x s1>) = G_ICMP intpred(ne), %0, %2
    %5:_(<2 x s1>) = G_OR %3, %4
    %6:_(<2 x s32>) = G_ANYEXT %5
    $vgpr0_vgpr1 = COPY %6
...

---
name: test_or_v3s1
body: |
  bb.0:
    liveins: $vgpr0_vgpr1_vgpr2, $vgpr3_vgpr4_vgpr5, $vgpr6_vgpr7_vgpr8

    ; CHECK-LABEL: name: test_or_v3s1
    ; CHECK: [[COPY:%[0-9]+]]:_(<3 x s32>) = COPY $vgpr0_vgpr1_vgpr2
    ; CHECK: [[COPY1:%[0-9]+]]:_(<3 x s32>) = COPY $vgpr3_vgpr4_vgpr5
    ; CHECK: [[COPY2:%[0-9]+]]:_(<3 x s32>) = COPY $vgpr6_vgpr7_vgpr8
    ; CHECK: [[UV:%[0-9]+]]:_(s32), [[UV1:%[0-9]+]]:_(s32), [[UV2:%[0-9]+]]:_(s32) = G_UNMERGE_VALUES [[COPY]](<3 x s32>)
    ; CHECK: [[UV3:%[0-9]+]]:_(s32), [[UV4:%[0-9]+]]:_(s32), [[UV5:%[0-9]+]]:_(s32) = G_UNMERGE_VALUES [[COPY1]](<3 x s32>)
    ; CHECK: [[ICMP:%[0-9]+]]:_(s1) = G_ICMP intpred(ne), [[UV]](s32), [[UV3]]
    ; CHECK: [[ICMP1:%[0-9]+]]:_(s1) = G_ICMP intpred(ne), [[UV1]](s32), [[UV4]]
    ; CHECK: [[ICMP2:%[0-9]+]]:_(s1) = G_ICMP intpred(ne), [[UV2]](s32), [[UV5]]
    ; CHECK: [[UV6:%[0-9]+]]:_(s32), [[UV7:%[0-9]+]]:_(s32), [[UV8:%[0-9]+]]:_(s32) = G_UNMERGE_VALUES [[COPY]](<3 x s32>)
    ; CHECK: [[UV9:%[0-9]+]]:_(s32), [[UV10:%[0-9]+]]:_(s32), [[UV11:%[0-9]+]]:_(s32) = G_UNMERGE_VALUES [[COPY2]](<3 x s32>)
    ; CHECK: [[ICMP3:%[0-9]+]]:_(s1) = G_ICMP intpred(ne), [[UV6]](s32), [[UV9]]
    ; CHECK: [[ICMP4:%[0-9]+]]:_(s1) = G_ICMP intpred(ne), [[UV7]](s32), [[UV10]]
    ; CHECK: [[ICMP5:%[0-9]+]]:_(s1) = G_ICMP intpred(ne), [[UV8]](s32), [[UV11]]
    ; CHECK: [[OR:%[0-9]+]]:_(s1) = G_OR [[ICMP]], [[ICMP3]]
    ; CHECK: [[OR1:%[0-9]+]]:_(s1) = G_OR [[ICMP1]], [[ICMP4]]
    ; CHECK: [[OR2:%[0-9]+]]:_(s1) = G_OR [[ICMP2]], [[ICMP5]]
    ; CHECK: [[ANYEXT:%[0-9]+]]:_(s32) = G_ANYEXT [[OR]](s1)
    ; CHECK: [[ANYEXT1:%[0-9]+]]:_(s32) = G_ANYEXT [[OR1]](s1)
    ; CHECK: [[ANYEXT2:%[0-9]+]]:_(s32) = G_ANYEXT [[OR2]](s1)
    ; CHECK: [[COPY3:%[0-9]+]]:_(s32) = COPY [[ANYEXT]](s32)
    ; CHECK: [[COPY4:%[0-9]+]]:_(s32) = COPY [[ANYEXT1]](s32)
    ; CHECK: [[COPY5:%[0-9]+]]:_(s32) = COPY [[ANYEXT2]](s32)
    ; CHECK: [[BUILD_VECTOR:%[0-9]+]]:_(<3 x s32>) = G_BUILD_VECTOR [[COPY3]](s32), [[COPY4]](s32), [[COPY5]](s32)
    ; CHECK: $vgpr0_vgpr1_vgpr2 = COPY [[BUILD_VECTOR]](<3 x s32>)
    %0:_(<3 x s32>) = COPY $vgpr0_vgpr1_vgpr2
    %1:_(<3 x s32>) = COPY $vgpr3_vgpr4_vgpr5
    %2:_(<3 x s32>) = COPY $vgpr6_vgpr7_vgpr8
    %3:_(<3 x s1>) = G_ICMP intpred(ne), %0, %1
    %4:_(<3 x s1>) = G_ICMP intpred(ne), %0, %2
    %5:_(<3 x s1>) = G_OR %3, %4
    %6:_(<3 x s32>) = G_ANYEXT %5
    $vgpr0_vgpr1_vgpr2 = COPY %6
...

---
name: test_or_s64
body: |
  bb.0:
    liveins: $vgpr0_vgpr1, $vgpr2_vgpr3

    ; CHECK-LABEL: name: test_or_s64
    ; CHECK: [[COPY:%[0-9]+]]:_(s64) = COPY $vgpr0_vgpr1
    ; CHECK: [[COPY1:%[0-9]+]]:_(s64) = COPY $vgpr2_vgpr3
    ; CHECK: [[OR:%[0-9]+]]:_(s64) = G_OR [[COPY]], [[COPY1]]
    ; CHECK: $vgpr0_vgpr1 = COPY [[OR]](s64)
    %0:_(s64) = COPY $vgpr0_vgpr1
    %1:_(s64) = COPY $vgpr2_vgpr3
    %2:_(s64) = G_OR %0, %1
    $vgpr0_vgpr1 = COPY %2
...

---
name: test_or_s96
body: |
  bb.0:
    liveins: $vgpr0_vgpr1_vgpr2, $vgpr3_vgpr4_vgpr5

    ; CHECK-LABEL: name: test_or_s96
    ; CHECK: [[COPY:%[0-9]+]]:_(s96) = COPY $vgpr0_vgpr1_vgpr2
    ; CHECK: [[COPY1:%[0-9]+]]:_(s96) = COPY $vgpr3_vgpr4_vgpr5
    ; CHECK: [[EXTRACT:%[0-9]+]]:_(s64) = G_EXTRACT [[COPY]](s96), 0
    ; CHECK: [[EXTRACT1:%[0-9]+]]:_(s32) = G_EXTRACT [[COPY]](s96), 64
    ; CHECK: [[EXTRACT2:%[0-9]+]]:_(s64) = G_EXTRACT [[COPY1]](s96), 0
    ; CHECK: [[EXTRACT3:%[0-9]+]]:_(s32) = G_EXTRACT [[COPY1]](s96), 64
    ; CHECK: [[OR:%[0-9]+]]:_(s64) = G_OR [[EXTRACT]], [[EXTRACT2]]
    ; CHECK: [[OR1:%[0-9]+]]:_(s32) = G_OR [[EXTRACT1]], [[EXTRACT3]]
    ; CHECK: [[DEF:%[0-9]+]]:_(s96) = G_IMPLICIT_DEF
    ; CHECK: [[INSERT:%[0-9]+]]:_(s96) = G_INSERT [[DEF]], [[OR]](s64), 0
    ; CHECK: [[INSERT1:%[0-9]+]]:_(s96) = G_INSERT [[INSERT]], [[OR1]](s32), 64
    ; CHECK: $vgpr0_vgpr1_vgpr2 = COPY [[INSERT1]](s96)
    %0:_(s96) = COPY $vgpr0_vgpr1_vgpr2
    %1:_(s96) = COPY $vgpr3_vgpr4_vgpr5
    %2:_(s96) = G_OR %0, %1
    $vgpr0_vgpr1_vgpr2 = COPY %2
...

---
name: test_or_128
body: |
  bb.0:
    liveins: $vgpr0_vgpr1_vgpr2_vgpr3, $vgpr4_vgpr5_vgpr6_vgpr7

    ; CHECK-LABEL: name: test_or_128
    ; CHECK: [[COPY:%[0-9]+]]:_(s128) = COPY $vgpr0_vgpr1_vgpr2_vgpr3
    ; CHECK: [[COPY1:%[0-9]+]]:_(s128) = COPY $vgpr4_vgpr5_vgpr6_vgpr7
    ; CHECK: [[UV:%[0-9]+]]:_(s64), [[UV1:%[0-9]+]]:_(s64) = G_UNMERGE_VALUES [[COPY]](s128)
    ; CHECK: [[UV2:%[0-9]+]]:_(s64), [[UV3:%[0-9]+]]:_(s64) = G_UNMERGE_VALUES [[COPY1]](s128)
    ; CHECK: [[OR:%[0-9]+]]:_(s64) = G_OR [[UV]], [[UV2]]
    ; CHECK: [[OR1:%[0-9]+]]:_(s64) = G_OR [[UV1]], [[UV3]]
    ; CHECK: [[MV:%[0-9]+]]:_(s128) = G_MERGE_VALUES [[OR]](s64), [[OR1]](s64)
    ; CHECK: $vgpr0_vgpr1_vgpr2_vgpr3 = COPY [[MV]](s128)
    %0:_(s128) = COPY $vgpr0_vgpr1_vgpr2_vgpr3
    %1:_(s128) = COPY $vgpr4_vgpr5_vgpr6_vgpr7
    %2:_(s128) = G_OR %0, %1
    $vgpr0_vgpr1_vgpr2_vgpr3 = COPY %2
...

---
name: test_or_s7
body: |
  bb.0:
    liveins: $vgpr0, $vgpr1

    ; CHECK-LABEL: name: test_or_s7
    ; CHECK: [[COPY:%[0-9]+]]:_(s32) = COPY $vgpr0
    ; CHECK: [[COPY1:%[0-9]+]]:_(s32) = COPY $vgpr1
    ; CHECK: [[COPY2:%[0-9]+]]:_(s32) = COPY [[COPY]](s32)
    ; CHECK: [[COPY3:%[0-9]+]]:_(s32) = COPY [[COPY1]](s32)
    ; CHECK: [[OR:%[0-9]+]]:_(s32) = G_OR [[COPY2]], [[COPY3]]
    ; CHECK: [[COPY4:%[0-9]+]]:_(s32) = COPY [[OR]](s32)
    ; CHECK: $vgpr0 = COPY [[COPY4]](s32)
    %0:_(s32) = COPY $vgpr0
    %1:_(s32) = COPY $vgpr1
    %2:_(s7) = G_TRUNC %0
    %3:_(s7) = G_TRUNC %1
    %4:_(s7) = G_OR %2, %3
    %5:_(s32) = G_ANYEXT %4
    $vgpr0 = COPY %5
...

---
name: test_or_s8
body: |
  bb.0:
    liveins: $vgpr0, $vgpr1

    ; CHECK-LABEL: name: test_or_s8
    ; CHECK: [[COPY:%[0-9]+]]:_(s32) = COPY $vgpr0
    ; CHECK: [[COPY1:%[0-9]+]]:_(s32) = COPY $vgpr1
    ; CHECK: [[COPY2:%[0-9]+]]:_(s32) = COPY [[COPY]](s32)
    ; CHECK: [[COPY3:%[0-9]+]]:_(s32) = COPY [[COPY1]](s32)
    ; CHECK: [[OR:%[0-9]+]]:_(s32) = G_OR [[COPY2]], [[COPY3]]
    ; CHECK: [[COPY4:%[0-9]+]]:_(s32) = COPY [[OR]](s32)
    ; CHECK: $vgpr0 = COPY [[COPY4]](s32)
    %0:_(s32) = COPY $vgpr0
    %1:_(s32) = COPY $vgpr1
    %2:_(s8) = G_TRUNC %0
    %3:_(s8) = G_TRUNC %1
    %4:_(s8) = G_OR %2, %3
    %5:_(s32) = G_ANYEXT %4
    $vgpr0 = COPY %5
...

---
name: test_or_s16
body: |
  bb.0:
    liveins: $vgpr0, $vgpr1

    ; CHECK-LABEL: name: test_or_s16
    ; CHECK: [[COPY:%[0-9]+]]:_(s32) = COPY $vgpr0
    ; CHECK: [[COPY1:%[0-9]+]]:_(s32) = COPY $vgpr1
    ; CHECK: [[TRUNC:%[0-9]+]]:_(s16) = G_TRUNC [[COPY]](s32)
    ; CHECK: [[TRUNC1:%[0-9]+]]:_(s16) = G_TRUNC [[COPY1]](s32)
    ; CHECK: [[OR:%[0-9]+]]:_(s16) = G_OR [[TRUNC]], [[TRUNC1]]
    ; CHECK: [[ANYEXT:%[0-9]+]]:_(s32) = G_ANYEXT [[OR]](s16)
    ; CHECK: $vgpr0 = COPY [[ANYEXT]](s32)
    %0:_(s32) = COPY $vgpr0
    %1:_(s32) = COPY $vgpr1
    %2:_(s16) = G_TRUNC %0
    %3:_(s16) = G_TRUNC %1
    %4:_(s16) = G_OR %2, %3
    %5:_(s32) = G_ANYEXT %4
    $vgpr0 = COPY %5
...

---
name: test_or_s24
body: |
  bb.0:
    liveins: $vgpr0, $vgpr1

    ; CHECK-LABEL: name: test_or_s24
    ; CHECK: [[COPY:%[0-9]+]]:_(s32) = COPY $vgpr0
    ; CHECK: [[COPY1:%[0-9]+]]:_(s32) = COPY $vgpr1
    ; CHECK: [[TRUNC:%[0-9]+]]:_(s16) = G_TRUNC [[COPY]](s32)
    ; CHECK: [[TRUNC1:%[0-9]+]]:_(s16) = G_TRUNC [[COPY1]](s32)
    ; CHECK: [[OR:%[0-9]+]]:_(s16) = G_OR [[TRUNC]], [[TRUNC1]]
    ; CHECK: [[ANYEXT:%[0-9]+]]:_(s32) = G_ANYEXT [[OR]](s16)
    ; CHECK: $vgpr0 = COPY [[ANYEXT]](s32)
    %0:_(s32) = COPY $vgpr0
    %1:_(s32) = COPY $vgpr1
    %2:_(s16) = G_TRUNC %0
    %3:_(s16) = G_TRUNC %1
    %4:_(s16) = G_OR %2, %3
    %5:_(s32) = G_ANYEXT %4
    $vgpr0 = COPY %5
...

---
name: test_or_s48
body: |
  bb.0:
    liveins: $vgpr0_vgpr1, $vgpr2_vgpr3

    ; CHECK-LABEL: name: test_or_s48
    ; CHECK: [[COPY:%[0-9]+]]:_(s64) = COPY $vgpr0_vgpr1
    ; CHECK: [[COPY1:%[0-9]+]]:_(s64) = COPY $vgpr2_vgpr3
    ; CHECK: [[COPY2:%[0-9]+]]:_(s64) = COPY [[COPY]](s64)
    ; CHECK: [[COPY3:%[0-9]+]]:_(s64) = COPY [[COPY1]](s64)
    ; CHECK: [[OR:%[0-9]+]]:_(s64) = G_OR [[COPY2]], [[COPY3]]
    ; CHECK: [[COPY4:%[0-9]+]]:_(s64) = COPY [[OR]](s64)
    ; CHECK: $vgpr0_vgpr1 = COPY [[COPY4]](s64)
    %0:_(s64) = COPY $vgpr0_vgpr1
    %1:_(s64) = COPY $vgpr2_vgpr3
    %2:_(s48) = G_TRUNC %0
    %3:_(s48) = G_TRUNC %1
    %4:_(s48) = G_OR %2, %3
    %5:_(s64) = G_ANYEXT %4
    $vgpr0_vgpr1 = COPY %5
...

---
name: test_or_v2s32
body: |
  bb.0:
    liveins: $vgpr0_vgpr1, $vgpr2_vgpr3

    ; CHECK-LABEL: name: test_or_v2s32
    ; CHECK: [[COPY:%[0-9]+]]:_(<2 x s32>) = COPY $vgpr0_vgpr1
    ; CHECK: [[COPY1:%[0-9]+]]:_(<2 x s32>) = COPY $vgpr2_vgpr3
    ; CHECK: [[OR:%[0-9]+]]:_(<2 x s32>) = G_OR [[COPY]], [[COPY1]]
    ; CHECK: $vgpr0_vgpr1 = COPY [[OR]](<2 x s32>)
    %0:_(<2 x s32>) = COPY $vgpr0_vgpr1
    %1:_(<2 x s32>) = COPY $vgpr2_vgpr3
    %2:_(<2 x s32>) = G_OR %0, %1
    $vgpr0_vgpr1 = COPY %2
...

---
name: test_or_v3s32
body: |
  bb.0:
    liveins: $vgpr0_vgpr1_vgpr2, $vgpr3_vgpr4_vgpr5

    ; CHECK-LABEL: name: test_or_v3s32
    ; CHECK: [[COPY:%[0-9]+]]:_(<3 x s32>) = COPY $vgpr0_vgpr1_vgpr2
    ; CHECK: [[COPY1:%[0-9]+]]:_(<3 x s32>) = COPY $vgpr3_vgpr4_vgpr5
    ; CHECK: [[UV:%[0-9]+]]:_(s32), [[UV1:%[0-9]+]]:_(s32), [[UV2:%[0-9]+]]:_(s32) = G_UNMERGE_VALUES [[COPY]](<3 x s32>)
    ; CHECK: [[DEF:%[0-9]+]]:_(s32) = G_IMPLICIT_DEF
    ; CHECK: [[BUILD_VECTOR:%[0-9]+]]:_(<2 x s32>) = G_BUILD_VECTOR [[UV]](s32), [[UV1]](s32)
    ; CHECK: [[BUILD_VECTOR1:%[0-9]+]]:_(<2 x s32>) = G_BUILD_VECTOR [[UV2]](s32), [[DEF]](s32)
    ; CHECK: [[DEF1:%[0-9]+]]:_(<2 x s32>) = G_IMPLICIT_DEF
    ; CHECK: [[UV3:%[0-9]+]]:_(s32), [[UV4:%[0-9]+]]:_(s32), [[UV5:%[0-9]+]]:_(s32) = G_UNMERGE_VALUES [[COPY1]](<3 x s32>)
    ; CHECK: [[BUILD_VECTOR2:%[0-9]+]]:_(<2 x s32>) = G_BUILD_VECTOR [[UV3]](s32), [[UV4]](s32)
    ; CHECK: [[BUILD_VECTOR3:%[0-9]+]]:_(<2 x s32>) = G_BUILD_VECTOR [[UV5]](s32), [[DEF]](s32)
    ; CHECK: [[OR:%[0-9]+]]:_(<2 x s32>) = G_OR [[BUILD_VECTOR]], [[BUILD_VECTOR2]]
    ; CHECK: [[OR1:%[0-9]+]]:_(<2 x s32>) = G_OR [[BUILD_VECTOR1]], [[BUILD_VECTOR3]]
    ; CHECK: [[CONCAT_VECTORS:%[0-9]+]]:_(<6 x s32>) = G_CONCAT_VECTORS [[OR]](<2 x s32>), [[OR1]](<2 x s32>), [[DEF1]](<2 x s32>)
    ; CHECK: [[EXTRACT:%[0-9]+]]:_(<3 x s32>) = G_EXTRACT [[CONCAT_VECTORS]](<6 x s32>), 0
    ; CHECK: $vgpr0_vgpr1_vgpr2 = COPY [[EXTRACT]](<3 x s32>)
    %0:_(<3 x s32>) = COPY $vgpr0_vgpr1_vgpr2
    %1:_(<3 x s32>) = COPY $vgpr3_vgpr4_vgpr5
    %2:_(<3 x s32>) = G_OR %0, %1
    $vgpr0_vgpr1_vgpr2 = COPY %2
...

---
name: test_or_v4s32
body: |
  bb.0:
    liveins: $vgpr0_vgpr1_vgpr2_vgpr3, $vgpr4_vgpr5_vgpr6_vgpr7

    ; CHECK-LABEL: name: test_or_v4s32
    ; CHECK: [[COPY:%[0-9]+]]:_(<4 x s32>) = COPY $vgpr0_vgpr1_vgpr2_vgpr3
    ; CHECK: [[COPY1:%[0-9]+]]:_(<4 x s32>) = COPY $vgpr4_vgpr5_vgpr6_vgpr7
    ; CHECK: [[UV:%[0-9]+]]:_(<2 x s32>), [[UV1:%[0-9]+]]:_(<2 x s32>) = G_UNMERGE_VALUES [[COPY]](<4 x s32>)
    ; CHECK: [[UV2:%[0-9]+]]:_(<2 x s32>), [[UV3:%[0-9]+]]:_(<2 x s32>) = G_UNMERGE_VALUES [[COPY1]](<4 x s32>)
    ; CHECK: [[OR:%[0-9]+]]:_(<2 x s32>) = G_OR [[UV]], [[UV2]]
    ; CHECK: [[OR1:%[0-9]+]]:_(<2 x s32>) = G_OR [[UV1]], [[UV3]]
    ; CHECK: [[CONCAT_VECTORS:%[0-9]+]]:_(<4 x s32>) = G_CONCAT_VECTORS [[OR]](<2 x s32>), [[OR1]](<2 x s32>)
    ; CHECK: $vgpr0_vgpr1_vgpr2_vgpr3 = COPY [[CONCAT_VECTORS]](<4 x s32>)
    %0:_(<4 x s32>) = COPY $vgpr0_vgpr1_vgpr2_vgpr3
    %1:_(<4 x s32>) = COPY $vgpr4_vgpr5_vgpr6_vgpr7
    %2:_(<4 x s32>) = G_OR %0, %1
    $vgpr0_vgpr1_vgpr2_vgpr3 = COPY %2
...

---
name: test_or_v5s32
body: |
  bb.0:

    ; CHECK-LABEL: name: test_or_v5s32
    ; CHECK: [[DEF:%[0-9]+]]:_(<5 x s32>) = G_IMPLICIT_DEF
    ; CHECK: [[DEF1:%[0-9]+]]:_(<5 x s32>) = G_IMPLICIT_DEF
    ; CHECK: [[UV:%[0-9]+]]:_(s32), [[UV1:%[0-9]+]]:_(s32), [[UV2:%[0-9]+]]:_(s32), [[UV3:%[0-9]+]]:_(s32), [[UV4:%[0-9]+]]:_(s32) = G_UNMERGE_VALUES [[DEF]](<5 x s32>)
    ; CHECK: [[DEF2:%[0-9]+]]:_(s32) = G_IMPLICIT_DEF
    ; CHECK: [[BUILD_VECTOR:%[0-9]+]]:_(<2 x s32>) = G_BUILD_VECTOR [[UV]](s32), [[UV1]](s32)
    ; CHECK: [[BUILD_VECTOR1:%[0-9]+]]:_(<2 x s32>) = G_BUILD_VECTOR [[UV2]](s32), [[UV3]](s32)
    ; CHECK: [[BUILD_VECTOR2:%[0-9]+]]:_(<2 x s32>) = G_BUILD_VECTOR [[UV4]](s32), [[DEF2]](s32)
    ; CHECK: [[DEF3:%[0-9]+]]:_(<2 x s32>) = G_IMPLICIT_DEF
    ; CHECK: [[UV5:%[0-9]+]]:_(s32), [[UV6:%[0-9]+]]:_(s32), [[UV7:%[0-9]+]]:_(s32), [[UV8:%[0-9]+]]:_(s32), [[UV9:%[0-9]+]]:_(s32) = G_UNMERGE_VALUES [[DEF1]](<5 x s32>)
    ; CHECK: [[BUILD_VECTOR3:%[0-9]+]]:_(<2 x s32>) = G_BUILD_VECTOR [[UV5]](s32), [[UV6]](s32)
    ; CHECK: [[BUILD_VECTOR4:%[0-9]+]]:_(<2 x s32>) = G_BUILD_VECTOR [[UV7]](s32), [[UV8]](s32)
    ; CHECK: [[BUILD_VECTOR5:%[0-9]+]]:_(<2 x s32>) = G_BUILD_VECTOR [[UV9]](s32), [[DEF2]](s32)
    ; CHECK: [[OR:%[0-9]+]]:_(<2 x s32>) = G_OR [[BUILD_VECTOR]], [[BUILD_VECTOR3]]
    ; CHECK: [[OR1:%[0-9]+]]:_(<2 x s32>) = G_OR [[BUILD_VECTOR1]], [[BUILD_VECTOR4]]
    ; CHECK: [[OR2:%[0-9]+]]:_(<2 x s32>) = G_OR [[BUILD_VECTOR2]], [[BUILD_VECTOR5]]
    ; CHECK: [[CONCAT_VECTORS:%[0-9]+]]:_(<10 x s32>) = G_CONCAT_VECTORS [[OR]](<2 x s32>), [[OR1]](<2 x s32>), [[OR2]](<2 x s32>), [[DEF3]](<2 x s32>), [[DEF3]](<2 x s32>)
    ; CHECK: [[EXTRACT:%[0-9]+]]:_(<5 x s32>) = G_EXTRACT [[CONCAT_VECTORS]](<10 x s32>), 0
    ; CHECK: [[DEF4:%[0-9]+]]:_(<8 x s32>) = G_IMPLICIT_DEF
    ; CHECK: [[INSERT:%[0-9]+]]:_(<8 x s32>) = G_INSERT [[DEF4]], [[EXTRACT]](<5 x s32>), 0
    ; CHECK: $vgpr0_vgpr1_vgpr2_vgpr3_vgpr4_vgpr5_vgpr6_vgpr7 = COPY [[INSERT]](<8 x s32>)
    %0:_(<5 x s32>) = G_IMPLICIT_DEF
    %1:_(<5 x s32>) = G_IMPLICIT_DEF
    %2:_(<5 x s32>) = G_OR %0, %1
    %3:_(<8 x s32>) = G_IMPLICIT_DEF
    %4:_(<8 x s32>) = G_INSERT %3, %2, 0
    $vgpr0_vgpr1_vgpr2_vgpr3_vgpr4_vgpr5_vgpr6_vgpr7 = COPY %4
...

---
name: test_or_v2s64
body: |
  bb.0:
    liveins: $vgpr0_vgpr1_vgpr2_vgpr3, $vgpr4_vgpr5_vgpr6_vgpr7

    ; CHECK-LABEL: name: test_or_v2s64
    ; CHECK: [[COPY:%[0-9]+]]:_(<2 x s64>) = COPY $vgpr0_vgpr1_vgpr2_vgpr3
    ; CHECK: [[COPY1:%[0-9]+]]:_(<2 x s64>) = COPY $vgpr4_vgpr5_vgpr6_vgpr7
    ; CHECK: [[UV:%[0-9]+]]:_(s64), [[UV1:%[0-9]+]]:_(s64) = G_UNMERGE_VALUES [[COPY]](<2 x s64>)
    ; CHECK: [[UV2:%[0-9]+]]:_(s64), [[UV3:%[0-9]+]]:_(s64) = G_UNMERGE_VALUES [[COPY1]](<2 x s64>)
    ; CHECK: [[OR:%[0-9]+]]:_(s64) = G_OR [[UV]], [[UV2]]
    ; CHECK: [[OR1:%[0-9]+]]:_(s64) = G_OR [[UV1]], [[UV3]]
    ; CHECK: [[BUILD_VECTOR:%[0-9]+]]:_(<2 x s64>) = G_BUILD_VECTOR [[OR]](s64), [[OR1]](s64)
    ; CHECK: $vgpr0_vgpr1_vgpr2_vgpr3 = COPY [[BUILD_VECTOR]](<2 x s64>)
    %0:_(<2 x s64>) = COPY $vgpr0_vgpr1_vgpr2_vgpr3
    %1:_(<2 x s64>) = COPY $vgpr4_vgpr5_vgpr6_vgpr7
    %2:_(<2 x s64>) = G_OR %0, %1
    $vgpr0_vgpr1_vgpr2_vgpr3 = COPY %2
...

---
name: test_or_v2s16
body: |
  bb.0:
    liveins: $vgpr0, $vgpr1

    ; CHECK-LABEL: name: test_or_v2s16
    ; CHECK: [[COPY:%[0-9]+]]:_(<2 x s16>) = COPY $vgpr0
    ; CHECK: [[COPY1:%[0-9]+]]:_(<2 x s16>) = COPY $vgpr1
    ; CHECK: [[OR:%[0-9]+]]:_(<2 x s16>) = G_OR [[COPY]], [[COPY1]]
    ; CHECK: $vgpr0 = COPY [[OR]](<2 x s16>)
    %0:_(<2 x s16>) = COPY $vgpr0
    %1:_(<2 x s16>) = COPY $vgpr1
    %2:_(<2 x s16>) = G_OR %0, %1
    $vgpr0 = COPY %2
...

---
name: test_or_v3s16
body: |
  bb.0:
    liveins: $vgpr0_vgpr1_vgpr2, $vgpr3_vgpr4_vgpr5
    ; CHECK-LABEL: name: test_or_v3s16
    ; CHECK: [[COPY:%[0-9]+]]:_(<6 x s16>) = COPY $vgpr0_vgpr1_vgpr2
    ; CHECK: [[COPY1:%[0-9]+]]:_(<6 x s16>) = COPY $vgpr3_vgpr4_vgpr5
    ; CHECK: [[UV:%[0-9]+]]:_(<3 x s16>), [[UV1:%[0-9]+]]:_(<3 x s16>) = G_UNMERGE_VALUES [[COPY]](<6 x s16>)
    ; CHECK: [[UV2:%[0-9]+]]:_(<3 x s16>), [[UV3:%[0-9]+]]:_(<3 x s16>) = G_UNMERGE_VALUES [[COPY1]](<6 x s16>)
    ; CHECK: [[DEF:%[0-9]+]]:_(<4 x s16>) = G_IMPLICIT_DEF
    ; CHECK: [[INSERT:%[0-9]+]]:_(<4 x s16>) = G_INSERT [[DEF]], [[UV]](<3 x s16>), 0
    ; CHECK: [[INSERT1:%[0-9]+]]:_(<4 x s16>) = G_INSERT [[DEF]], [[UV2]](<3 x s16>), 0
    ; CHECK: [[OR:%[0-9]+]]:_(<4 x s16>) = G_OR [[INSERT]], [[INSERT1]]
<<<<<<< HEAD
    ; CHECK: [[CONCAT_VECTORS:%[0-9]+]]:_(<12 x s16>) = G_CONCAT_VECTORS [[OR]](<4 x s16>), [[DEF]](<4 x s16>), [[DEF]](<4 x s16>)
    ; CHECK: [[UV4:%[0-9]+]]:_(<3 x s16>), [[UV5:%[0-9]+]]:_(<3 x s16>), [[UV6:%[0-9]+]]:_(<3 x s16>), [[UV7:%[0-9]+]]:_(<3 x s16>) = G_UNMERGE_VALUES [[CONCAT_VECTORS]](<12 x s16>)
    ; CHECK: [[DEF1:%[0-9]+]]:_(<4 x s16>) = G_IMPLICIT_DEF
    ; CHECK: [[CONCAT_VECTORS1:%[0-9]+]]:_(<12 x s16>) = G_CONCAT_VECTORS [[DEF1]](<4 x s16>), [[DEF]](<4 x s16>), [[DEF]](<4 x s16>)
    ; CHECK: [[UV8:%[0-9]+]]:_(<3 x s16>), [[UV9:%[0-9]+]]:_(<3 x s16>), [[UV10:%[0-9]+]]:_(<3 x s16>), [[UV11:%[0-9]+]]:_(<3 x s16>) = G_UNMERGE_VALUES [[CONCAT_VECTORS1]](<12 x s16>)
    ; CHECK: [[INSERT2:%[0-9]+]]:_(<4 x s16>) = G_INSERT [[DEF]], [[UV4]](<3 x s16>), 0
    ; CHECK: [[UV12:%[0-9]+]]:_(<2 x s16>), [[UV13:%[0-9]+]]:_(<2 x s16>) = G_UNMERGE_VALUES [[INSERT2]](<4 x s16>)
    ; CHECK: [[BITCAST:%[0-9]+]]:_(s32) = G_BITCAST [[UV12]](<2 x s16>)
    ; CHECK: [[C:%[0-9]+]]:_(s32) = G_CONSTANT i32 16
    ; CHECK: [[LSHR:%[0-9]+]]:_(s32) = G_LSHR [[BITCAST]], [[C]](s32)
    ; CHECK: [[BITCAST1:%[0-9]+]]:_(s32) = G_BITCAST [[UV13]](<2 x s16>)
    ; CHECK: [[LSHR1:%[0-9]+]]:_(s32) = G_LSHR [[BITCAST1]], [[C]](s32)
    ; CHECK: [[INSERT3:%[0-9]+]]:_(<4 x s16>) = G_INSERT [[DEF]], [[UV8]](<3 x s16>), 0
    ; CHECK: [[UV14:%[0-9]+]]:_(<2 x s16>), [[UV15:%[0-9]+]]:_(<2 x s16>) = G_UNMERGE_VALUES [[INSERT3]](<4 x s16>)
    ; CHECK: [[BITCAST2:%[0-9]+]]:_(s32) = G_BITCAST [[UV14]](<2 x s16>)
    ; CHECK: [[LSHR2:%[0-9]+]]:_(s32) = G_LSHR [[BITCAST2]], [[C]](s32)
    ; CHECK: [[BITCAST3:%[0-9]+]]:_(s32) = G_BITCAST [[UV15]](<2 x s16>)
=======
    ; CHECK: [[DEF1:%[0-9]+]]:_(<4 x s16>) = G_IMPLICIT_DEF
    ; CHECK: [[UV4:%[0-9]+]]:_(<2 x s16>), [[UV5:%[0-9]+]]:_(<2 x s16>) = G_UNMERGE_VALUES [[OR]](<4 x s16>)
    ; CHECK: [[BITCAST:%[0-9]+]]:_(s32) = G_BITCAST [[UV4]](<2 x s16>)
    ; CHECK: [[C:%[0-9]+]]:_(s32) = G_CONSTANT i32 16
    ; CHECK: [[LSHR:%[0-9]+]]:_(s32) = G_LSHR [[BITCAST]], [[C]](s32)
    ; CHECK: [[BITCAST1:%[0-9]+]]:_(s32) = G_BITCAST [[UV5]](<2 x s16>)
    ; CHECK: [[LSHR1:%[0-9]+]]:_(s32) = G_LSHR [[BITCAST1]], [[C]](s32)
    ; CHECK: [[UV6:%[0-9]+]]:_(<2 x s16>), [[UV7:%[0-9]+]]:_(<2 x s16>) = G_UNMERGE_VALUES [[DEF1]](<4 x s16>)
    ; CHECK: [[BITCAST2:%[0-9]+]]:_(s32) = G_BITCAST [[UV6]](<2 x s16>)
    ; CHECK: [[LSHR2:%[0-9]+]]:_(s32) = G_LSHR [[BITCAST2]], [[C]](s32)
    ; CHECK: [[BITCAST3:%[0-9]+]]:_(s32) = G_BITCAST [[UV7]](<2 x s16>)
>>>>>>> b1169bdb
    ; CHECK: [[LSHR3:%[0-9]+]]:_(s32) = G_LSHR [[BITCAST3]], [[C]](s32)
    ; CHECK: [[C1:%[0-9]+]]:_(s32) = G_CONSTANT i32 65535
    ; CHECK: [[COPY2:%[0-9]+]]:_(s32) = COPY [[BITCAST]](s32)
    ; CHECK: [[AND:%[0-9]+]]:_(s32) = G_AND [[COPY2]], [[C1]]
    ; CHECK: [[COPY3:%[0-9]+]]:_(s32) = COPY [[LSHR]](s32)
    ; CHECK: [[AND1:%[0-9]+]]:_(s32) = G_AND [[COPY3]], [[C1]]
    ; CHECK: [[SHL:%[0-9]+]]:_(s32) = G_SHL [[AND1]], [[C]](s32)
    ; CHECK: [[OR1:%[0-9]+]]:_(s32) = G_OR [[AND]], [[SHL]]
    ; CHECK: [[BITCAST4:%[0-9]+]]:_(<2 x s16>) = G_BITCAST [[OR1]](s32)
    ; CHECK: [[COPY4:%[0-9]+]]:_(s32) = COPY [[BITCAST1]](s32)
    ; CHECK: [[AND2:%[0-9]+]]:_(s32) = G_AND [[COPY4]], [[C1]]
    ; CHECK: [[COPY5:%[0-9]+]]:_(s32) = COPY [[BITCAST2]](s32)
    ; CHECK: [[AND3:%[0-9]+]]:_(s32) = G_AND [[COPY5]], [[C1]]
    ; CHECK: [[SHL1:%[0-9]+]]:_(s32) = G_SHL [[AND3]], [[C]](s32)
    ; CHECK: [[OR2:%[0-9]+]]:_(s32) = G_OR [[AND2]], [[SHL1]]
    ; CHECK: [[BITCAST5:%[0-9]+]]:_(<2 x s16>) = G_BITCAST [[OR2]](s32)
    ; CHECK: [[COPY6:%[0-9]+]]:_(s32) = COPY [[LSHR2]](s32)
    ; CHECK: [[AND4:%[0-9]+]]:_(s32) = G_AND [[COPY6]], [[C1]]
    ; CHECK: [[COPY7:%[0-9]+]]:_(s32) = COPY [[BITCAST3]](s32)
    ; CHECK: [[AND5:%[0-9]+]]:_(s32) = G_AND [[COPY7]], [[C1]]
    ; CHECK: [[SHL2:%[0-9]+]]:_(s32) = G_SHL [[AND5]], [[C]](s32)
    ; CHECK: [[OR3:%[0-9]+]]:_(s32) = G_OR [[AND4]], [[SHL2]]
    ; CHECK: [[BITCAST6:%[0-9]+]]:_(<2 x s16>) = G_BITCAST [[OR3]](s32)
<<<<<<< HEAD
    ; CHECK: [[CONCAT_VECTORS2:%[0-9]+]]:_(<6 x s16>) = G_CONCAT_VECTORS [[BITCAST4]](<2 x s16>), [[BITCAST5]](<2 x s16>), [[BITCAST6]](<2 x s16>)
    ; CHECK: $vgpr0_vgpr1_vgpr2 = COPY [[CONCAT_VECTORS2]](<6 x s16>)
=======
    ; CHECK: [[CONCAT_VECTORS:%[0-9]+]]:_(<6 x s16>) = G_CONCAT_VECTORS [[BITCAST4]](<2 x s16>), [[BITCAST5]](<2 x s16>), [[BITCAST6]](<2 x s16>)
    ; CHECK: $vgpr0_vgpr1_vgpr2 = COPY [[CONCAT_VECTORS]](<6 x s16>)
>>>>>>> b1169bdb
    %0:_(<6 x s16>) = COPY $vgpr0_vgpr1_vgpr2
    %1:_(<6 x s16>) = COPY $vgpr3_vgpr4_vgpr5
    %2:_(<3 x s16>), %3:_(<3 x s16>) = G_UNMERGE_VALUES %0
    %4:_(<3 x s16>), %5:_(<3 x s16>) = G_UNMERGE_VALUES %1
    %6:_(<3 x s16>) = G_OR %2, %4
    %7:_(<3 x s16>) = G_IMPLICIT_DEF
    %8:_(<6 x s16>) = G_CONCAT_VECTORS %6, %7
    $vgpr0_vgpr1_vgpr2 = COPY %8

...

---
name: test_or_v4s16
body: |
  bb.0:
    liveins: $vgpr0_vgpr1, $vgpr2_vgpr3

    ; CHECK-LABEL: name: test_or_v4s16
    ; CHECK: [[COPY:%[0-9]+]]:_(<4 x s16>) = COPY $vgpr0_vgpr1
    ; CHECK: [[COPY1:%[0-9]+]]:_(<4 x s16>) = COPY $vgpr2_vgpr3
    ; CHECK: [[OR:%[0-9]+]]:_(<4 x s16>) = G_OR [[COPY]], [[COPY1]]
    ; CHECK: $vgpr0_vgpr1 = COPY [[OR]](<4 x s16>)
    %0:_(<4 x s16>) = COPY $vgpr0_vgpr1
    %1:_(<4 x s16>) = COPY $vgpr2_vgpr3
    %2:_(<4 x s16>) = G_OR %0, %1
    $vgpr0_vgpr1 = COPY %2
...

---
name: test_or_v5s16
body: |
  bb.0:

    ; CHECK-LABEL: name: test_or_v5s16
    ; CHECK: [[DEF:%[0-9]+]]:_(<6 x s16>) = G_IMPLICIT_DEF
    ; CHECK: [[DEF1:%[0-9]+]]:_(<6 x s16>) = G_IMPLICIT_DEF
    ; CHECK: [[CONCAT_VECTORS:%[0-9]+]]:_(<30 x s16>) = G_CONCAT_VECTORS [[DEF]](<6 x s16>), [[DEF1]](<6 x s16>), [[DEF1]](<6 x s16>), [[DEF1]](<6 x s16>), [[DEF1]](<6 x s16>)
    ; CHECK: [[UV:%[0-9]+]]:_(<5 x s16>), [[UV1:%[0-9]+]]:_(<5 x s16>), [[UV2:%[0-9]+]]:_(<5 x s16>), [[UV3:%[0-9]+]]:_(<5 x s16>), [[UV4:%[0-9]+]]:_(<5 x s16>), [[UV5:%[0-9]+]]:_(<5 x s16>) = G_UNMERGE_VALUES [[CONCAT_VECTORS]](<30 x s16>)
    ; CHECK: [[DEF2:%[0-9]+]]:_(<6 x s16>) = G_IMPLICIT_DEF
    ; CHECK: [[CONCAT_VECTORS1:%[0-9]+]]:_(<30 x s16>) = G_CONCAT_VECTORS [[DEF2]](<6 x s16>), [[DEF1]](<6 x s16>), [[DEF1]](<6 x s16>), [[DEF1]](<6 x s16>), [[DEF1]](<6 x s16>)
    ; CHECK: [[UV6:%[0-9]+]]:_(<5 x s16>), [[UV7:%[0-9]+]]:_(<5 x s16>), [[UV8:%[0-9]+]]:_(<5 x s16>), [[UV9:%[0-9]+]]:_(<5 x s16>), [[UV10:%[0-9]+]]:_(<5 x s16>), [[UV11:%[0-9]+]]:_(<5 x s16>) = G_UNMERGE_VALUES [[CONCAT_VECTORS1]](<30 x s16>)
    ; CHECK: [[INSERT:%[0-9]+]]:_(<6 x s16>) = G_INSERT [[DEF1]], [[UV]](<5 x s16>), 0
    ; CHECK: [[INSERT1:%[0-9]+]]:_(<6 x s16>) = G_INSERT [[DEF1]], [[UV6]](<5 x s16>), 0
    ; CHECK: [[UV12:%[0-9]+]]:_(<3 x s16>), [[UV13:%[0-9]+]]:_(<3 x s16>) = G_UNMERGE_VALUES [[INSERT]](<6 x s16>)
    ; CHECK: [[UV14:%[0-9]+]]:_(<3 x s16>), [[UV15:%[0-9]+]]:_(<3 x s16>) = G_UNMERGE_VALUES [[INSERT1]](<6 x s16>)
    ; CHECK: [[DEF3:%[0-9]+]]:_(<4 x s16>) = G_IMPLICIT_DEF
    ; CHECK: [[INSERT2:%[0-9]+]]:_(<4 x s16>) = G_INSERT [[DEF3]], [[UV12]](<3 x s16>), 0
    ; CHECK: [[INSERT3:%[0-9]+]]:_(<4 x s16>) = G_INSERT [[DEF3]], [[UV14]](<3 x s16>), 0
    ; CHECK: [[OR:%[0-9]+]]:_(<4 x s16>) = G_OR [[INSERT2]], [[INSERT3]]
    ; CHECK: [[INSERT4:%[0-9]+]]:_(<4 x s16>) = G_INSERT [[DEF3]], [[UV13]](<3 x s16>), 0
    ; CHECK: [[INSERT5:%[0-9]+]]:_(<4 x s16>) = G_INSERT [[DEF3]], [[UV15]](<3 x s16>), 0
    ; CHECK: [[OR1:%[0-9]+]]:_(<4 x s16>) = G_OR [[INSERT4]], [[INSERT5]]
    ; CHECK: [[UV16:%[0-9]+]]:_(<2 x s16>), [[UV17:%[0-9]+]]:_(<2 x s16>) = G_UNMERGE_VALUES [[OR]](<4 x s16>)
    ; CHECK: [[BITCAST:%[0-9]+]]:_(s32) = G_BITCAST [[UV16]](<2 x s16>)
    ; CHECK: [[C:%[0-9]+]]:_(s32) = G_CONSTANT i32 16
    ; CHECK: [[LSHR:%[0-9]+]]:_(s32) = G_LSHR [[BITCAST]], [[C]](s32)
    ; CHECK: [[BITCAST1:%[0-9]+]]:_(s32) = G_BITCAST [[UV17]](<2 x s16>)
    ; CHECK: [[LSHR1:%[0-9]+]]:_(s32) = G_LSHR [[BITCAST1]], [[C]](s32)
    ; CHECK: [[UV18:%[0-9]+]]:_(<2 x s16>), [[UV19:%[0-9]+]]:_(<2 x s16>) = G_UNMERGE_VALUES [[OR1]](<4 x s16>)
    ; CHECK: [[BITCAST2:%[0-9]+]]:_(s32) = G_BITCAST [[UV18]](<2 x s16>)
    ; CHECK: [[LSHR2:%[0-9]+]]:_(s32) = G_LSHR [[BITCAST2]], [[C]](s32)
    ; CHECK: [[BITCAST3:%[0-9]+]]:_(s32) = G_BITCAST [[UV19]](<2 x s16>)
    ; CHECK: [[LSHR3:%[0-9]+]]:_(s32) = G_LSHR [[BITCAST3]], [[C]](s32)
    ; CHECK: [[C1:%[0-9]+]]:_(s32) = G_CONSTANT i32 65535
    ; CHECK: [[COPY:%[0-9]+]]:_(s32) = COPY [[BITCAST]](s32)
    ; CHECK: [[AND:%[0-9]+]]:_(s32) = G_AND [[COPY]], [[C1]]
    ; CHECK: [[COPY1:%[0-9]+]]:_(s32) = COPY [[LSHR]](s32)
    ; CHECK: [[AND1:%[0-9]+]]:_(s32) = G_AND [[COPY1]], [[C1]]
    ; CHECK: [[SHL:%[0-9]+]]:_(s32) = G_SHL [[AND1]], [[C]](s32)
    ; CHECK: [[OR2:%[0-9]+]]:_(s32) = G_OR [[AND]], [[SHL]]
    ; CHECK: [[BITCAST4:%[0-9]+]]:_(<2 x s16>) = G_BITCAST [[OR2]](s32)
    ; CHECK: [[COPY2:%[0-9]+]]:_(s32) = COPY [[BITCAST1]](s32)
    ; CHECK: [[AND2:%[0-9]+]]:_(s32) = G_AND [[COPY2]], [[C1]]
    ; CHECK: [[COPY3:%[0-9]+]]:_(s32) = COPY [[BITCAST2]](s32)
    ; CHECK: [[AND3:%[0-9]+]]:_(s32) = G_AND [[COPY3]], [[C1]]
    ; CHECK: [[SHL1:%[0-9]+]]:_(s32) = G_SHL [[AND3]], [[C]](s32)
    ; CHECK: [[OR3:%[0-9]+]]:_(s32) = G_OR [[AND2]], [[SHL1]]
    ; CHECK: [[BITCAST5:%[0-9]+]]:_(<2 x s16>) = G_BITCAST [[OR3]](s32)
    ; CHECK: [[COPY4:%[0-9]+]]:_(s32) = COPY [[LSHR2]](s32)
    ; CHECK: [[AND4:%[0-9]+]]:_(s32) = G_AND [[COPY4]], [[C1]]
    ; CHECK: [[COPY5:%[0-9]+]]:_(s32) = COPY [[BITCAST3]](s32)
    ; CHECK: [[AND5:%[0-9]+]]:_(s32) = G_AND [[COPY5]], [[C1]]
    ; CHECK: [[SHL2:%[0-9]+]]:_(s32) = G_SHL [[AND5]], [[C]](s32)
    ; CHECK: [[OR4:%[0-9]+]]:_(s32) = G_OR [[AND4]], [[SHL2]]
    ; CHECK: [[BITCAST6:%[0-9]+]]:_(<2 x s16>) = G_BITCAST [[OR4]](s32)
    ; CHECK: [[CONCAT_VECTORS2:%[0-9]+]]:_(<6 x s16>) = G_CONCAT_VECTORS [[BITCAST4]](<2 x s16>), [[BITCAST5]](<2 x s16>), [[BITCAST6]](<2 x s16>)
    ; CHECK: [[CONCAT_VECTORS3:%[0-9]+]]:_(<30 x s16>) = G_CONCAT_VECTORS [[CONCAT_VECTORS2]](<6 x s16>), [[DEF1]](<6 x s16>), [[DEF1]](<6 x s16>), [[DEF1]](<6 x s16>), [[DEF1]](<6 x s16>)
    ; CHECK: [[UV20:%[0-9]+]]:_(<5 x s16>), [[UV21:%[0-9]+]]:_(<5 x s16>), [[UV22:%[0-9]+]]:_(<5 x s16>), [[UV23:%[0-9]+]]:_(<5 x s16>), [[UV24:%[0-9]+]]:_(<5 x s16>), [[UV25:%[0-9]+]]:_(<5 x s16>) = G_UNMERGE_VALUES [[CONCAT_VECTORS3]](<30 x s16>)
    ; CHECK: [[DEF4:%[0-9]+]]:_(<8 x s16>) = G_IMPLICIT_DEF
    ; CHECK: [[INSERT6:%[0-9]+]]:_(<8 x s16>) = G_INSERT [[DEF4]], [[UV20]](<5 x s16>), 0
    ; CHECK: $vgpr0_vgpr1_vgpr2_vgpr3 = COPY [[INSERT6]](<8 x s16>)
    %0:_(<5 x s16>) = G_IMPLICIT_DEF
    %1:_(<5 x s16>) = G_IMPLICIT_DEF
    %2:_(<5 x s16>) = G_OR %0, %1
    %3:_(<8 x s16>) = G_IMPLICIT_DEF
    %4:_(<8 x s16>) = G_INSERT %3, %2, 0
    $vgpr0_vgpr1_vgpr2_vgpr3 = COPY %4
...

---
name: test_or_v3s8
body: |
  bb.0:

    ; CHECK-LABEL: name: test_or_v3s8
    ; CHECK: [[DEF:%[0-9]+]]:_(<3 x s8>) = G_IMPLICIT_DEF
    ; CHECK: [[DEF1:%[0-9]+]]:_(<3 x s8>) = G_IMPLICIT_DEF
    ; CHECK: [[DEF2:%[0-9]+]]:_(<4 x s8>) = G_IMPLICIT_DEF
    ; CHECK: [[INSERT:%[0-9]+]]:_(<4 x s8>) = G_INSERT [[DEF2]], [[DEF]](<3 x s8>), 0
    ; CHECK: [[INSERT1:%[0-9]+]]:_(<4 x s8>) = G_INSERT [[DEF2]], [[DEF1]](<3 x s8>), 0
    ; CHECK: [[UV:%[0-9]+]]:_(s8), [[UV1:%[0-9]+]]:_(s8), [[UV2:%[0-9]+]]:_(s8), [[UV3:%[0-9]+]]:_(s8) = G_UNMERGE_VALUES [[INSERT]](<4 x s8>)
    ; CHECK: [[UV4:%[0-9]+]]:_(s8), [[UV5:%[0-9]+]]:_(s8), [[UV6:%[0-9]+]]:_(s8), [[UV7:%[0-9]+]]:_(s8) = G_UNMERGE_VALUES [[INSERT1]](<4 x s8>)
    ; CHECK: [[ANYEXT:%[0-9]+]]:_(s32) = G_ANYEXT [[UV]](s8)
    ; CHECK: [[ANYEXT1:%[0-9]+]]:_(s32) = G_ANYEXT [[UV4]](s8)
    ; CHECK: [[OR:%[0-9]+]]:_(s32) = G_OR [[ANYEXT]], [[ANYEXT1]]
    ; CHECK: [[TRUNC:%[0-9]+]]:_(s8) = G_TRUNC [[OR]](s32)
    ; CHECK: [[ANYEXT2:%[0-9]+]]:_(s32) = G_ANYEXT [[UV1]](s8)
    ; CHECK: [[ANYEXT3:%[0-9]+]]:_(s32) = G_ANYEXT [[UV5]](s8)
    ; CHECK: [[OR1:%[0-9]+]]:_(s32) = G_OR [[ANYEXT2]], [[ANYEXT3]]
    ; CHECK: [[TRUNC1:%[0-9]+]]:_(s8) = G_TRUNC [[OR1]](s32)
    ; CHECK: [[ANYEXT4:%[0-9]+]]:_(s32) = G_ANYEXT [[UV2]](s8)
    ; CHECK: [[ANYEXT5:%[0-9]+]]:_(s32) = G_ANYEXT [[UV6]](s8)
    ; CHECK: [[OR2:%[0-9]+]]:_(s32) = G_OR [[ANYEXT4]], [[ANYEXT5]]
    ; CHECK: [[TRUNC2:%[0-9]+]]:_(s8) = G_TRUNC [[OR2]](s32)
    ; CHECK: [[ANYEXT6:%[0-9]+]]:_(s32) = G_ANYEXT [[UV3]](s8)
    ; CHECK: [[ANYEXT7:%[0-9]+]]:_(s32) = G_ANYEXT [[UV7]](s8)
    ; CHECK: [[OR3:%[0-9]+]]:_(s32) = G_OR [[ANYEXT6]], [[ANYEXT7]]
    ; CHECK: [[TRUNC3:%[0-9]+]]:_(s8) = G_TRUNC [[OR3]](s32)
    ; CHECK: [[BUILD_VECTOR:%[0-9]+]]:_(<4 x s8>) = G_BUILD_VECTOR [[TRUNC]](s8), [[TRUNC1]](s8), [[TRUNC2]](s8), [[TRUNC3]](s8)
    ; CHECK: [[CONCAT_VECTORS:%[0-9]+]]:_(<12 x s8>) = G_CONCAT_VECTORS [[BUILD_VECTOR]](<4 x s8>), [[DEF2]](<4 x s8>), [[DEF2]](<4 x s8>)
    ; CHECK: [[UV8:%[0-9]+]]:_(<3 x s8>), [[UV9:%[0-9]+]]:_(<3 x s8>), [[UV10:%[0-9]+]]:_(<3 x s8>), [[UV11:%[0-9]+]]:_(<3 x s8>) = G_UNMERGE_VALUES [[CONCAT_VECTORS]](<12 x s8>)
    ; CHECK: [[ANYEXT8:%[0-9]+]]:_(<3 x s32>) = G_ANYEXT [[UV8]](<3 x s8>)
    ; CHECK: $vgpr0_vgpr1_vgpr2 = COPY [[ANYEXT8]](<3 x s32>)
    %0:_(<3 x s8>) = G_IMPLICIT_DEF
    %1:_(<3 x s8>) = G_IMPLICIT_DEF
    %2:_(<3 x s8>) = G_OR %0, %1
    %3:_(<3 x s32>) = G_ANYEXT %2
    $vgpr0_vgpr1_vgpr2 = COPY %3
...

---
name: test_or_v4s8
body: |
  bb.0:

    ; CHECK-LABEL: name: test_or_v4s8
    ; CHECK: [[DEF:%[0-9]+]]:_(<4 x s32>) = G_IMPLICIT_DEF
    ; CHECK: [[DEF1:%[0-9]+]]:_(<4 x s32>) = G_IMPLICIT_DEF
    ; CHECK: [[UV:%[0-9]+]]:_(s32), [[UV1:%[0-9]+]]:_(s32), [[UV2:%[0-9]+]]:_(s32), [[UV3:%[0-9]+]]:_(s32) = G_UNMERGE_VALUES [[DEF]](<4 x s32>)
    ; CHECK: [[UV4:%[0-9]+]]:_(s32), [[UV5:%[0-9]+]]:_(s32), [[UV6:%[0-9]+]]:_(s32), [[UV7:%[0-9]+]]:_(s32) = G_UNMERGE_VALUES [[DEF1]](<4 x s32>)
    ; CHECK: [[COPY:%[0-9]+]]:_(s32) = COPY [[UV]](s32)
    ; CHECK: [[COPY1:%[0-9]+]]:_(s32) = COPY [[UV4]](s32)
    ; CHECK: [[OR:%[0-9]+]]:_(s32) = G_OR [[COPY]], [[COPY1]]
    ; CHECK: [[COPY2:%[0-9]+]]:_(s32) = COPY [[UV1]](s32)
    ; CHECK: [[COPY3:%[0-9]+]]:_(s32) = COPY [[UV5]](s32)
    ; CHECK: [[OR1:%[0-9]+]]:_(s32) = G_OR [[COPY2]], [[COPY3]]
    ; CHECK: [[COPY4:%[0-9]+]]:_(s32) = COPY [[UV2]](s32)
    ; CHECK: [[COPY5:%[0-9]+]]:_(s32) = COPY [[UV6]](s32)
    ; CHECK: [[OR2:%[0-9]+]]:_(s32) = G_OR [[COPY4]], [[COPY5]]
    ; CHECK: [[COPY6:%[0-9]+]]:_(s32) = COPY [[UV3]](s32)
    ; CHECK: [[COPY7:%[0-9]+]]:_(s32) = COPY [[UV7]](s32)
    ; CHECK: [[OR3:%[0-9]+]]:_(s32) = G_OR [[COPY6]], [[COPY7]]
    ; CHECK: [[COPY8:%[0-9]+]]:_(s32) = COPY [[OR]](s32)
    ; CHECK: [[COPY9:%[0-9]+]]:_(s32) = COPY [[OR1]](s32)
    ; CHECK: [[COPY10:%[0-9]+]]:_(s32) = COPY [[OR2]](s32)
    ; CHECK: [[COPY11:%[0-9]+]]:_(s32) = COPY [[OR3]](s32)
    ; CHECK: [[COPY12:%[0-9]+]]:_(s32) = COPY [[COPY8]](s32)
    ; CHECK: [[COPY13:%[0-9]+]]:_(s32) = COPY [[COPY9]](s32)
    ; CHECK: [[COPY14:%[0-9]+]]:_(s32) = COPY [[COPY10]](s32)
    ; CHECK: [[COPY15:%[0-9]+]]:_(s32) = COPY [[COPY11]](s32)
    ; CHECK: [[BUILD_VECTOR:%[0-9]+]]:_(<4 x s32>) = G_BUILD_VECTOR [[COPY12]](s32), [[COPY13]](s32), [[COPY14]](s32), [[COPY15]](s32)
    ; CHECK: $vgpr0_vgpr1_vgpr2_vgpr3 = COPY [[BUILD_VECTOR]](<4 x s32>)
    %0:_(<4 x s8>) = G_IMPLICIT_DEF
    %1:_(<4 x s8>) = G_IMPLICIT_DEF
    %2:_(<4 x s8>) = G_OR %0, %1
    %3:_(<4 x s32>) = G_ANYEXT %2
    $vgpr0_vgpr1_vgpr2_vgpr3 = COPY %3
...<|MERGE_RESOLUTION|>--- conflicted
+++ resolved
@@ -445,25 +445,6 @@
     ; CHECK: [[INSERT:%[0-9]+]]:_(<4 x s16>) = G_INSERT [[DEF]], [[UV]](<3 x s16>), 0
     ; CHECK: [[INSERT1:%[0-9]+]]:_(<4 x s16>) = G_INSERT [[DEF]], [[UV2]](<3 x s16>), 0
     ; CHECK: [[OR:%[0-9]+]]:_(<4 x s16>) = G_OR [[INSERT]], [[INSERT1]]
-<<<<<<< HEAD
-    ; CHECK: [[CONCAT_VECTORS:%[0-9]+]]:_(<12 x s16>) = G_CONCAT_VECTORS [[OR]](<4 x s16>), [[DEF]](<4 x s16>), [[DEF]](<4 x s16>)
-    ; CHECK: [[UV4:%[0-9]+]]:_(<3 x s16>), [[UV5:%[0-9]+]]:_(<3 x s16>), [[UV6:%[0-9]+]]:_(<3 x s16>), [[UV7:%[0-9]+]]:_(<3 x s16>) = G_UNMERGE_VALUES [[CONCAT_VECTORS]](<12 x s16>)
-    ; CHECK: [[DEF1:%[0-9]+]]:_(<4 x s16>) = G_IMPLICIT_DEF
-    ; CHECK: [[CONCAT_VECTORS1:%[0-9]+]]:_(<12 x s16>) = G_CONCAT_VECTORS [[DEF1]](<4 x s16>), [[DEF]](<4 x s16>), [[DEF]](<4 x s16>)
-    ; CHECK: [[UV8:%[0-9]+]]:_(<3 x s16>), [[UV9:%[0-9]+]]:_(<3 x s16>), [[UV10:%[0-9]+]]:_(<3 x s16>), [[UV11:%[0-9]+]]:_(<3 x s16>) = G_UNMERGE_VALUES [[CONCAT_VECTORS1]](<12 x s16>)
-    ; CHECK: [[INSERT2:%[0-9]+]]:_(<4 x s16>) = G_INSERT [[DEF]], [[UV4]](<3 x s16>), 0
-    ; CHECK: [[UV12:%[0-9]+]]:_(<2 x s16>), [[UV13:%[0-9]+]]:_(<2 x s16>) = G_UNMERGE_VALUES [[INSERT2]](<4 x s16>)
-    ; CHECK: [[BITCAST:%[0-9]+]]:_(s32) = G_BITCAST [[UV12]](<2 x s16>)
-    ; CHECK: [[C:%[0-9]+]]:_(s32) = G_CONSTANT i32 16
-    ; CHECK: [[LSHR:%[0-9]+]]:_(s32) = G_LSHR [[BITCAST]], [[C]](s32)
-    ; CHECK: [[BITCAST1:%[0-9]+]]:_(s32) = G_BITCAST [[UV13]](<2 x s16>)
-    ; CHECK: [[LSHR1:%[0-9]+]]:_(s32) = G_LSHR [[BITCAST1]], [[C]](s32)
-    ; CHECK: [[INSERT3:%[0-9]+]]:_(<4 x s16>) = G_INSERT [[DEF]], [[UV8]](<3 x s16>), 0
-    ; CHECK: [[UV14:%[0-9]+]]:_(<2 x s16>), [[UV15:%[0-9]+]]:_(<2 x s16>) = G_UNMERGE_VALUES [[INSERT3]](<4 x s16>)
-    ; CHECK: [[BITCAST2:%[0-9]+]]:_(s32) = G_BITCAST [[UV14]](<2 x s16>)
-    ; CHECK: [[LSHR2:%[0-9]+]]:_(s32) = G_LSHR [[BITCAST2]], [[C]](s32)
-    ; CHECK: [[BITCAST3:%[0-9]+]]:_(s32) = G_BITCAST [[UV15]](<2 x s16>)
-=======
     ; CHECK: [[DEF1:%[0-9]+]]:_(<4 x s16>) = G_IMPLICIT_DEF
     ; CHECK: [[UV4:%[0-9]+]]:_(<2 x s16>), [[UV5:%[0-9]+]]:_(<2 x s16>) = G_UNMERGE_VALUES [[OR]](<4 x s16>)
     ; CHECK: [[BITCAST:%[0-9]+]]:_(s32) = G_BITCAST [[UV4]](<2 x s16>)
@@ -475,7 +456,6 @@
     ; CHECK: [[BITCAST2:%[0-9]+]]:_(s32) = G_BITCAST [[UV6]](<2 x s16>)
     ; CHECK: [[LSHR2:%[0-9]+]]:_(s32) = G_LSHR [[BITCAST2]], [[C]](s32)
     ; CHECK: [[BITCAST3:%[0-9]+]]:_(s32) = G_BITCAST [[UV7]](<2 x s16>)
->>>>>>> b1169bdb
     ; CHECK: [[LSHR3:%[0-9]+]]:_(s32) = G_LSHR [[BITCAST3]], [[C]](s32)
     ; CHECK: [[C1:%[0-9]+]]:_(s32) = G_CONSTANT i32 65535
     ; CHECK: [[COPY2:%[0-9]+]]:_(s32) = COPY [[BITCAST]](s32)
@@ -499,13 +479,8 @@
     ; CHECK: [[SHL2:%[0-9]+]]:_(s32) = G_SHL [[AND5]], [[C]](s32)
     ; CHECK: [[OR3:%[0-9]+]]:_(s32) = G_OR [[AND4]], [[SHL2]]
     ; CHECK: [[BITCAST6:%[0-9]+]]:_(<2 x s16>) = G_BITCAST [[OR3]](s32)
-<<<<<<< HEAD
-    ; CHECK: [[CONCAT_VECTORS2:%[0-9]+]]:_(<6 x s16>) = G_CONCAT_VECTORS [[BITCAST4]](<2 x s16>), [[BITCAST5]](<2 x s16>), [[BITCAST6]](<2 x s16>)
-    ; CHECK: $vgpr0_vgpr1_vgpr2 = COPY [[CONCAT_VECTORS2]](<6 x s16>)
-=======
     ; CHECK: [[CONCAT_VECTORS:%[0-9]+]]:_(<6 x s16>) = G_CONCAT_VECTORS [[BITCAST4]](<2 x s16>), [[BITCAST5]](<2 x s16>), [[BITCAST6]](<2 x s16>)
     ; CHECK: $vgpr0_vgpr1_vgpr2 = COPY [[CONCAT_VECTORS]](<6 x s16>)
->>>>>>> b1169bdb
     %0:_(<6 x s16>) = COPY $vgpr0_vgpr1_vgpr2
     %1:_(<6 x s16>) = COPY $vgpr3_vgpr4_vgpr5
     %2:_(<3 x s16>), %3:_(<3 x s16>) = G_UNMERGE_VALUES %0
