--- conflicted
+++ resolved
@@ -86,14 +86,8 @@
 ; GCN-LABEL: trunc_srl_v2i64_16_to_v2i16:
 ; GCN:       ; %bb.0:
 ; GCN-NEXT:    s_waitcnt vmcnt(0) expcnt(0) lgkmcnt(0)
-<<<<<<< HEAD
-; GCN-NEXT:    v_lshrrev_b32_e32 v0, 16, v0
-; GCN-NEXT:    v_mov_b32_e32 v1, 0xffff0000
-; GCN-NEXT:    v_and_or_b32 v0, v2, v1, v0
-=======
 ; GCN-NEXT:    s_mov_b32 s4, 0x7060302
 ; GCN-NEXT:    v_perm_b32 v0, v2, v0, s4
->>>>>>> f788a4d7
 ; GCN-NEXT:    s_setpc_b64 s[30:31]
   %shift = lshr <2 x i64> %x, <i64 16, i64 16>
   %trunc = trunc <2 x i64> %shift to <2 x i16>
