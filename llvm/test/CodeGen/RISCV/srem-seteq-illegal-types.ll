--- conflicted
+++ resolved
@@ -532,41 +532,6 @@
 ; RV64M-NEXT:    lwu a2, 8(a0)
 ; RV64M-NEXT:    slli a1, a1, 32
 ; RV64M-NEXT:    or a1, a2, a1
-<<<<<<< HEAD
-; RV64M-NEXT:    li a6, -1
-; RV64M-NEXT:    srli a3, a6, 24
-; RV64M-NEXT:    and a1, a1, a3
-; RV64M-NEXT:    ld a3, 0(a0)
-; RV64M-NEXT:    slli a4, a1, 29
-; RV64M-NEXT:    srai a4, a4, 31
-; RV64M-NEXT:    slli a1, a1, 31
-; RV64M-NEXT:    srli a5, a3, 33
-; RV64M-NEXT:    lui a2, %hi(.LCPI3_0)
-; RV64M-NEXT:    ld a2, %lo(.LCPI3_0)(a2)
-; RV64M-NEXT:    or a1, a5, a1
-; RV64M-NEXT:    slli a1, a1, 31
-; RV64M-NEXT:    srai a1, a1, 31
-; RV64M-NEXT:    mulh a2, a1, a2
-; RV64M-NEXT:    srli a5, a2, 63
-; RV64M-NEXT:    srai a2, a2, 1
-; RV64M-NEXT:    add a2, a2, a5
-; RV64M-NEXT:    slli a5, a2, 3
-; RV64M-NEXT:    sub a2, a2, a5
-; RV64M-NEXT:    lui a5, %hi(.LCPI3_1)
-; RV64M-NEXT:    ld a5, %lo(.LCPI3_1)(a5)
-; RV64M-NEXT:    slli a3, a3, 31
-; RV64M-NEXT:    srai a3, a3, 31
-; RV64M-NEXT:    add a1, a1, a2
-; RV64M-NEXT:    mulh a2, a4, a5
-; RV64M-NEXT:    srli a5, a2, 63
-; RV64M-NEXT:    srai a2, a2, 1
-; RV64M-NEXT:    add a2, a2, a5
-; RV64M-NEXT:    slli a5, a2, 2
-; RV64M-NEXT:    add a2, a5, a2
-; RV64M-NEXT:    add a2, a4, a2
-; RV64M-NEXT:    addi a2, a2, -2
-; RV64M-NEXT:    snez a2, a2
-=======
 ; RV64M-NEXT:    slli a1, a1, 24
 ; RV64M-NEXT:    srli a1, a1, 24
 ; RV64M-NEXT:    ld a2, 0(a0)
@@ -599,28 +564,18 @@
 ; RV64M-NEXT:    add a3, a3, a4
 ; RV64M-NEXT:    addi a3, a3, -2
 ; RV64M-NEXT:    snez a3, a3
->>>>>>> 1e8336c5
 ; RV64M-NEXT:    lui a4, %hi(.LCPI3_2)
 ; RV64M-NEXT:    ld a4, %lo(.LCPI3_2)(a4)
 ; RV64M-NEXT:    lui a5, %hi(.LCPI3_3)
 ; RV64M-NEXT:    ld a5, %lo(.LCPI3_3)(a5)
 ; RV64M-NEXT:    addi a1, a1, -1
 ; RV64M-NEXT:    snez a1, a1
-<<<<<<< HEAD
-; RV64M-NEXT:    mul a3, a3, a4
-; RV64M-NEXT:    add a3, a3, a5
-; RV64M-NEXT:    slli a4, a3, 63
-; RV64M-NEXT:    srli a3, a3, 1
-; RV64M-NEXT:    or a3, a3, a4
-; RV64M-NEXT:    sltu a3, a5, a3
-=======
 ; RV64M-NEXT:    mul a2, a2, a4
 ; RV64M-NEXT:    add a2, a2, a5
 ; RV64M-NEXT:    slli a4, a2, 63
 ; RV64M-NEXT:    srli a2, a2, 1
 ; RV64M-NEXT:    or a2, a2, a4
 ; RV64M-NEXT:    sltu a2, a5, a2
->>>>>>> 1e8336c5
 ; RV64M-NEXT:    neg a1, a1
 ; RV64M-NEXT:    neg a4, a3
 ; RV64M-NEXT:    neg a2, a2
@@ -755,43 +710,6 @@
 ; RV64MV-NEXT:    lwu a2, 8(a0)
 ; RV64MV-NEXT:    slli a1, a1, 32
 ; RV64MV-NEXT:    or a1, a2, a1
-<<<<<<< HEAD
-; RV64MV-NEXT:    li a6, -1
-; RV64MV-NEXT:    ld a3, 0(a0)
-; RV64MV-NEXT:    srli a4, a6, 24
-; RV64MV-NEXT:    and a1, a1, a4
-; RV64MV-NEXT:    slli a4, a1, 31
-; RV64MV-NEXT:    srli a5, a3, 33
-; RV64MV-NEXT:    or a4, a5, a4
-; RV64MV-NEXT:    slli a4, a4, 31
-; RV64MV-NEXT:    srai a4, a4, 31
-; RV64MV-NEXT:    lui a5, %hi(.LCPI3_0)
-; RV64MV-NEXT:    ld a5, %lo(.LCPI3_0)(a5)
-; RV64MV-NEXT:    slli a1, a1, 29
-; RV64MV-NEXT:    slli a3, a3, 31
-; RV64MV-NEXT:    srai a3, a3, 31
-; RV64MV-NEXT:    mulh a5, a3, a5
-; RV64MV-NEXT:    srli a2, a5, 63
-; RV64MV-NEXT:    add a2, a5, a2
-; RV64MV-NEXT:    li a5, 6
-; RV64MV-NEXT:    mul a2, a2, a5
-; RV64MV-NEXT:    lui a5, %hi(.LCPI3_1)
-; RV64MV-NEXT:    ld a5, %lo(.LCPI3_1)(a5)
-; RV64MV-NEXT:    srai a1, a1, 31
-; RV64MV-NEXT:    sub a2, a3, a2
-; RV64MV-NEXT:    sd a2, 32(sp)
-; RV64MV-NEXT:    mulh a2, a1, a5
-; RV64MV-NEXT:    srli a3, a2, 63
-; RV64MV-NEXT:    srai a2, a2, 1
-; RV64MV-NEXT:    add a2, a2, a3
-; RV64MV-NEXT:    slli a3, a2, 2
-; RV64MV-NEXT:    lui a5, %hi(.LCPI3_2)
-; RV64MV-NEXT:    ld a5, %lo(.LCPI3_2)(a5)
-; RV64MV-NEXT:    add a2, a3, a2
-; RV64MV-NEXT:    add a1, a1, a2
-; RV64MV-NEXT:    sd a1, 48(sp)
-; RV64MV-NEXT:    mulh a1, a4, a5
-=======
 ; RV64MV-NEXT:    ld a2, 0(a0)
 ; RV64MV-NEXT:    slli a1, a1, 24
 ; RV64MV-NEXT:    srli a1, a1, 24
@@ -826,7 +744,6 @@
 ; RV64MV-NEXT:    add a1, a1, a2
 ; RV64MV-NEXT:    sd a1, 48(sp)
 ; RV64MV-NEXT:    mulh a1, a3, a5
->>>>>>> 1e8336c5
 ; RV64MV-NEXT:    srli a2, a1, 63
 ; RV64MV-NEXT:    srai a1, a1, 1
 ; RV64MV-NEXT:    add a1, a1, a2
