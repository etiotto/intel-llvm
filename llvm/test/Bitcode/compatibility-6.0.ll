; Bitcode compatibility test for llvm 6.0.0
;
; N.b: This is 6.0-compatible IR. The CHECK lines occasionally differ from
;      the IR used to generate the bitcode, and may need to be updated.

<<<<<<< HEAD
; RUN: opt -passes=verify -disable-output < %s.bc
; RUN: llvm-dis -opaque-pointers < %s.bc | FileCheck %s
=======
; RUN: llvm-dis < %s.bc | FileCheck %s
>>>>>>> 474f20ba

target datalayout = "E"
; CHECK: target datalayout = "E"

target triple = "x86_64-apple-macosx10.10.0"
; CHECK: target triple = "x86_64-apple-macosx10.10.0"

;; Module-level assembly
module asm "beep boop"
; CHECK: module asm "beep boop"

;; Comdats
$comdat.any = comdat any
; CHECK: $comdat.any = comdat any
$comdat.exactmatch = comdat exactmatch
; CHECK: $comdat.exactmatch = comdat exactmatch
$comdat.largest = comdat largest
; CHECK: $comdat.largest = comdat largest
$comdat.noduplicates = comdat nodeduplicate
; CHECK: $comdat.noduplicates = comdat nodeduplicate
$comdat.samesize = comdat samesize
; CHECK: $comdat.samesize = comdat samesize

;; Constants
@const.true = constant i1 true
; CHECK: @const.true = constant i1 true
@const.false = constant i1 false
; CHECK: @const.false = constant i1 false
@const.int = constant i32 zeroinitializer
; CHECK: @const.int = constant i32 0
@const.float = constant double 0.0
; CHECK: @const.float = constant double 0.0
@const.null = constant i8* null
; CHECK: @const.null = constant ptr null
%const.struct.type = type { i32, i8 }
%const.struct.type.packed = type <{ i32, i8 }>
@const.struct = constant %const.struct.type { i32 -1, i8 undef }
; CHECK: @const.struct = constant %const.struct.type { i32 -1, i8 undef }
@const.struct.packed = constant %const.struct.type.packed <{ i32 -1, i8 1 }>
; CHECK: @const.struct.packed = constant %const.struct.type.packed <{ i32 -1, i8 1 }>

; CHECK: @constant.array.i8  = constant [3 x i8] c"\00\01\00"
@constant.array.i8  = constant [3 x i8] [i8 -0, i8 1, i8 0]
; CHECK: @constant.array.i16 = constant [3 x i16] [i16 0, i16 1, i16 0]
@constant.array.i16 = constant [3 x i16] [i16 -0, i16 1, i16 0]
; CHECK: @constant.array.i32 = constant [3 x i32] [i32 0, i32 1, i32 0]
@constant.array.i32 = constant [3 x i32] [i32 -0, i32 1, i32 0]
; CHECK: @constant.array.i64 = constant [3 x i64] [i64 0, i64 1, i64 0]
@constant.array.i64 = constant [3 x i64] [i64 -0, i64 1, i64 0]
; CHECK: @constant.array.f16 = constant [3 x half] [half 0xH8000, half 0xH3C00, half 0xH0000]
@constant.array.f16 = constant [3 x half] [half -0.0, half 1.0, half 0.0]
; CHECK: @constant.array.f32 = constant [3 x float] [float -0.000000e+00, float 1.000000e+00, float 0.000000e+00]
@constant.array.f32 = constant [3 x float] [float -0.0, float 1.0, float 0.0]
; CHECK: @constant.array.f64 = constant [3 x double] [double -0.000000e+00, double 1.000000e+00, double 0.000000e+00]
@constant.array.f64 = constant [3 x double] [double -0.0, double 1.0, double 0.0]

; CHECK: @constant.vector.i8  = constant <3 x i8>  <i8 0, i8 1, i8 0>
@constant.vector.i8  = constant <3 x i8>  <i8 -0, i8 1, i8 0>
; CHECK: @constant.vector.i16 = constant <3 x i16> <i16 0, i16 1, i16 0>
@constant.vector.i16 = constant <3 x i16> <i16 -0, i16 1, i16 0>
; CHECK: @constant.vector.i32 = constant <3 x i32> <i32 0, i32 1, i32 0>
@constant.vector.i32 = constant <3 x i32> <i32 -0, i32 1, i32 0>
; CHECK: @constant.vector.i64 = constant <3 x i64> <i64 0, i64 1, i64 0>
@constant.vector.i64 = constant <3 x i64> <i64 -0, i64 1, i64 0>
; CHECK: @constant.vector.f16 = constant <3 x half> <half 0xH8000, half 0xH3C00, half 0xH0000>
@constant.vector.f16 = constant <3 x half> <half -0.0, half 1.0, half 0.0>
; CHECK: @constant.vector.f32 = constant <3 x float> <float -0.000000e+00, float 1.000000e+00, float 0.000000e+00>
@constant.vector.f32 = constant <3 x float> <float -0.0, float 1.0, float 0.0>
; CHECK: @constant.vector.f64 = constant <3 x double> <double -0.000000e+00, double 1.000000e+00, double 0.000000e+00>
@constant.vector.f64 = constant <3 x double> <double -0.0, double 1.0, double 0.0>

;; Global Variables
; Format: [@<GlobalVarName> =] [Linkage] [Visibility] [DLLStorageClass]
;         [ThreadLocal] [(unnamed_addr|local_unnamed_addr)] [AddrSpace] [ExternallyInitialized]
;         <global | constant> <Type> [<InitializerConstant>]
;         [, section "name"] [, comdat [($name)]] [, align <Alignment>]

; Global Variables -- Simple
@g1 = global i32 0
; CHECK: @g1 = global i32 0
@g2 = constant i32 0
; CHECK: @g2 = constant i32 0

; Global Variables -- Linkage
@g.private = private global i32 0
; CHECK: @g.private = private global i32 0
@g.internal = internal global i32 0
; CHECK: @g.internal = internal global i32 0
@g.available_externally = available_externally global i32 0
; CHECK: @g.available_externally = available_externally global i32 0
@g.linkonce = linkonce global i32 0
; CHECK: @g.linkonce = linkonce global i32 0
@g.weak = weak global i32 0
; CHECK: @g.weak = weak global i32 0
@g.common = common global i32 0
; CHECK: @g.common = common global i32 0
@g.appending = appending global [4 x i8] c"test"
; CHECK: @g.appending = appending global [4 x i8] c"test"
@g.extern_weak = extern_weak global i32
; CHECK: @g.extern_weak = extern_weak global i32
@g.linkonce_odr = linkonce_odr global i32 0
; CHECK: @g.linkonce_odr = linkonce_odr global i32 0
@g.weak_odr = weak_odr global i32 0
; CHECK: @g.weak_odr = weak_odr global i32 0
@g.external = external global i32
; CHECK: @g.external = external global i32

; Global Variables -- Visibility
@g.default = default global i32 0
; CHECK: @g.default = global i32 0
@g.hidden = hidden global i32 0
; CHECK: @g.hidden = hidden global i32 0
@g.protected = protected global i32 0
; CHECK: @g.protected = protected global i32 0

; Global Variables -- DLLStorageClass
@g.dlldefault = default global i32 0
; CHECK: @g.dlldefault = global i32 0
@g.dllimport = external dllimport global i32
; CHECK: @g.dllimport = external dllimport global i32
@g.dllexport = dllexport global i32 0
; CHECK: @g.dllexport = dllexport global i32 0

; Global Variables -- ThreadLocal
@g.notthreadlocal = global i32 0
; CHECK: @g.notthreadlocal = global i32 0
@g.generaldynamic = thread_local global i32 0
; CHECK: @g.generaldynamic = thread_local global i32 0
@g.localdynamic = thread_local(localdynamic) global i32 0
; CHECK: @g.localdynamic = thread_local(localdynamic) global i32 0
@g.initialexec = thread_local(initialexec) global i32 0
; CHECK: @g.initialexec = thread_local(initialexec) global i32 0
@g.localexec = thread_local(localexec) global i32 0
; CHECK: @g.localexec = thread_local(localexec) global i32 0

; Global Variables -- unnamed_addr and local_unnamed_addr
@g.unnamed_addr = unnamed_addr global i32 0
; CHECK: @g.unnamed_addr = unnamed_addr global i32 0
@g.local_unnamed_addr = local_unnamed_addr global i32 0
; CHECK: @g.local_unnamed_addr = local_unnamed_addr global i32 0

; Global Variables -- AddrSpace
@g.addrspace = addrspace(1) global i32 0
; CHECK: @g.addrspace = addrspace(1) global i32 0

; Global Variables -- ExternallyInitialized
@g.externally_initialized = external externally_initialized global i32
; CHECK: @g.externally_initialized = external externally_initialized global i32

; Global Variables -- section
@g.section = global i32 0, section "_DATA"
; CHECK: @g.section = global i32 0, section "_DATA"

; Global Variables -- comdat
@comdat.any = global i32 0, comdat
; CHECK: @comdat.any = global i32 0, comdat
@comdat.exactmatch = global i32 0, comdat
; CHECK: @comdat.exactmatch = global i32 0, comdat
@comdat.largest = global i32 0, comdat
; CHECK: @comdat.largest = global i32 0, comdat
@comdat.noduplicates = global i32 0, comdat
; CHECK: @comdat.noduplicates = global i32 0, comdat
@comdat.samesize = global i32 0, comdat
; CHECK: @comdat.samesize = global i32 0, comdat

; Force two globals from different comdats into sections with the same name.
$comdat1 = comdat any
$comdat2 = comdat any
@g.comdat1 = global i32 0, section "SharedSection", comdat($comdat1)
; CHECK: @g.comdat1 = global i32 0, section "SharedSection", comdat($comdat1)
@g.comdat2 = global i32 0, section "SharedSection", comdat($comdat2)
; CHECK: @g.comdat2 = global i32 0, section "SharedSection", comdat($comdat2)

; Global Variables -- align
@g.align = global i32 0, align 4
; CHECK: @g.align = global i32 0, align 4

; Global Variables -- Intrinsics
%pri.func.data = type { i32, void ()*, i8* }
@g.used1 = global i32 0
@g.used2 = global i32 0
@g.used3 = global i8 0
declare void @g.f1()
@llvm.used = appending global [1 x i32*] [i32* @g.used1], section "llvm.metadata"
; CHECK: @llvm.used = appending global [1 x ptr] [ptr @g.used1], section "llvm.metadata"
@llvm.compiler.used = appending global [1 x i32*] [i32* @g.used2], section "llvm.metadata"
; CHECK: @llvm.compiler.used = appending global [1 x ptr] [ptr @g.used2], section "llvm.metadata"
@llvm.global_ctors = appending global [1 x %pri.func.data] [%pri.func.data { i32 0, void ()* @g.f1, i8* @g.used3 }], section "llvm.metadata"
; CHECK: @llvm.global_ctors = appending global [1 x %pri.func.data] [%pri.func.data { i32 0, ptr @g.f1, ptr @g.used3 }], section "llvm.metadata"
@llvm.global_dtors = appending global [1 x %pri.func.data] [%pri.func.data { i32 0, void ()* @g.f1, i8* @g.used3 }], section "llvm.metadata"
; CHECK: @llvm.global_dtors = appending global [1 x %pri.func.data] [%pri.func.data { i32 0, ptr @g.f1, ptr @g.used3 }], section "llvm.metadata"

;; Aliases
; Format: @<Name> = [Linkage] [Visibility] [DLLStorageClass] [ThreadLocal]
;                   [unnamed_addr] alias <AliaseeTy> @<Aliasee>

; Aliases -- Linkage
@a.private = private alias i32, i32* @g.private
; CHECK: @a.private = private alias i32, ptr @g.private
@a.internal = internal alias i32, i32* @g.internal
; CHECK: @a.internal = internal alias i32, ptr @g.internal
@a.linkonce = linkonce alias i32, i32* @g.linkonce
; CHECK: @a.linkonce = linkonce alias i32, ptr @g.linkonce
@a.weak = weak alias i32, i32* @g.weak
; CHECK: @a.weak = weak alias i32, ptr @g.weak
@a.linkonce_odr = linkonce_odr alias i32, i32* @g.linkonce_odr
; CHECK: @a.linkonce_odr = linkonce_odr alias i32, ptr @g.linkonce_odr
@a.weak_odr = weak_odr alias i32, i32* @g.weak_odr
; CHECK: @a.weak_odr = weak_odr alias i32, ptr @g.weak_odr
@a.external = external alias i32, i32* @g1
; CHECK: @a.external = alias i32, ptr @g1

; Aliases -- Visibility
@a.default = default alias i32, i32* @g.default
; CHECK: @a.default = alias i32, ptr @g.default
@a.hidden = hidden alias i32, i32* @g.hidden
; CHECK: @a.hidden = hidden alias i32, ptr @g.hidden
@a.protected = protected alias i32, i32* @g.protected
; CHECK: @a.protected = protected alias i32, ptr @g.protected

; Aliases -- DLLStorageClass
@a.dlldefault = default alias i32, i32* @g.dlldefault
; CHECK: @a.dlldefault = alias i32, ptr @g.dlldefault
@a.dllexport = dllexport alias i32, i32* @g.dllexport
; CHECK: @a.dllexport = dllexport alias i32, ptr @g.dllexport

; Aliases -- ThreadLocal
@a.notthreadlocal = alias i32, i32* @g.notthreadlocal
; CHECK: @a.notthreadlocal = alias i32, ptr @g.notthreadlocal
@a.generaldynamic = thread_local alias i32, i32* @g.generaldynamic
; CHECK: @a.generaldynamic = thread_local alias i32, ptr @g.generaldynamic
@a.localdynamic = thread_local(localdynamic) alias i32, i32* @g.localdynamic
; CHECK: @a.localdynamic = thread_local(localdynamic) alias i32, ptr @g.localdynamic
@a.initialexec = thread_local(initialexec) alias i32, i32* @g.initialexec
; CHECK: @a.initialexec = thread_local(initialexec) alias i32, ptr @g.initialexec
@a.localexec = thread_local(localexec) alias i32, i32* @g.localexec
; CHECK: @a.localexec = thread_local(localexec) alias i32, ptr @g.localexec

; Aliases -- unnamed_addr and local_unnamed_addr
@a.unnamed_addr = unnamed_addr alias i32, i32* @g.unnamed_addr
; CHECK: @a.unnamed_addr = unnamed_addr alias i32, ptr @g.unnamed_addr
@a.local_unnamed_addr = local_unnamed_addr alias i32, i32* @g.local_unnamed_addr
; CHECK: @a.local_unnamed_addr = local_unnamed_addr alias i32, ptr @g.local_unnamed_addr

;; IFunc
; Format @<Name> = [Linkage] [Visibility] ifunc <IFuncTy>,
;                  ptr @<Resolver>

; IFunc -- Linkage
@ifunc.external = external ifunc void (), i8* ()* @ifunc_resolver
; CHECK: @ifunc.external = ifunc void (), ptr @ifunc_resolver
@ifunc.private = private ifunc void (), i8* ()* @ifunc_resolver
; CHECK: @ifunc.private = private ifunc void (), ptr @ifunc_resolver
@ifunc.internal = internal ifunc void (), i8* ()* @ifunc_resolver
; CHECK: @ifunc.internal = internal ifunc void (), ptr @ifunc_resolver

; IFunc -- Visibility
@ifunc.default = default ifunc void (), i8* ()* @ifunc_resolver
; CHECK: @ifunc.default = ifunc void (), ptr @ifunc_resolver
@ifunc.hidden = hidden ifunc void (), i8* ()* @ifunc_resolver
; CHECK: @ifunc.hidden = hidden ifunc void (), ptr @ifunc_resolver
@ifunc.protected = protected ifunc void (), i8* ()* @ifunc_resolver
; CHECK: @ifunc.protected = protected ifunc void (), ptr @ifunc_resolver

define i8* @ifunc_resolver() {
entry:
  ret i8* null
}

;; Functions
; Format: define [linkage] [visibility] [DLLStorageClass]
;         [cconv] [ret attrs]
;         <ResultType> @<FunctionName> ([argument list])
;         [(unnamed_addr|local_unnamed_addr)] [fn Attrs] [section "name"] [comdat [($name)]]
;         [align N] [gc] [prefix Constant] [prologue Constant]
;         [personality Constant] { ... }

; Functions -- Simple
declare void @f1 ()
; CHECK: declare void @f1()

define void @f2 () {
; CHECK: define void @f2()
entry:
  ret void
}

; Functions -- linkage
define private void @f.private() {
; CHECK: define private void @f.private()
entry:
  ret void
}
define internal void @f.internal() {
; CHECK: define internal void @f.internal()
entry:
  ret void
}
define available_externally void @f.available_externally() {
; CHECK: define available_externally void @f.available_externally()
entry:
  ret void
}
define linkonce void @f.linkonce() {
; CHECK: define linkonce void @f.linkonce()
entry:
  ret void
}
define weak void @f.weak() {
; CHECK: define weak void @f.weak()
entry:
  ret void
}
define linkonce_odr void @f.linkonce_odr() {
; CHECK: define linkonce_odr void @f.linkonce_odr()
entry:
  ret void
}
define weak_odr void @f.weak_odr() {
; CHECK: define weak_odr void @f.weak_odr()
entry:
  ret void
}
declare external void @f.external()
; CHECK: declare void @f.external()
declare extern_weak void @f.extern_weak()
; CHECK: declare extern_weak void @f.extern_weak()

; Functions -- visibility
declare default void @f.default()
; CHECK: declare void @f.default()
declare hidden void @f.hidden()
; CHECK: declare hidden void @f.hidden()
declare protected void @f.protected()
; CHECK: declare protected void @f.protected()

; Functions -- DLLStorageClass
declare dllimport void @f.dllimport()
; CHECK: declare dllimport void @f.dllimport()
declare dllexport void @f.dllexport()
; CHECK: declare dllexport void @f.dllexport()

; Functions -- cconv (Calling conventions)
declare ccc void @f.ccc()
; CHECK: declare void @f.ccc()
declare fastcc void @f.fastcc()
; CHECK: declare fastcc void @f.fastcc()
declare coldcc void @f.coldcc()
; CHECK: declare coldcc void @f.coldcc()
declare cc10 void @f.cc10()
; CHECK: declare ghccc void @f.cc10()
declare ghccc void @f.ghccc()
; CHECK: declare ghccc void @f.ghccc()
declare cc11 void @f.cc11()
; CHECK: declare cc11 void @f.cc11()
declare webkit_jscc void @f.webkit_jscc()
; CHECK: declare webkit_jscc void @f.webkit_jscc()
declare anyregcc void @f.anyregcc()
; CHECK: declare anyregcc void @f.anyregcc()
declare preserve_mostcc void @f.preserve_mostcc()
; CHECK: declare preserve_mostcc void @f.preserve_mostcc()
declare preserve_allcc void @f.preserve_allcc()
; CHECK: declare preserve_allcc void @f.preserve_allcc()
declare cc64 void @f.cc64()
; CHECK: declare x86_stdcallcc void @f.cc64()
declare x86_stdcallcc void @f.x86_stdcallcc()
; CHECK: declare x86_stdcallcc void @f.x86_stdcallcc()
declare cc65 void @f.cc65()
; CHECK: declare x86_fastcallcc void @f.cc65()
declare x86_fastcallcc void @f.x86_fastcallcc()
; CHECK: declare x86_fastcallcc void @f.x86_fastcallcc()
declare cc66 void @f.cc66()
; CHECK: declare arm_apcscc void @f.cc66()
declare arm_apcscc void @f.arm_apcscc()
; CHECK: declare arm_apcscc void @f.arm_apcscc()
declare cc67 void @f.cc67()
; CHECK: declare arm_aapcscc void @f.cc67()
declare arm_aapcscc void @f.arm_aapcscc()
; CHECK: declare arm_aapcscc void @f.arm_aapcscc()
declare cc68 void @f.cc68()
; CHECK: declare arm_aapcs_vfpcc void @f.cc68()
declare arm_aapcs_vfpcc void @f.arm_aapcs_vfpcc()
; CHECK: declare arm_aapcs_vfpcc void @f.arm_aapcs_vfpcc()
declare cc69 void @f.cc69()
; CHECK: declare msp430_intrcc void @f.cc69()
declare msp430_intrcc void @f.msp430_intrcc()
; CHECK: declare msp430_intrcc void @f.msp430_intrcc()
declare cc70 void @f.cc70()
; CHECK: declare x86_thiscallcc void @f.cc70()
declare x86_thiscallcc void @f.x86_thiscallcc()
; CHECK: declare x86_thiscallcc void @f.x86_thiscallcc()
declare cc71 void @f.cc71()
; CHECK: declare ptx_kernel void @f.cc71()
declare ptx_kernel void @f.ptx_kernel()
; CHECK: declare ptx_kernel void @f.ptx_kernel()
declare cc72 void @f.cc72()
; CHECK: declare ptx_device void @f.cc72()
declare ptx_device void @f.ptx_device()
; CHECK: declare ptx_device void @f.ptx_device()
declare cc75 void @f.cc75()
; CHECK: declare spir_func void @f.cc75()
declare spir_func void @f.spir_func()
; CHECK: declare spir_func void @f.spir_func()
declare cc76 void @f.cc76()
; CHECK: declare spir_kernel void @f.cc76()
declare spir_kernel void @f.spir_kernel()
; CHECK: declare spir_kernel void @f.spir_kernel()
declare cc77 void @f.cc77()
; CHECK: declare intel_ocl_bicc void @f.cc77()
declare intel_ocl_bicc void @f.intel_ocl_bicc()
; CHECK: declare intel_ocl_bicc void @f.intel_ocl_bicc()
declare cc78 void @f.cc78()
; CHECK: declare x86_64_sysvcc void @f.cc78()
declare x86_64_sysvcc void @f.x86_64_sysvcc()
; CHECK: declare x86_64_sysvcc void @f.x86_64_sysvcc()
declare cc79 void @f.cc79()
; CHECK: declare win64cc void @f.cc79()
declare win64cc void @f.win64cc()
; CHECK: declare win64cc void @f.win64cc()
declare cc80 void @f.cc80()
; CHECK: declare x86_vectorcallcc void @f.cc80()
declare x86_vectorcallcc void @f.x86_vectorcallcc()
; CHECK: declare x86_vectorcallcc void @f.x86_vectorcallcc()
declare cc81 void @f.cc81()
; CHECK: declare hhvmcc void @f.cc81()
declare hhvmcc void @f.hhvmcc()
; CHECK: declare hhvmcc void @f.hhvmcc()
declare cc82 void @f.cc82()
; CHECK: declare hhvm_ccc void @f.cc82()
declare hhvm_ccc void @f.hhvm_ccc()
; CHECK: declare hhvm_ccc void @f.hhvm_ccc()
declare cc83 void @f.cc83(i8* byval(i8))
; CHECK: declare x86_intrcc void @f.cc83()
declare x86_intrcc void @f.x86_intrcc()
; CHECK: declare x86_intrcc void @f.x86_intrcc()
declare cc84 void @f.cc84()
; CHECK: declare avr_intrcc void @f.cc84()
declare avr_intrcc void @f.avr_intrcc()
; CHECK: declare avr_intrcc void @f.avr_intrcc()
declare cc85 void @f.cc85()
; CHECK: declare avr_signalcc void @f.cc85()
declare avr_signalcc void @f.avr_signalcc()
; CHECK: declare avr_signalcc void @f.avr_signalcc()
declare cc87 void @f.cc87()
; CHECK: declare amdgpu_vs void @f.cc87()
declare amdgpu_vs void @f.amdgpu_vs()
; CHECK: declare amdgpu_vs void @f.amdgpu_vs()
declare cc88 void @f.cc88()
; CHECK: declare amdgpu_gs void @f.cc88()
declare amdgpu_gs void @f.amdgpu_gs()
; CHECK: declare amdgpu_gs void @f.amdgpu_gs()
declare cc89 void @f.cc89()
; CHECK: declare amdgpu_ps void @f.cc89()
declare amdgpu_ps void @f.amdgpu_ps()
; CHECK: declare amdgpu_ps void @f.amdgpu_ps()
declare cc90 void @f.cc90()
; CHECK: declare amdgpu_cs void @f.cc90()
declare amdgpu_cs void @f.amdgpu_cs()
; CHECK: declare amdgpu_cs void @f.amdgpu_cs()
declare cc91 void @f.cc91()
; CHECK: declare amdgpu_kernel void @f.cc91()
declare amdgpu_kernel void @f.amdgpu_kernel()
; CHECK: declare amdgpu_kernel void @f.amdgpu_kernel()
declare cc93 void @f.cc93()
; CHECK: declare amdgpu_hs void @f.cc93()
declare amdgpu_hs void @f.amdgpu_hs()
; CHECK: declare amdgpu_hs void @f.amdgpu_hs()
declare cc95 void @f.cc95()
; CHECK: declare amdgpu_ls void @f.cc95()
declare amdgpu_ls void @f.amdgpu_ls()
; CHECK: declare amdgpu_ls void @f.amdgpu_ls()
declare cc96 void @f.cc96()
; CHECK: declare amdgpu_es void @f.cc96()
declare amdgpu_es void @f.amdgpu_es()
; CHECK: declare amdgpu_es void @f.amdgpu_es()
declare cc1023 void @f.cc1023()
; CHECK: declare cc1023 void @f.cc1023()

; Functions -- ret attrs (Return attributes)
declare zeroext i64 @f.zeroext()
; CHECK: declare zeroext i64 @f.zeroext()
declare signext i64 @f.signext()
; CHECK: declare signext i64 @f.signext()
declare inreg i32* @f.inreg()
; CHECK: declare inreg ptr @f.inreg()
declare noalias i32* @f.noalias()
; CHECK: declare noalias ptr @f.noalias()
declare nonnull i32* @f.nonnull()
; CHECK: declare nonnull ptr @f.nonnull()
declare dereferenceable(4) i32* @f.dereferenceable4()
; CHECK: declare dereferenceable(4) ptr @f.dereferenceable4()
declare dereferenceable(8) i32* @f.dereferenceable8()
; CHECK: declare dereferenceable(8) ptr @f.dereferenceable8()
declare dereferenceable(16) i32* @f.dereferenceable16()
; CHECK: declare dereferenceable(16) ptr @f.dereferenceable16()
declare dereferenceable_or_null(4) i32* @f.dereferenceable4_or_null()
; CHECK: declare dereferenceable_or_null(4) ptr @f.dereferenceable4_or_null()
declare dereferenceable_or_null(8) i32* @f.dereferenceable8_or_null()
; CHECK: declare dereferenceable_or_null(8) ptr @f.dereferenceable8_or_null()
declare dereferenceable_or_null(16) i32* @f.dereferenceable16_or_null()
; CHECK: declare dereferenceable_or_null(16) ptr @f.dereferenceable16_or_null()

; Functions -- Parameter attributes
declare void @f.param.zeroext(i8 zeroext)
; CHECK: declare void @f.param.zeroext(i8 zeroext)
declare void @f.param.signext(i8 signext)
; CHECK: declare void @f.param.signext(i8 signext)
declare void @f.param.inreg(i8 inreg)
; CHECK: declare void @f.param.inreg(i8 inreg)
declare void @f.param.byval({ i8, i8 }* byval({ i8, i8 }))
; CHECK: declare void @f.param.byval(ptr byval({ i8, i8 }))
declare void @f.param.inalloca(i8* inalloca)
; CHECK: declare void @f.param.inalloca(ptr inalloca(i8))
declare void @f.param.sret(i8* sret(i8))
; CHECK: declare void @f.param.sret(ptr sret(i8))
declare void @f.param.noalias(i8* noalias)
; CHECK: declare void @f.param.noalias(ptr noalias)
declare void @f.param.nocapture(i8* nocapture)
; CHECK: declare void @f.param.nocapture(ptr nocapture)
declare void @f.param.nest(i8* nest)
; CHECK: declare void @f.param.nest(ptr nest)
declare i8* @f.param.returned(i8* returned)
; CHECK: declare ptr @f.param.returned(ptr returned)
declare void @f.param.nonnull(i8* nonnull)
; CHECK: declare void @f.param.nonnull(ptr nonnull)
declare void @f.param.dereferenceable(i8* dereferenceable(4))
; CHECK: declare void @f.param.dereferenceable(ptr dereferenceable(4))
declare void @f.param.dereferenceable_or_null(i8* dereferenceable_or_null(4))
; CHECK: declare void @f.param.dereferenceable_or_null(ptr dereferenceable_or_null(4))

; Functions -- unnamed_addr and local_unnamed_addr
declare void @f.unnamed_addr() unnamed_addr
; CHECK: declare void @f.unnamed_addr() unnamed_addr
declare void @f.local_unnamed_addr() local_unnamed_addr
; CHECK: declare void @f.local_unnamed_addr() local_unnamed_addr

; Functions -- fn Attrs (Function attributes)
declare void @f.alignstack4() alignstack(4)
; CHECK: declare void @f.alignstack4() #0
declare void @f.alignstack8() alignstack(8)
; CHECK: declare void @f.alignstack8() #1
declare void @f.alwaysinline() alwaysinline
; CHECK: declare void @f.alwaysinline() #2
declare void @f.cold() cold
; CHECK: declare void @f.cold() #3
declare void @f.convergent() convergent
; CHECK: declare void @f.convergent() #4
declare void @f.inlinehint() inlinehint
; CHECK: declare void @f.inlinehint() #5
declare void @f.jumptable() unnamed_addr jumptable
; CHECK: declare void @f.jumptable() unnamed_addr #6
declare void @f.minsize() minsize
; CHECK: declare void @f.minsize() #7
declare void @f.naked() naked
; CHECK: declare void @f.naked() #8
declare void @f.nobuiltin() nobuiltin
; CHECK: declare void @f.nobuiltin() #9
declare void @f.noduplicate() noduplicate
; CHECK: declare void @f.noduplicate() #10
declare void @f.noimplicitfloat() noimplicitfloat
; CHECK: declare void @f.noimplicitfloat() #11
declare void @f.noinline() noinline
; CHECK: declare void @f.noinline() #12
declare void @f.nonlazybind() nonlazybind
; CHECK: declare void @f.nonlazybind() #13
declare void @f.noredzone() noredzone
; CHECK: declare void @f.noredzone() #14
declare void @f.noreturn() noreturn
; CHECK: declare void @f.noreturn() #15
declare void @f.nounwind() nounwind
; CHECK: declare void @f.nounwind() #16
declare void @f.optnone() noinline optnone
; CHECK: declare void @f.optnone() #17
declare void @f.optsize() optsize
; CHECK: declare void @f.optsize() #18
declare void @f.readnone() readnone
; CHECK: declare void @f.readnone() #19
declare void @f.readonly() readonly
; CHECK: declare void @f.readonly() #20
declare void @f.returns_twice() returns_twice
; CHECK: declare void @f.returns_twice() #21
declare void @f.safestack() safestack
; CHECK: declare void @f.safestack() #22
declare void @f.sanitize_address() sanitize_address
; CHECK: declare void @f.sanitize_address() #23
declare void @f.sanitize_memory() sanitize_memory
; CHECK: declare void @f.sanitize_memory() #24
declare void @f.sanitize_thread() sanitize_thread
; CHECK: declare void @f.sanitize_thread() #25
declare void @f.ssp() ssp
; CHECK: declare void @f.ssp() #26
declare void @f.sspreq() sspreq
; CHECK: declare void @f.sspreq() #27
declare void @f.sspstrong() sspstrong
; CHECK: declare void @f.sspstrong() #28
declare void @f.thunk() "thunk"
; CHECK: declare void @f.thunk() #29
declare void @f.uwtable() uwtable
; CHECK: declare void @f.uwtable() #30
declare void @f.kvpair() "cpu"="cortex-a8"
; CHECK:declare void @f.kvpair() #31
declare void @f.norecurse() norecurse
; CHECK: declare void @f.norecurse() #32
declare void @f.inaccessiblememonly() inaccessiblememonly
; CHECK: declare void @f.inaccessiblememonly() #33
declare void @f.inaccessiblemem_or_argmemonly() inaccessiblemem_or_argmemonly
; CHECK: declare void @f.inaccessiblemem_or_argmemonly() #34
declare void @f.strictfp() #35

; Functions -- section
declare void @f.section() section "80"
; CHECK: declare void @f.section() section "80"

; Functions -- comdat
define void @f.comdat_any() comdat($comdat.any) {
; CHECK: define void @f.comdat_any() comdat($comdat.any)
entry:
  ret void
}
define void @f.comdat_exactmatch() comdat($comdat.exactmatch) {
; CHECK: define void @f.comdat_exactmatch() comdat($comdat.exactmatch)
entry:
  ret void
}
define void @f.comdat_largest() comdat($comdat.largest) {
; CHECK: define void @f.comdat_largest() comdat($comdat.largest)
entry:
  ret void
}
define void @f.comdat_noduplicates() comdat($comdat.noduplicates) {
; CHECK: define void @f.comdat_noduplicates() comdat($comdat.noduplicates)
entry:
  ret void
}
define void @f.comdat_samesize() comdat($comdat.samesize) {
; CHECK: define void @f.comdat_samesize() comdat($comdat.samesize)
entry:
  ret void
}

; Functions -- align
declare void @f.align2() align 2
; CHECK: declare void @f.align2() align 2
declare void @f.align4() align 4
; CHECK: declare void @f.align4() align 4
declare void @f.align8() align 8
; CHECK: declare void @f.align8() align 8

; Functions -- GC
declare void @f.gcshadow() gc "shadow-stack"
; CHECK: declare void @f.gcshadow() gc "shadow-stack"

; Functions -- Prefix data
declare void @f.prefixi32() prefix i32 1684365668
; CHECK: declare void @f.prefixi32() prefix i32 1684365668
declare void @f.prefixarray() prefix [4 x i32] [i32 0, i32 1, i32 2, i32 3]
; CHECK: declare void @f.prefixarray() prefix [4 x i32] [i32 0, i32 1, i32 2, i32 3]

; Functions -- Prologue data
declare void @f.prologuei32() prologue i32 1684365669
; CHECK: declare void @f.prologuei32() prologue i32 1684365669
declare void @f.prologuearray() prologue [4 x i32] [i32 0, i32 1, i32 2, i32 3]
; CHECK: declare void @f.prologuearray() prologue [4 x i32] [i32 0, i32 1, i32 2, i32 3]

; Functions -- Personality constant
declare void @llvm.donothing() nounwind readnone
; CHECK: declare void @llvm.donothing() #35
define void @f.no_personality() personality i8 3 {
; CHECK: define void @f.no_personality() personality i8 3
  invoke void @llvm.donothing() to label %normal unwind label %exception
exception:
  %cleanup = landingpad i8 cleanup
  br label %normal
normal:
  ret void
}

declare i32 @f.personality_handler()
; CHECK: declare i32 @f.personality_handler()
define void @f.personality() personality i32 ()* @f.personality_handler {
; CHECK: define void @f.personality() personality ptr @f.personality_handler
  invoke void @llvm.donothing() to label %normal unwind label %exception
exception:
  %cleanup = landingpad i32 cleanup
  br label %normal
normal:
  ret void
}

;; Atomic Memory Ordering Constraints
define void @atomics(i32* %word) {
  %cmpxchg.0 = cmpxchg i32* %word, i32 0, i32 4 monotonic monotonic
  ; CHECK: %cmpxchg.0 = cmpxchg ptr %word, i32 0, i32 4 monotonic monotonic
  %cmpxchg.1 = cmpxchg i32* %word, i32 0, i32 5 acq_rel monotonic
  ; CHECK: %cmpxchg.1 = cmpxchg ptr %word, i32 0, i32 5 acq_rel monotonic
  %cmpxchg.2 = cmpxchg i32* %word, i32 0, i32 6 acquire monotonic
  ; CHECK: %cmpxchg.2 = cmpxchg ptr %word, i32 0, i32 6 acquire monotonic
  %cmpxchg.3 = cmpxchg i32* %word, i32 0, i32 7 release monotonic
  ; CHECK: %cmpxchg.3 = cmpxchg ptr %word, i32 0, i32 7 release monotonic
  %cmpxchg.4 = cmpxchg i32* %word, i32 0, i32 8 seq_cst monotonic
  ; CHECK: %cmpxchg.4 = cmpxchg ptr %word, i32 0, i32 8 seq_cst monotonic
  %cmpxchg.5 = cmpxchg weak i32* %word, i32 0, i32 9 seq_cst monotonic
  ; CHECK: %cmpxchg.5 = cmpxchg weak ptr %word, i32 0, i32 9 seq_cst monotonic
  %cmpxchg.6 = cmpxchg volatile i32* %word, i32 0, i32 10 seq_cst monotonic
  ; CHECK: %cmpxchg.6 = cmpxchg volatile ptr %word, i32 0, i32 10 seq_cst monotonic
  %cmpxchg.7 = cmpxchg weak volatile i32* %word, i32 0, i32 11 syncscope("singlethread") seq_cst monotonic
  ; CHECK: %cmpxchg.7 = cmpxchg weak volatile ptr %word, i32 0, i32 11 syncscope("singlethread") seq_cst monotonic
  %atomicrmw.xchg = atomicrmw xchg i32* %word, i32 12 monotonic
  ; CHECK: %atomicrmw.xchg = atomicrmw xchg ptr %word, i32 12 monotonic
  %atomicrmw.add = atomicrmw add i32* %word, i32 13 monotonic
  ; CHECK: %atomicrmw.add = atomicrmw add ptr %word, i32 13 monotonic
  %atomicrmw.sub = atomicrmw sub i32* %word, i32 14 monotonic
  ; CHECK: %atomicrmw.sub = atomicrmw sub ptr %word, i32 14 monotonic
  %atomicrmw.and = atomicrmw and i32* %word, i32 15 monotonic
  ; CHECK: %atomicrmw.and = atomicrmw and ptr %word, i32 15 monotonic
  %atomicrmw.nand = atomicrmw nand i32* %word, i32 16 monotonic
  ; CHECK: %atomicrmw.nand = atomicrmw nand ptr %word, i32 16 monotonic
  %atomicrmw.or = atomicrmw or i32* %word, i32 17 monotonic
  ; CHECK: %atomicrmw.or = atomicrmw or ptr %word, i32 17 monotonic
  %atomicrmw.xor = atomicrmw xor i32* %word, i32 18 monotonic
  ; CHECK: %atomicrmw.xor = atomicrmw xor ptr %word, i32 18 monotonic
  %atomicrmw.max = atomicrmw max i32* %word, i32 19 monotonic
  ; CHECK: %atomicrmw.max = atomicrmw max ptr %word, i32 19 monotonic
  %atomicrmw.min = atomicrmw volatile min i32* %word, i32 20 monotonic
  ; CHECK: %atomicrmw.min = atomicrmw volatile min ptr %word, i32 20 monotonic
  %atomicrmw.umax = atomicrmw umax i32* %word, i32 21 syncscope("singlethread") monotonic
  ; CHECK: %atomicrmw.umax = atomicrmw umax ptr %word, i32 21 syncscope("singlethread") monotonic
  %atomicrmw.umin = atomicrmw volatile umin i32* %word, i32 22 syncscope("singlethread") monotonic
  ; CHECK: %atomicrmw.umin = atomicrmw volatile umin ptr %word, i32 22 syncscope("singlethread") monotonic
  fence acquire
  ; CHECK: fence acquire
  fence release
  ; CHECK: fence release
  fence acq_rel
  ; CHECK: fence acq_rel
  fence syncscope("singlethread") seq_cst
  ; CHECK: fence syncscope("singlethread") seq_cst

  %ld.1 = load atomic i32, i32* %word monotonic, align 4
  ; CHECK: %ld.1 = load atomic i32, ptr %word monotonic, align 4
  %ld.2 = load atomic volatile i32, i32* %word acquire, align 8
  ; CHECK: %ld.2 = load atomic volatile i32, ptr %word acquire, align 8
  %ld.3 = load atomic volatile i32, i32* %word syncscope("singlethread") seq_cst, align 16
  ; CHECK: %ld.3 = load atomic volatile i32, ptr %word syncscope("singlethread") seq_cst, align 16

  store atomic i32 23, i32* %word monotonic, align 4
  ; CHECK: store atomic i32 23, ptr %word monotonic, align 4
  store atomic volatile i32 24, i32* %word monotonic, align 4
  ; CHECK: store atomic volatile i32 24, ptr %word monotonic, align 4
  store atomic volatile i32 25, i32* %word syncscope("singlethread") monotonic, align 4
  ; CHECK: store atomic volatile i32 25, ptr %word syncscope("singlethread") monotonic, align 4
  ret void
}

;; Fast Math Flags
define void @fastmathflags(float %op1, float %op2) {
  %f.nnan = fadd nnan float %op1, %op2
  ; CHECK: %f.nnan = fadd nnan float %op1, %op2
  %f.ninf = fadd ninf float %op1, %op2
  ; CHECK: %f.ninf = fadd ninf float %op1, %op2
  %f.nsz = fadd nsz float %op1, %op2
  ; CHECK: %f.nsz = fadd nsz float %op1, %op2
  %f.arcp = fadd arcp float %op1, %op2
  ; CHECK: %f.arcp = fadd arcp float %op1, %op2
  %f.contract = fadd contract float %op1, %op2
  ; CHECK: %f.contract = fadd contract float %op1, %op2
  %f.afn = fadd afn float %op1, %op2
  ; CHECK: %f.afn = fadd afn float %op1, %op2
  %f.reassoc = fadd reassoc float %op1, %op2
  ; CHECK: %f.reassoc = fadd reassoc float %op1, %op2
  %f.fast = fadd fast float %op1, %op2
  ; CHECK: %f.fast = fadd fast float %op1, %op2
  ret void
}

; Check various fast math flags and floating-point types on calls.

declare float @fmf1()
declare double @fmf2()
declare <4 x double> @fmf3()

; CHECK-LABEL: fastMathFlagsForCalls(
define void @fastMathFlagsForCalls(float %f, double %d1, <4 x double> %d2) {
  %call.fast = call fast float @fmf1()
  ; CHECK: %call.fast = call fast float @fmf1()

  ; Throw in some other attributes to make sure those stay in the right places.

  %call.nsz.arcp = notail call nsz arcp double @fmf2()
  ; CHECK: %call.nsz.arcp = notail call nsz arcp double @fmf2()

  %call.nnan.ninf = tail call nnan ninf fastcc <4 x double> @fmf3()
  ; CHECK: %call.nnan.ninf = tail call nnan ninf fastcc <4 x double> @fmf3()

  ret void
}

;; Type System
%opaquety = type opaque
define void @typesystem() {
  %p0 = bitcast i8* null to i32 (i32)*
  ; CHECK: %p0 = bitcast ptr null to ptr
  %p1 = bitcast i8* null to void (i8*)*
  ; CHECK: %p1 = bitcast ptr null to ptr
  %p2 = bitcast i8* null to i32 (i8*, ...)*
  ; CHECK: %p2 = bitcast ptr null to ptr
  %p3 = bitcast i8* null to { i32, i8 } (i8*, ...)*
  ; CHECK: %p3 = bitcast ptr null to ptr
  %p4 = bitcast i8* null to <{ i32, i8 }> (i8*, ...)*
  ; CHECK: %p4 = bitcast ptr null to ptr
  %p5 = bitcast i8* null to <{ i32, i8 }> (<{ i8*, i64 }>*, ...)*
  ; CHECK: %p5 = bitcast ptr null to ptr

  %t0 = alloca i1942652
  ; CHECK: %t0 = alloca i1942652
  %t1 = alloca half
  ; CHECK: %t1 = alloca half
  %t2 = alloca float
  ; CHECK: %t2 = alloca float
  %t3 = alloca double
  ; CHECK: %t3 = alloca double
  %t4 = alloca fp128
  ; CHECK: %t4 = alloca fp128
  %t5 = alloca x86_fp80
  ; CHECK: %t5 = alloca x86_fp80
  %t6 = alloca ppc_fp128
  ; CHECK: %t6 = alloca ppc_fp128
  %t7 = alloca x86_mmx
  ; CHECK: %t7 = alloca x86_mmx
  %t8 = alloca %opaquety*
  ; CHECK: %t8 = alloca ptr

  ret void
}

declare void @llvm.token(token)
; CHECK: declare void @llvm.token(token)

;; Inline Assembler Expressions
define void @inlineasm(i32 %arg) {
  call i32 asm "bswap $0", "=r,r"(i32 %arg)
  ; CHECK: call i32 asm "bswap $0", "=r,r"(i32 %arg)
  call i32 asm sideeffect "blt $1, $2, $3", "=r,r,rm"(i32 %arg, i32 %arg)
  ; CHECK: call i32 asm sideeffect "blt $1, $2, $3", "=r,r,rm"(i32 %arg, i32 %arg)
  ret void
}

;; Instructions

; Instructions -- Terminators
define void @instructions.terminators(i8 %val) personality i32 -10 {
  br i1 false, label %iftrue, label %iffalse
  ; CHECK: br i1 false, label %iftrue, label %iffalse
  br label %iftrue
  ; CHECK: br label %iftrue
iftrue:
  ret void
  ; CHECK: ret void
iffalse:

  switch i8 %val, label %defaultdest [
  ; CHECK: switch i8 %val, label %defaultdest [
         i8 0, label %defaultdest.0
         ; CHECK: i8 0, label %defaultdest.0
         i8 1, label %defaultdest.1
         ; CHECK: i8 1, label %defaultdest.1
         i8 2, label %defaultdest.2
         ; CHECK: i8 2, label %defaultdest.2
  ]
  ; CHECK: ]
defaultdest:
  ret void
defaultdest.0:
  ret void
defaultdest.1:
  ret void
defaultdest.2:

  indirectbr i8* blockaddress(@instructions.terminators, %defaultdest.2), [label %defaultdest.2]
  ; CHECK: indirectbr ptr blockaddress(@instructions.terminators, %defaultdest.2), [label %defaultdest.2]
  indirectbr i8* blockaddress(@instructions.terminators, %defaultdest.2), [label %defaultdest.2, label %defaultdest.2]
  ; CHECK: indirectbr ptr blockaddress(@instructions.terminators, %defaultdest.2), [label %defaultdest.2, label %defaultdest.2]

  invoke fastcc void @f.fastcc()
  ; CHECK: invoke fastcc void @f.fastcc()
         to label %defaultdest unwind label %exc
         ; CHECK: to label %defaultdest unwind label %exc
exc:
  %cleanup = landingpad i32 cleanup

  resume i32 undef
  ; CHECK: resume i32 undef
  unreachable
  ; CHECK: unreachable

  ret void
}

define i32 @instructions.win_eh.1() personality i32 -3 {
entry:
  %arg1 = alloca i32
  %arg2 = alloca i32
  invoke void @f.ccc() to label %normal unwind label %catchswitch1
  invoke void @f.ccc() to label %normal unwind label %catchswitch2
  invoke void @f.ccc() to label %normal unwind label %catchswitch3

catchswitch1:
  %cs1 = catchswitch within none [label %catchpad1] unwind to caller

catchpad1:
  catchpad within %cs1 []
  br label %normal
  ; CHECK: catchpad within %cs1 []
  ; CHECK-NEXT: br label %normal

catchswitch2:
  %cs2 = catchswitch within none [label %catchpad2] unwind to caller

catchpad2:
  catchpad within %cs2 [i32* %arg1]
  br label %normal
  ; CHECK: catchpad within %cs2 [ptr %arg1]
  ; CHECK-NEXT: br label %normal

catchswitch3:
  %cs3 = catchswitch within none [label %catchpad3] unwind label %cleanuppad1

catchpad3:
  catchpad within %cs3 [i32* %arg1, i32* %arg2]
  br label %normal
  ; CHECK: catchpad within %cs3 [ptr %arg1, ptr %arg2]
  ; CHECK-NEXT: br label %normal

cleanuppad1:
  %clean.1 = cleanuppad within none []
  unreachable
  ; CHECK: %clean.1 = cleanuppad within none []
  ; CHECK-NEXT: unreachable

normal:
  ret i32 0
}
;
define i32 @instructions.win_eh.2() personality i32 -4 {
entry:
  invoke void @f.ccc() to label %invoke.cont unwind label %catchswitch

invoke.cont:
  invoke void @f.ccc() to label %continue unwind label %cleanup

cleanup:
  %clean = cleanuppad within none []
  ; CHECK: %clean = cleanuppad within none []
  cleanupret from %clean unwind to caller
  ; CHECK: cleanupret from %clean unwind to caller

catchswitch:
  %cs = catchswitch within none [label %catchpad] unwind label %terminate

catchpad:
  %catch = catchpad within %cs []
  br label %body
  ; CHECK: %catch = catchpad within %cs []
  ; CHECK-NEXT: br label %body

body:
  invoke void @f.ccc() [ "funclet"(token %catch) ]
    to label %continue unwind label %terminate.inner
  catchret from %catch to label %return
  ; CHECK: catchret from %catch to label %return

return:
  ret i32 0

terminate.inner:
  cleanuppad within %catch []
  unreachable
  ; CHECK: cleanuppad within %catch []
  ; CHECK-NEXT: unreachable

terminate:
  cleanuppad within none []
  unreachable
  ; CHECK: cleanuppad within none []
  ; CHECK-NEXT: unreachable

continue:
  ret i32 0
}

; Instructions -- Binary Operations
define void @instructions.binops(i8 %op1, i8 %op2) {
  ; nuw x nsw
  add i8 %op1, %op2
  ; CHECK: add i8 %op1, %op2
  add nuw i8 %op1, %op2
  ; CHECK: add nuw i8 %op1, %op2
  add nsw i8 %op1, %op2
  ; CHECK: add nsw i8 %op1, %op2
  add nuw nsw i8 %op1, %op2
  ; CHECK: add nuw nsw i8 %op1, %op2
  sub i8 %op1, %op2
  ; CHECK: sub i8 %op1, %op2
  sub nuw i8 %op1, %op2
  ; CHECK: sub nuw i8 %op1, %op2
  sub nsw i8 %op1, %op2
  ; CHECK: sub nsw i8 %op1, %op2
  sub nuw nsw i8 %op1, %op2
  ; CHECK: sub nuw nsw i8 %op1, %op2
  mul i8 %op1, %op2
  ; CHECK: mul i8 %op1, %op2
  mul nuw i8 %op1, %op2
  ; CHECK: mul nuw i8 %op1, %op2
  mul nsw i8 %op1, %op2
  ; CHECK: mul nsw i8 %op1, %op2
  mul nuw nsw i8 %op1, %op2
  ; CHECK: mul nuw nsw i8 %op1, %op2

  ; exact
  udiv i8 %op1, %op2
  ; CHECK: udiv i8 %op1, %op2
  udiv exact i8 %op1, %op2
  ; CHECK: udiv exact i8 %op1, %op2
  sdiv i8 %op1, %op2
  ; CHECK: sdiv i8 %op1, %op2
  sdiv exact i8 %op1, %op2
  ; CHECK: sdiv exact i8 %op1, %op2

  ; none
  urem i8 %op1, %op2
  ; CHECK: urem i8 %op1, %op2
  srem i8 %op1, %op2
  ; CHECK: srem i8 %op1, %op2

  ret void
}

; Instructions -- Bitwise Binary Operations
define void @instructions.bitwise_binops(i8 %op1, i8 %op2) {
  ; nuw x nsw
  shl i8 %op1, %op2
  ; CHECK: shl i8 %op1, %op2
  shl nuw i8 %op1, %op2
  ; CHECK: shl nuw i8 %op1, %op2
  shl nsw i8 %op1, %op2
  ; CHECK: shl nsw i8 %op1, %op2
  shl nuw nsw i8 %op1, %op2
  ; CHECK: shl nuw nsw i8 %op1, %op2

  ; exact
  lshr i8 %op1, %op2
  ; CHECK: lshr i8 %op1, %op2
  lshr exact i8 %op1, %op2
  ; CHECK: lshr exact i8 %op1, %op2
  ashr i8 %op1, %op2
  ; CHECK: ashr i8 %op1, %op2
  ashr exact i8 %op1, %op2
  ; CHECK: ashr exact i8 %op1, %op2

  ; none
  and i8 %op1, %op2
  ; CHECK: and i8 %op1, %op2
  or i8 %op1, %op2
  ; CHECK: or i8 %op1, %op2
  xor i8 %op1, %op2
  ; CHECK: xor i8 %op1, %op2

  ret void
}

; Instructions -- Vector Operations
define void @instructions.vectorops(<4 x float> %vec, <4 x float> %vec2) {
  extractelement <4 x float> %vec, i8 0
  ; CHECK: extractelement <4 x float> %vec, i8 0
  insertelement <4 x float> %vec, float 3.500000e+00, i8 0
  ; CHECK: insertelement <4 x float> %vec, float 3.500000e+00, i8 0
  shufflevector <4 x float> %vec, <4 x float> %vec2, <2 x i32> zeroinitializer
  ; CHECK: shufflevector <4 x float> %vec, <4 x float> %vec2, <2 x i32> zeroinitializer

  ret void
}

; Instructions -- Aggregate Operations
define void @instructions.aggregateops({ i8, i32 } %up, <{ i8, i32 }> %p,
                                       [3 x i8] %arr, { i8, { i32 }} %n,
                                       <2 x i8*> %pvec, <2 x i64> %offsets) {
  extractvalue { i8, i32 } %up, 0
  ; CHECK: extractvalue { i8, i32 } %up, 0
  extractvalue <{ i8, i32 }> %p, 1
  ; CHECK: extractvalue <{ i8, i32 }> %p, 1
  extractvalue [3 x i8] %arr, 2
  ; CHECK: extractvalue [3 x i8] %arr, 2
  extractvalue { i8, { i32 } } %n, 1, 0
  ; CHECK: extractvalue { i8, { i32 } } %n, 1, 0

  insertvalue { i8, i32 } %up, i8 1, 0
  ; CHECK: insertvalue { i8, i32 } %up, i8 1, 0
  insertvalue <{ i8, i32 }> %p, i32 2, 1
  ; CHECK: insertvalue <{ i8, i32 }> %p, i32 2, 1
  insertvalue [3 x i8] %arr, i8 0, 0
  ; CHECK: insertvalue [3 x i8] %arr, i8 0, 0
  insertvalue { i8, { i32 } } %n, i32 0, 1, 0
  ; CHECK: insertvalue { i8, { i32 } } %n, i32 0, 1, 0

  %up.ptr = alloca { i8, i32 }
  %p.ptr = alloca <{ i8, i32 }>
  %arr.ptr = alloca [3 x i8]
  %n.ptr = alloca { i8, { i32 } }

  getelementptr { i8, i32 }, { i8, i32 }* %up.ptr, i8 0
  ; CHECK: getelementptr { i8, i32 }, ptr %up.ptr, i8 0
  getelementptr <{ i8, i32 }>, <{ i8, i32 }>* %p.ptr, i8 1
  ; CHECK: getelementptr <{ i8, i32 }>, ptr %p.ptr, i8 1
  getelementptr [3 x i8], [3 x i8]* %arr.ptr, i8 2
  ; CHECK: getelementptr [3 x i8], ptr %arr.ptr, i8 2
  getelementptr { i8, { i32 } }, { i8, { i32 } }* %n.ptr, i32 0, i32 1
  ; CHECK: getelementptr { i8, { i32 } }, ptr %n.ptr, i32 0, i32 1
  getelementptr inbounds { i8, { i32 } }, { i8, { i32 } }* %n.ptr, i32 1, i32 0
  ; CHECK: getelementptr inbounds { i8, { i32 } }, ptr %n.ptr, i32 1, i32 0
  getelementptr i8, <2 x i8*> %pvec, <2 x i64> %offsets
  ; CHECK: getelementptr i8, <2 x ptr> %pvec, <2 x i64> %offsets

  ret void
}

; Instructions -- Memory Access and Addressing Operations
!7 = !{i32 1}
!8 = !{}
!9 = !{i64 4}
define void @instructions.memops(i32** %base) {
  alloca i32, i8 4, align 4
  ; CHECK: alloca i32, i8 4, align 4
  alloca inalloca i32, i8 4, align 4
  ; CHECK: alloca inalloca i32, i8 4, align 4

  load i32*, i32** %base, align 8, !invariant.load !7, !nontemporal !8, !nonnull !7, !dereferenceable !9, !dereferenceable_or_null !9
  ; CHECK: load ptr, ptr %base, align 8, !invariant.load !7, !nontemporal !8, !nonnull !7, !dereferenceable !9, !dereferenceable_or_null !9
  load volatile i32*, i32** %base, align 8, !invariant.load !7, !nontemporal !8, !nonnull !7, !dereferenceable !9, !dereferenceable_or_null !9
  ; CHECK: load volatile ptr, ptr %base, align 8, !invariant.load !7, !nontemporal !8, !nonnull !7, !dereferenceable !9, !dereferenceable_or_null !9

  store i32* null, i32** %base, align 4, !nontemporal !8
  ; CHECK: store ptr null, ptr %base, align 4, !nontemporal !8
  store volatile i32* null, i32** %base, align 4, !nontemporal !8
  ; CHECK: store volatile ptr null, ptr %base, align 4, !nontemporal !8

  ret void
}

; Instructions -- Conversion Operations
define void @instructions.conversions() {
  trunc i32 -1 to i1
  ; CHECK: trunc i32 -1 to i1
  zext i32 -1 to i64
  ; CHECK: zext i32 -1 to i64
  sext i32 -1 to i64
  ; CHECK: sext i32 -1 to i64
  fptrunc float undef to half
  ; CHECK: fptrunc float undef to half
  fpext half undef to float
  ; CHECK: fpext half undef to float
  fptoui float undef to i32
  ; CHECK: fptoui float undef to i32
  fptosi float undef to i32
  ; CHECK: fptosi float undef to i32
  uitofp i32 1 to float
  ; CHECK: uitofp i32 1 to float
  sitofp i32 -1 to float
  ; CHECK: sitofp i32 -1 to float
  ptrtoint i8* null to i64
  ; CHECK: ptrtoint ptr null to i64
  inttoptr i64 0 to i8*
  ; CHECK: inttoptr i64 0 to ptr
  bitcast i32 0 to i32
  ; CHECK: bitcast i32 0 to i32
  addrspacecast i32* null to i32 addrspace(1)*
  ; CHECK: addrspacecast ptr null to ptr addrspace(1)

  ret void
}

; Instructions -- Other Operations
define void @instructions.other(i32 %op1, i32 %op2, half %fop1, half %fop2) {
entry:
  icmp eq  i32 %op1, %op2
  ; CHECK: icmp eq  i32 %op1, %op2
  icmp ne  i32 %op1, %op2
  ; CHECK: icmp ne  i32 %op1, %op2
  icmp ugt i32 %op1, %op2
  ; CHECK: icmp ugt i32 %op1, %op2
  icmp uge i32 %op1, %op2
  ; CHECK: icmp uge i32 %op1, %op2
  icmp ult i32 %op1, %op2
  ; CHECK: icmp ult i32 %op1, %op2
  icmp ule i32 %op1, %op2
  ; CHECK: icmp ule i32 %op1, %op2
  icmp sgt i32 %op1, %op2
  ; CHECK: icmp sgt i32 %op1, %op2
  icmp sge i32 %op1, %op2
  ; CHECK: icmp sge i32 %op1, %op2
  icmp slt i32 %op1, %op2
  ; CHECK: icmp slt i32 %op1, %op2
  icmp sle i32 %op1, %op2
  ; CHECK: icmp sle i32 %op1, %op2

  fcmp false half %fop1, %fop2
  ; CHECK: fcmp false half %fop1, %fop2
  fcmp oeq   half %fop1, %fop2
  ; CHECK: fcmp oeq   half %fop1, %fop2
  fcmp ogt   half %fop1, %fop2
  ; CHECK: fcmp ogt   half %fop1, %fop2
  fcmp oge   half %fop1, %fop2
  ; CHECK: fcmp oge   half %fop1, %fop2
  fcmp olt   half %fop1, %fop2
  ; CHECK: fcmp olt   half %fop1, %fop2
  fcmp ole   half %fop1, %fop2
  ; CHECK: fcmp ole   half %fop1, %fop2
  fcmp one   half %fop1, %fop2
  ; CHECK: fcmp one   half %fop1, %fop2
  fcmp ord   half %fop1, %fop2
  ; CHECK: fcmp ord   half %fop1, %fop2
  fcmp ueq   half %fop1, %fop2
  ; CHECK: fcmp ueq   half %fop1, %fop2
  fcmp ugt   half %fop1, %fop2
  ; CHECK: fcmp ugt   half %fop1, %fop2
  fcmp uge   half %fop1, %fop2
  ; CHECK: fcmp uge   half %fop1, %fop2
  fcmp ult   half %fop1, %fop2
  ; CHECK: fcmp ult   half %fop1, %fop2
  fcmp ule   half %fop1, %fop2
  ; CHECK: fcmp ule   half %fop1, %fop2
  fcmp une   half %fop1, %fop2
  ; CHECK: fcmp une   half %fop1, %fop2
  fcmp uno   half %fop1, %fop2
  ; CHECK: fcmp uno   half %fop1, %fop2
  fcmp true  half %fop1, %fop2
  ; CHECK: fcmp true  half %fop1, %fop2

  br label %exit
L1:
  %v1 = add i32 %op1, %op2
  br label %exit
L2:
  %v2 = add i32 %op1, %op2
  br label %exit
exit:
  phi i32 [ %v1, %L1 ], [ %v2, %L2 ], [ %op1, %entry ]
  ; CHECK: phi i32 [ %v1, %L1 ], [ %v2, %L2 ], [ %op1, %entry ]

  select i1 true, i32 0, i32 1
  ; CHECK: select i1 true, i32 0, i32 1
  select <2 x i1> <i1 true, i1 false>, <2 x i8> <i8 2, i8 3>, <2 x i8> <i8 3, i8 2>
  ; CHECK: select <2 x i1> <i1 true, i1 false>, <2 x i8> <i8 2, i8 3>, <2 x i8> <i8 3, i8 2>

  call void @f.nobuiltin() builtin
  ; CHECK: call void @f.nobuiltin() #44

  ; When used in a non-strictfp function the strictfp callsite attribute
  ; should get translated to nobuiltin.
  call void @f.strictfp() strictfp
  ; CHECK: call void @f.strictfp() #9

  call fastcc noalias i32* @f.noalias() noinline
  ; CHECK: call fastcc noalias ptr @f.noalias() #12
  tail call ghccc nonnull i32* @f.nonnull() minsize
  ; CHECK: tail call ghccc nonnull ptr @f.nonnull() #7

  ret void
}

define void @instructions.call_musttail(i8* inalloca %val) {
  musttail call void @f.param.inalloca(i8* inalloca %val)
  ; CHECK: musttail call void @f.param.inalloca(ptr inalloca(i8) %val)

  ret void
}

define void @instructions.call_notail() {
  notail call void @f1()
  ; CHECK: notail call void @f1()

  ret void
}

define void @instructions.landingpad() personality i32 -2 {
  invoke void @llvm.donothing() to label %proceed unwind label %catch1
  invoke void @llvm.donothing() to label %proceed unwind label %catch2
  invoke void @llvm.donothing() to label %proceed unwind label %catch3
  invoke void @llvm.donothing() to label %proceed unwind label %catch4

catch1:
  landingpad i32
  ; CHECK: landingpad i32
             cleanup
             ; CHECK: cleanup
  br label %proceed

catch2:
  landingpad i32
  ; CHECK: landingpad i32
             cleanup
             ; CHECK: cleanup
             catch i32* null
             ; CHECK: catch ptr null
  br label %proceed

catch3:
  landingpad i32
  ; CHECK: landingpad i32
             cleanup
             ; CHECK: cleanup
             catch i32* null
             ; CHECK: catch ptr null
             catch i32* null
             ; CHECK: catch ptr null
  br label %proceed

catch4:
  landingpad i32
  ; CHECK: landingpad i32
             filter [2 x i32] zeroinitializer
             ; CHECK: filter [2 x i32] zeroinitializer
  br label %proceed

proceed:
  ret void
}

;; Intrinsic Functions

; Intrinsic Functions -- Variable Argument Handling
declare void @llvm.va_start(i8*)
declare void @llvm.va_copy(i8*, i8*)
declare void @llvm.va_end(i8*)
define void @instructions.va_arg(i8* %v, ...) {
  %ap = alloca i8*
  %ap2 = bitcast i8** %ap to i8*

  call void @llvm.va_start(i8* %ap2)
  ; CHECK: call void @llvm.va_start(ptr %ap2)

  va_arg i8* %ap2, i32
  ; CHECK: va_arg ptr %ap2, i32

  call void @llvm.va_copy(i8* %v, i8* %ap2)
  ; CHECK: call void @llvm.va_copy(ptr %v, ptr %ap2)

  call void @llvm.va_end(i8* %ap2)
  ; CHECK: call void @llvm.va_end(ptr %ap2)

  ret void
}

; Intrinsic Functions -- Accurate Garbage Collection
declare void @llvm.gcroot(i8**, i8*)
declare i8* @llvm.gcread(i8*, i8**)
declare void @llvm.gcwrite(i8*, i8*, i8**)
define void @intrinsics.gc() gc "shadow-stack" {
  %ptrloc = alloca i8*
  call void @llvm.gcroot(i8** %ptrloc, i8* null)
  ; CHECK: call void @llvm.gcroot(ptr %ptrloc, ptr null)

  call i8* @llvm.gcread(i8* null, i8** %ptrloc)
  ; CHECK: call ptr @llvm.gcread(ptr null, ptr %ptrloc)

  %ref = alloca i8
  call void @llvm.gcwrite(i8* %ref, i8* null, i8** %ptrloc)
  ; CHECK: call void @llvm.gcwrite(ptr %ref, ptr null, ptr %ptrloc)

  ret void
}

; Intrinsic Functions -- Code Generation
declare i8* @llvm.returnaddress(i32)
declare i8* @llvm.frameaddress(i32)
declare i32 @llvm.read_register.i32(metadata)
declare i64 @llvm.read_register.i64(metadata)
declare void @llvm.write_register.i32(metadata, i32)
declare void @llvm.write_register.i64(metadata, i64)
declare i8* @llvm.stacksave()
declare void @llvm.stackrestore(i8*)
declare void @llvm.prefetch(i8*, i32, i32, i32)
declare void @llvm.pcmarker(i32)
declare i64 @llvm.readcyclecounter()
declare void @llvm.clear_cache(i8*, i8*)
declare void @llvm.instrprof_increment(i8*, i64, i32, i32)

!10 = !{!"rax"}
define void @intrinsics.codegen() {
  call i8* @llvm.returnaddress(i32 1)
  ; CHECK: call ptr @llvm.returnaddress(i32 1)
  call i8* @llvm.frameaddress(i32 1)
  ; CHECK: call ptr @llvm.frameaddress.p0(i32 1)

  call i32 @llvm.read_register.i32(metadata !10)
  ; CHECK: call i32 @llvm.read_register.i32(metadata !10)
  call i64 @llvm.read_register.i64(metadata !10)
  ; CHECK: call i64 @llvm.read_register.i64(metadata !10)
  call void @llvm.write_register.i32(metadata !10, i32 0)
  ; CHECK: call void @llvm.write_register.i32(metadata !10, i32 0)
  call void @llvm.write_register.i64(metadata !10, i64 0)
  ; CHECK: call void @llvm.write_register.i64(metadata !10, i64 0)

  %stack = call i8* @llvm.stacksave()
  ; CHECK: %stack = call ptr @llvm.stacksave()
  call void @llvm.stackrestore(i8* %stack)
  ; CHECK: call void @llvm.stackrestore(ptr %stack)

  call void @llvm.prefetch(i8* %stack, i32 0, i32 3, i32 0)
  ; CHECK: call void @llvm.prefetch.p0(ptr %stack, i32 0, i32 3, i32 0)

  call void @llvm.pcmarker(i32 1)
  ; CHECK: call void @llvm.pcmarker(i32 1)

  call i64 @llvm.readcyclecounter()
  ; CHECK: call i64 @llvm.readcyclecounter()

  call void @llvm.clear_cache(i8* null, i8* null)
  ; CHECK: call void @llvm.clear_cache(ptr null, ptr null)

  call void @llvm.instrprof_increment(i8* null, i64 0, i32 0, i32 0)
  ; CHECK: call void @llvm.instrprof_increment(ptr null, i64 0, i32 0, i32 0)

  ret void
}

declare void @llvm.localescape(...)
declare i8* @llvm.localrecover(i8* %func, i8* %fp, i32 %idx)
define void @intrinsics.localescape() {
  %static.alloca = alloca i32
  call void (...) @llvm.localescape(i32* %static.alloca)
  ; CHECK: call void (...) @llvm.localescape(ptr %static.alloca)

  call void @intrinsics.localrecover()

  ret void
}
define void @intrinsics.localrecover() {
  %func = bitcast void ()* @intrinsics.localescape to i8*
  %fp = call i8* @llvm.frameaddress(i32 1)
  call i8* @llvm.localrecover(i8* %func, i8* %fp, i32 0)
  ; CHECK: call ptr @llvm.localrecover(ptr %func, ptr %fp, i32 0)

  ret void
}

; We need this function to provide `uses' for some metadata tests.
define void @misc.metadata() {
  call void @f1(), !srcloc !11
  call void @f1(), !srcloc !12
  call void @f1(), !srcloc !13
  call void @f1(), !srcloc !14
  ret void
}

declare void @op_bundle_callee_0()
declare void @op_bundle_callee_1(i32,i32)

define void @call_with_operand_bundle0(i32* %ptr) {
; CHECK-LABEL: call_with_operand_bundle0(
 entry:
  %l = load i32, i32* %ptr
  %x = add i32 42, 1
  call void @op_bundle_callee_0() [ "foo"(i32 42, i64 100, i32 %x), "bar"(float  0.000000e+00, i64 100, i32 %l) ]
; CHECK: call void @op_bundle_callee_0() [ "foo"(i32 42, i64 100, i32 %x), "bar"(float  0.000000e+00, i64 100, i32 %l) ]
  ret void
}

define void @call_with_operand_bundle1(i32* %ptr) {
; CHECK-LABEL: call_with_operand_bundle1(
 entry:
  %l = load i32, i32* %ptr
  %x = add i32 42, 1

  call void @op_bundle_callee_0()
  call void @op_bundle_callee_0() [ "foo"() ]
  call void @op_bundle_callee_0() [ "foo"(i32 42, i64 100, i32 %x), "bar"(float  0.000000e+00, i64 100, i32 %l) ]
; CHECK: @op_bundle_callee_0(){{$}}
; CHECK-NEXT: call void @op_bundle_callee_0() [ "foo"() ]
; CHECK-NEXT: call void @op_bundle_callee_0() [ "foo"(i32 42, i64 100, i32 %x), "bar"(float  0.000000e+00, i64 100, i32 %l) ]
  ret void
}

define void @call_with_operand_bundle2(i32* %ptr) {
; CHECK-LABEL: call_with_operand_bundle2(
 entry:
  call void @op_bundle_callee_0() [ "foo"() ]
; CHECK: call void @op_bundle_callee_0() [ "foo"() ]
  ret void
}

define void @call_with_operand_bundle3(i32* %ptr) {
; CHECK-LABEL: call_with_operand_bundle3(
 entry:
  %l = load i32, i32* %ptr
  %x = add i32 42, 1
  call void @op_bundle_callee_0() [ "foo"(i32 42, i64 100, i32 %x), "foo"(i32 42, float  0.000000e+00, i32 %l) ]
; CHECK: call void @op_bundle_callee_0() [ "foo"(i32 42, i64 100, i32 %x), "foo"(i32 42, float  0.000000e+00, i32 %l) ]
  ret void
}

define void @call_with_operand_bundle4(i32* %ptr) {
; CHECK-LABEL: call_with_operand_bundle4(
 entry:
  %l = load i32, i32* %ptr
  %x = add i32 42, 1
  call void @op_bundle_callee_1(i32 10, i32 %x) [ "foo"(i32 42, i64 100, i32 %x), "foo"(i32 42, float  0.000000e+00, i32 %l) ]
; CHECK: call void @op_bundle_callee_1(i32 10, i32 %x) [ "foo"(i32 42, i64 100, i32 %x), "foo"(i32 42, float  0.000000e+00, i32 %l) ]
  ret void
}

; Invoke versions of the above tests:


define void @invoke_with_operand_bundle0(i32* %ptr) personality i8 3 {
; CHECK-LABEL: @invoke_with_operand_bundle0(
 entry:
  %l = load i32, i32* %ptr
  %x = add i32 42, 1
  invoke void @op_bundle_callee_0() [ "foo"(i32 42, i64 100, i32 %x), "bar"(float  0.000000e+00, i64 100, i32 %l) ] to label %normal unwind label %exception
; CHECK: invoke void @op_bundle_callee_0() [ "foo"(i32 42, i64 100, i32 %x), "bar"(float  0.000000e+00, i64 100, i32 %l) ]

exception:
  %cleanup = landingpad i8 cleanup
  br label %normal
normal:
  ret void
}

define void @invoke_with_operand_bundle1(i32* %ptr) personality i8 3 {
; CHECK-LABEL: @invoke_with_operand_bundle1(
 entry:
  %l = load i32, i32* %ptr
  %x = add i32 42, 1

  invoke void @op_bundle_callee_0() to label %normal unwind label %exception
; CHECK: invoke void @op_bundle_callee_0(){{$}}

exception:
  %cleanup = landingpad i8 cleanup
  br label %normal

normal:
  invoke void @op_bundle_callee_0() [ "foo"() ] to label %normal1 unwind label %exception1
; CHECK: invoke void @op_bundle_callee_0() [ "foo"() ]

exception1:
  %cleanup1 = landingpad i8 cleanup
  br label %normal1

normal1:
  invoke void @op_bundle_callee_0() [ "foo"(i32 42, i64 100, i32 %x), "foo"(i32 42, float  0.000000e+00, i32 %l) ] to label %normal2 unwind label %exception2
; CHECK: invoke void @op_bundle_callee_0() [ "foo"(i32 42, i64 100, i32 %x), "foo"(i32 42, float  0.000000e+00, i32 %l) ]

exception2:
  %cleanup2 = landingpad i8 cleanup
  br label %normal2

normal2:
  ret void
}

define void @invoke_with_operand_bundle2(i32* %ptr) personality i8 3 {
; CHECK-LABEL: @invoke_with_operand_bundle2(
 entry:
  invoke void @op_bundle_callee_0() [ "foo"() ] to label %normal unwind label %exception
; CHECK: invoke void @op_bundle_callee_0() [ "foo"() ]

exception:
  %cleanup = landingpad i8 cleanup
  br label %normal
normal:
  ret void
}

define void @invoke_with_operand_bundle3(i32* %ptr) personality i8 3 {
; CHECK-LABEL: @invoke_with_operand_bundle3(
 entry:
  %l = load i32, i32* %ptr
  %x = add i32 42, 1
  invoke void @op_bundle_callee_0() [ "foo"(i32 42, i64 100, i32 %x), "foo"(i32 42, float  0.000000e+00, i32 %l) ] to label %normal unwind label %exception
; CHECK: invoke void @op_bundle_callee_0() [ "foo"(i32 42, i64 100, i32 %x), "foo"(i32 42, float  0.000000e+00, i32 %l) ]

exception:
  %cleanup = landingpad i8 cleanup
  br label %normal
normal:
  ret void
}

define void @invoke_with_operand_bundle4(i32* %ptr) personality i8 3 {
; CHECK-LABEL: @invoke_with_operand_bundle4(
 entry:
  %l = load i32, i32* %ptr
  %x = add i32 42, 1
  invoke void @op_bundle_callee_1(i32 10, i32 %x) [ "foo"(i32 42, i64 100, i32 %x), "foo"(i32 42, float  0.000000e+00, i32 %l) ]
        to label %normal unwind label %exception
; CHECK: invoke void @op_bundle_callee_1(i32 10, i32 %x) [ "foo"(i32 42, i64 100, i32 %x), "foo"(i32 42, float  0.000000e+00, i32 %l) ]

exception:
  %cleanup = landingpad i8 cleanup
  br label %normal
normal:
  ret void
}

declare void @vaargs_func(...)
define void @invoke_with_operand_bundle_vaarg(i32* %ptr) personality i8 3 {
; CHECK-LABEL: @invoke_with_operand_bundle_vaarg(
 entry:
  %l = load i32, i32* %ptr
  %x = add i32 42, 1
  invoke void (...) @vaargs_func(i32 10, i32 %x) [ "foo"(i32 42, i64 100, i32 %x), "foo"(i32 42, float  0.000000e+00, i32 %l) ]
        to label %normal unwind label %exception
; CHECK: invoke void (...) @vaargs_func(i32 10, i32 %x) [ "foo"(i32 42, i64 100, i32 %x), "foo"(i32 42, float  0.000000e+00, i32 %l) ]

exception:
  %cleanup = landingpad i8 cleanup
  br label %normal
normal:
  ret void
}


declare void @f.writeonly() writeonly
; CHECK: declare void @f.writeonly() #41

declare void @f.speculatable() speculatable
; CHECK: declare void @f.speculatable() #42

;; Constant Expressions

define i8** @constexpr() {
  ; CHECK: ret ptr getelementptr inbounds ({ [4 x ptr], [4 x ptr] }, ptr null, i32 0, inrange i32 1, i32 2)
  ret i8** getelementptr inbounds ({ [4 x i8*], [4 x i8*] }, { [4 x i8*], [4 x i8*] }* null, i32 0, inrange i32 1, i32 2)
}

; CHECK: attributes #0 = { alignstack=4 }
; CHECK: attributes #1 = { alignstack=8 }
; CHECK: attributes #2 = { alwaysinline }
; CHECK: attributes #3 = { cold }
; CHECK: attributes #4 = { convergent }
; CHECK: attributes #5 = { inlinehint }
; CHECK: attributes #6 = { jumptable }
; CHECK: attributes #7 = { minsize }
; CHECK: attributes #8 = { naked }
; CHECK: attributes #9 = { nobuiltin }
; CHECK: attributes #10 = { noduplicate }
; CHECK: attributes #11 = { noimplicitfloat }
; CHECK: attributes #12 = { noinline }
; CHECK: attributes #13 = { nonlazybind }
; CHECK: attributes #14 = { noredzone }
; CHECK: attributes #15 = { noreturn }
; CHECK: attributes #16 = { nounwind }
; CHECK: attributes #17 = { noinline optnone }
; CHECK: attributes #18 = { optsize }
; CHECK: attributes #19 = { memory(none) }
; CHECK: attributes #20 = { memory(read) }
; CHECK: attributes #21 = { returns_twice }
; CHECK: attributes #22 = { safestack }
; CHECK: attributes #23 = { sanitize_address }
; CHECK: attributes #24 = { sanitize_memory }
; CHECK: attributes #25 = { sanitize_thread }
; CHECK: attributes #26 = { ssp }
; CHECK: attributes #27 = { sspreq }
; CHECK: attributes #28 = { sspstrong }
; CHECK: attributes #29 = { "thunk" }
; CHECK: attributes #30 = { uwtable }
; CHECK: attributes #31 = { "cpu"="cortex-a8" }
; CHECK: attributes #32 = { norecurse }
; CHECK: attributes #33 = { memory(inaccessiblemem: readwrite) }
; CHECK: attributes #34 = { memory(argmem: readwrite, inaccessiblemem: readwrite) }
; CHECK: attributes #35 = { nocallback nofree nosync nounwind willreturn memory(none) }
; CHECK: attributes #36 = { nocallback nofree nosync nounwind willreturn }
; CHECK: attributes #37 = { nounwind memory(argmem: read) }
; CHECK: attributes #38 = { nounwind memory(argmem: readwrite) }
; CHECK: attributes #39 = { nocallback nofree nosync nounwind willreturn memory(read) }
; CHECK: attributes #40 = { nocallback nounwind }
; CHECK: attributes #41 = { memory(write) }
; CHECK: attributes #42 = { speculatable }
; CHECK: attributes #43 = { nocallback nofree nosync nounwind willreturn memory(argmem: readwrite, inaccessiblemem: readwrite) }
; CHECK: attributes #44 = { builtin }

;; Metadata

; Metadata -- Module flags
!llvm.module.flags = !{!0, !1, !2, !4, !5, !6}
; CHECK: !llvm.module.flags = !{!0, !1, !2, !4, !5, !6}

!0 = !{i32 1, !"mod1", i32 0}
; CHECK: !0 = !{i32 1, !"mod1", i32 0}
!1 = !{i32 2, !"mod2", i32 0}
; CHECK: !1 = !{i32 2, !"mod2", i32 0}
!2 = !{i32 3, !"mod3", !3}
; CHECK: !2 = !{i32 3, !"mod3", !3}
!3 = !{!"mod6", !0}
; CHECK: !3 = !{!"mod6", !0}
!4 = !{i32 4, !"mod4", i32 0}
; CHECK: !4 = !{i32 4, !"mod4", i32 0}
!5 = !{i32 5, !"mod5", !0}
; CHECK: !5 = !{i32 5, !"mod5", !0}
!6 = !{i32 6, !"mod6", !0}
; CHECK: !6 = !{i32 6, !"mod6", !0}

; Metadata -- Check `distinct'
!11 = distinct !{}
; CHECK: !11 = distinct !{}
!12 = distinct !{}
; CHECK: !12 = distinct !{}
!13 = !{!11}
; CHECK: !13 = !{!11}
!14 = !{!12}
; CHECK: !14 = !{!12}<|MERGE_RESOLUTION|>--- conflicted
+++ resolved
@@ -3,12 +3,7 @@
 ; N.b: This is 6.0-compatible IR. The CHECK lines occasionally differ from
 ;      the IR used to generate the bitcode, and may need to be updated.
 
-<<<<<<< HEAD
-; RUN: opt -passes=verify -disable-output < %s.bc
 ; RUN: llvm-dis -opaque-pointers < %s.bc | FileCheck %s
-=======
-; RUN: llvm-dis < %s.bc | FileCheck %s
->>>>>>> 474f20ba
 
 target datalayout = "E"
 ; CHECK: target datalayout = "E"
