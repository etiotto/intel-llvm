<<<<<<< HEAD
; RUN: opt -opaque-pointers < %s -passes=instcombine -disable-output
=======
; RUN: opt < %s -opaque-pointers -passes=instcombine -disable-output
>>>>>>> 192af67a

define <2 x i32> @f() {
	ret <2 x i32> undef
}

define i32 @g() {
	%x = call i32 @f( )		; <i32> [#uses=1]
	ret i32 %x
}<|MERGE_RESOLUTION|>--- conflicted
+++ resolved
@@ -1,8 +1,4 @@
-<<<<<<< HEAD
-; RUN: opt -opaque-pointers < %s -passes=instcombine -disable-output
-=======
 ; RUN: opt < %s -opaque-pointers -passes=instcombine -disable-output
->>>>>>> 192af67a
 
 define <2 x i32> @f() {
 	ret <2 x i32> undef
