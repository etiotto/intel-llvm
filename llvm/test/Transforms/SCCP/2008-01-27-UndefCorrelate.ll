--- conflicted
+++ resolved
@@ -7,19 +7,6 @@
 ; CHECK-NEXT:  entry:
 ; CHECK-NEXT:    br label [[BB:%.*]]
 ; CHECK:       bb:
-<<<<<<< HEAD
-; CHECK-NEXT:    br i1 undef, label [[COND_TRUE:%.*]], label [[COND_FALSE:%.*]]
-; CHECK:       cond_true:
-; CHECK-NEXT:    br i1 undef, label [[BB_BACKEDGE:%.*]], label [[BB12:%.*]]
-; CHECK:       bb.backedge:
-; CHECK-NEXT:    br label [[BB]]
-; CHECK:       cond_false:
-; CHECK-NEXT:    br i1 undef, label [[BB_BACKEDGE]], label [[BB12]]
-; CHECK:       bb12:
-; CHECK-NEXT:    br i1 undef, label [[COND_NEXT18:%.*]], label [[COND_TRUE17:%.*]]
-; CHECK:       cond_true17:
-=======
->>>>>>> 3de04b6d
 ; CHECK-NEXT:    unreachable
 ;
 entry:
