// Header
//
// INSTR_PROF_RAW_HEADER(uint64_t, Magic, __llvm_profile_get_magic())
// INSTR_PROF_RAW_HEADER(uint64_t, Version, __llvm_profile_get_version())
// INSTR_PROF_RAW_HEADER(uint64_t, BinaryIdsSize, __llvm_write_binary_ids(NULL))
// INSTR_PROF_RAW_HEADER(uint64_t, DataSize, DataSize)
// INSTR_PROF_RAW_HEADER(uint64_t, CountersSize, CountersSize)
// INSTR_PROF_RAW_HEADER(uint64_t, NamesSize,  NamesSize)
// INSTR_PROF_RAW_HEADER(uint64_t, CountersDelta, (uintptr_t)CountersBegin)
// INSTR_PROF_RAW_HEADER(uint64_t, NamesDelta, (uintptr_t)NamesBegin)
// INSTR_PROF_RAW_HEADER(uint64_t, ValueKindLast, IPVK_Last)

RUN: printf '\201rforpl\377' > %t.profraw
RUN: printf '\10\0\0\0\0\0\0\0' >> %t.profraw
RUN: printf '\0\0\0\0\0\0\0\0' >> %t.profraw
RUN: printf '\1\0\0\0\0\0\0\0' >> %t.profraw
RUN: printf '\0\0\0\0\0\0\0\0' >> %t.profraw
RUN: printf '\2\0\0\0\0\0\0\0' >> %t.profraw
RUN: printf '\0\0\0\0\0\0\0\0' >> %t.profraw
RUN: printf '\10\0\0\0\0\0\0\0' >> %t.profraw
RUN: printf '\0\0\6\0\1\0\0\0' >> %t.profraw
RUN: printf '\0\0\6\0\2\0\0\0' >> %t.profraw
RUN: printf '\0\0\0\0\0\0\0\0' >> %t.profraw

// Data Section
//
// struct ProfData {
// #define INSTR_PROF_DATA(Type, LLVMType, Name, Initializer) \
//    Type Name;
// #include "llvm/ProfileData/InstrProfData.inc"
// };

RUN: printf '\067\265\035\031\112\165\023\344' >> %t.profraw
RUN: printf '\02\0\0\0\0\0\0\0' >> %t.profraw

// Note: The CounterPtr here is off-by-one.
//
// Octal '\11' is 9 in decimal: this should push CounterOffset to 1. As there are two counters,
// the profile reader should error out.
RUN: printf '\11\0\6\0\1\0\0\0' >> %t.profraw

RUN: printf '\0\0\0\0\0\0\0\0' >> %t.profraw
RUN: printf '\0\0\0\0\0\0\0\0' >> %t.profraw
RUN: printf '\02\0\0\0\0\0\0\0' >> %t.profraw

// Counter Section

RUN: printf '\067\0\0\0\0\0\0\0' >> %t.profraw
RUN: printf '\101\0\0\0\0\0\0\0' >> %t.profraw

// Name Section

RUN: printf '\3\0bar\0\0\0' >> %t.profraw

RUN: not llvm-profdata merge -o /dev/null %t.profraw 2>&1 | FileCheck %s
<<<<<<< HEAD
CHECK: warning: {{.+}}: malformed instrumentation profile data: 'number of counters is out of bounds(counter offset(1) + number of counters(2) > max number of counters(2))'
=======
CHECK: warning: {{.+}}: malformed instrumentation profile data: number of counters 3 is greater than the maximum number of counters 2
>>>>>>> f7105d88
CHECK: error: no profile can be merged<|MERGE_RESOLUTION|>--- conflicted
+++ resolved
@@ -53,9 +53,5 @@
 RUN: printf '\3\0bar\0\0\0' >> %t.profraw
 
 RUN: not llvm-profdata merge -o /dev/null %t.profraw 2>&1 | FileCheck %s
-<<<<<<< HEAD
-CHECK: warning: {{.+}}: malformed instrumentation profile data: 'number of counters is out of bounds(counter offset(1) + number of counters(2) > max number of counters(2))'
-=======
 CHECK: warning: {{.+}}: malformed instrumentation profile data: number of counters 3 is greater than the maximum number of counters 2
->>>>>>> f7105d88
 CHECK: error: no profile can be merged