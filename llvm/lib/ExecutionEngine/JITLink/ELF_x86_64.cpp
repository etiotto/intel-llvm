//===---- ELF_x86_64.cpp -JIT linker implementation for ELF/x86-64 ----===//
//
// Part of the LLVM Project, under the Apache License v2.0 with LLVM Exceptions.
// See https://llvm.org/LICENSE.txt for license information.
// SPDX-License-Identifier: Apache-2.0 WITH LLVM-exception
//
//===----------------------------------------------------------------------===//
//
// ELF/x86-64 jit-link implementation.
//
//===----------------------------------------------------------------------===//

#include "llvm/ExecutionEngine/JITLink/ELF_x86_64.h"
#include "llvm/ExecutionEngine/JITLink/JITLink.h"
#include "llvm/ExecutionEngine/JITLink/x86_64.h"
#include "llvm/Object/ELFObjectFile.h"
#include "llvm/Support/Endian.h"

#include "DefineExternalSectionStartAndEndSymbols.h"
#include "EHFrameSupportImpl.h"
#include "ELFLinkGraphBuilder.h"
#include "JITLinkGeneric.h"
#include "PerGraphGOTAndPLTStubsBuilder.h"
#include "PerGraphTLSInfoEntryBuilder.h"

#define DEBUG_TYPE "jitlink"

using namespace llvm;
using namespace llvm::jitlink;
using namespace llvm::jitlink::ELF_x86_64_Edges;

namespace {

constexpr StringRef ELFGOTSectionName = "$__GOT";
constexpr StringRef ELFGOTSymbolName = "_GLOBAL_OFFSET_TABLE_";
constexpr StringRef ELFTLSInfoSectionName = "$__TLSINFO";

class PerGraphTLSInfoBuilder_ELF_x86_64
    : public PerGraphTLSInfoEntryBuilder<PerGraphTLSInfoBuilder_ELF_x86_64> {
public:
  static const uint8_t TLSInfoEntryContent[16];
  using PerGraphTLSInfoEntryBuilder<
      PerGraphTLSInfoBuilder_ELF_x86_64>::PerGraphTLSInfoEntryBuilder;

  bool isTLSEdgeToFix(Edge &E) {
    return E.getKind() == x86_64::RequestTLSDescInGOTAndTransformToDelta32;
  }

  Symbol &createTLSInfoEntry(Symbol &Target) {
    // the TLS Info entry's key value will be written by the fixTLVSectionByName
    // pass, so create mutable content.
    auto &TLSInfoEntry = G.createMutableContentBlock(
        getTLSInfoSection(), G.allocateContent(getTLSInfoEntryContent()), 0, 8,
        0);
    TLSInfoEntry.addEdge(x86_64::Pointer64, 8, Target, 0);
    return G.addAnonymousSymbol(TLSInfoEntry, 0, 16, false, false);
  }

  void fixTLSEdge(Edge &E, Symbol &Target) {
    if (E.getKind() == x86_64::RequestTLSDescInGOTAndTransformToDelta32) {
      E.setTarget(Target);
      E.setKind(x86_64::Delta32);
    }
  }

  Section &getTLSInfoSection() const {
    if (!TLSInfoSection)
      TLSInfoSection =
          &G.createSection(ELFTLSInfoSectionName, sys::Memory::MF_READ);
    return *TLSInfoSection;
  }

private:
  ArrayRef<char> getTLSInfoEntryContent() {
    return {reinterpret_cast<const char *>(TLSInfoEntryContent),
            sizeof(TLSInfoEntryContent)};
  }

  mutable Section *TLSInfoSection = nullptr;
};

const uint8_t PerGraphTLSInfoBuilder_ELF_x86_64::TLSInfoEntryContent[16] = {
    0x00, 0x00, 0x00, 0x00, 0x00, 0x00, 0x00, 0x00, /*pthread key */
    0x00, 0x00, 0x00, 0x00, 0x00, 0x00, 0x00, 0x00  /*data address*/
};

class PerGraphGOTAndPLTStubsBuilder_ELF_x86_64
    : public PerGraphGOTAndPLTStubsBuilder<
          PerGraphGOTAndPLTStubsBuilder_ELF_x86_64> {
public:
  static const uint8_t NullGOTEntryContent[8];
  static const uint8_t StubContent[6];

  using PerGraphGOTAndPLTStubsBuilder<
      PerGraphGOTAndPLTStubsBuilder_ELF_x86_64>::PerGraphGOTAndPLTStubsBuilder;

  bool isGOTEdgeToFix(Edge &E) const {
    if (E.getKind() == x86_64::Delta64FromGOT) {
      // We need to make sure that the GOT section exists, but don't otherwise
      // need to fix up this edge.
      getGOTSection();
      return false;
    }
    return E.getKind() == x86_64::RequestGOTAndTransformToDelta32 ||
           E.getKind() == x86_64::RequestGOTAndTransformToDelta64 ||
           E.getKind() ==
               x86_64::RequestGOTAndTransformToPCRel32GOTLoadREXRelaxable ||
           E.getKind() == x86_64::RequestGOTAndTransformToDelta64FromGOT ||
           E.getKind() ==
               x86_64::RequestGOTAndTransformToPCRel32GOTLoadRelaxable;
  }

  Symbol &createGOTEntry(Symbol &Target) {
    auto &GOTEntryBlock = G.createContentBlock(
        getGOTSection(), getGOTEntryBlockContent(), 0, 8, 0);
    GOTEntryBlock.addEdge(x86_64::Pointer64, 0, Target, 0);
    return G.addAnonymousSymbol(GOTEntryBlock, 0, 8, false, false);
  }

  void fixGOTEdge(Edge &E, Symbol &GOTEntry) {
    // If this is a PCRel32GOT/PCRel64GOT then change it to an ordinary
    // PCRel32/PCRel64. If it is a PCRel32GOTLoad then leave it as-is for now:
    // We will use the kind to check for GOT optimization opportunities in the
    // optimizeMachO_x86_64_GOTAndStubs pass below.
    // If it's a GOT64 leave it as is.
    switch (E.getKind()) {
    case x86_64::RequestGOTAndTransformToPCRel32GOTLoadREXRelaxable:
      E.setKind(x86_64::PCRel32GOTLoadREXRelaxable);
      break;
    case x86_64::RequestGOTAndTransformToPCRel32GOTLoadRelaxable:
      E.setKind(x86_64::PCRel32GOTLoadRelaxable);
      break;
    case x86_64::RequestGOTAndTransformToDelta64:
      E.setKind(x86_64::Delta64);
      break;
    case x86_64::RequestGOTAndTransformToDelta64FromGOT:
      E.setKind(x86_64::Delta64FromGOT);
      break;
    case x86_64::RequestGOTAndTransformToDelta32:
      E.setKind(x86_64::Delta32);
      break;
    default:
      llvm_unreachable("Unexpected GOT edge kind");
    }

    E.setTarget(GOTEntry);
    // Leave the edge addend as-is.
  }

  bool isExternalBranchEdge(Edge &E) {
    return E.getKind() == x86_64::BranchPCRel32 && !E.getTarget().isDefined();
  }

  Symbol &createPLTStub(Symbol &Target) {
    auto &StubContentBlock =
        G.createContentBlock(getStubsSection(), getStubBlockContent(), 0, 1, 0);
    // Re-use GOT entries for stub targets.
    auto &GOTEntrySymbol = getGOTEntry(Target);
    StubContentBlock.addEdge(x86_64::Delta32, 2, GOTEntrySymbol, -4);
    return G.addAnonymousSymbol(StubContentBlock, 0, 6, true, false);
  }

  void fixPLTEdge(Edge &E, Symbol &Stub) {
    assert(E.getKind() == x86_64::BranchPCRel32 && "Not a Branch32 edge?");

    // Set the edge kind to Branch32ToPtrJumpStubBypassable to enable it to be
    // optimized when the target is in-range.
    E.setKind(x86_64::BranchPCRel32ToPtrJumpStubBypassable);
    E.setTarget(Stub);
  }

private:
  Section &getGOTSection() const {
    if (!GOTSection)
      GOTSection = &G.createSection(ELFGOTSectionName, sys::Memory::MF_READ);
    return *GOTSection;
  }

  Section &getStubsSection() const {
    if (!StubsSection) {
      auto StubsProt = static_cast<sys::Memory::ProtectionFlags>(
          sys::Memory::MF_READ | sys::Memory::MF_EXEC);
      StubsSection = &G.createSection("$__STUBS", StubsProt);
    }
    return *StubsSection;
  }

  ArrayRef<char> getGOTEntryBlockContent() {
    return {reinterpret_cast<const char *>(NullGOTEntryContent),
            sizeof(NullGOTEntryContent)};
  }

  ArrayRef<char> getStubBlockContent() {
    return {reinterpret_cast<const char *>(StubContent), sizeof(StubContent)};
  }

  mutable Section *GOTSection = nullptr;
  mutable Section *StubsSection = nullptr;
};

} // namespace

const uint8_t PerGraphGOTAndPLTStubsBuilder_ELF_x86_64::NullGOTEntryContent[8] =
    {0x00, 0x00, 0x00, 0x00, 0x00, 0x00, 0x00, 0x00};
const uint8_t PerGraphGOTAndPLTStubsBuilder_ELF_x86_64::StubContent[6] = {
    0xFF, 0x25, 0x00, 0x00, 0x00, 0x00};

static const char *getELFX86_64RelocName(uint32_t Type) {
  switch (Type) {
#define ELF_RELOC(Name, Number)                                                \
  case Number:                                                                 \
    return #Name;
#include "llvm/BinaryFormat/ELFRelocs/x86_64.def"
#undef ELF_RELOC
  }
  return "Unrecognized ELF/x86-64 relocation type";
}

namespace llvm {
namespace jitlink {

// This should become a template as the ELFFile is so a lot of this could become
// generic
class ELFLinkGraphBuilder_x86_64 : public ELFLinkGraphBuilder<object::ELF64LE> {
private:
  using ELFT = object::ELF64LE;

  static Expected<ELF_x86_64_Edges::ELFX86RelocationKind>
  getRelocationKind(const uint32_t Type) {
    switch (Type) {
    case ELF::R_X86_64_32S:
      return ELF_x86_64_Edges::ELFX86RelocationKind::Pointer32Signed;
    case ELF::R_X86_64_PC32:
      return ELF_x86_64_Edges::ELFX86RelocationKind::PCRel32;
    case ELF::R_X86_64_PC64:
    case ELF::R_X86_64_GOTPC64:
      return ELF_x86_64_Edges::ELFX86RelocationKind::Delta64;
    case ELF::R_X86_64_64:
      return ELF_x86_64_Edges::ELFX86RelocationKind::Pointer64;
    case ELF::R_X86_64_GOTPCREL:
      return ELF_x86_64_Edges::ELFX86RelocationKind::PCRel32GOTLoad;
    case ELF::R_X86_64_GOTPCRELX:
      return ELF_x86_64_Edges::ELFX86RelocationKind::PCRel32GOTLoadRelaxable;
    case ELF::R_X86_64_REX_GOTPCRELX:
      return ELF_x86_64_Edges::ELFX86RelocationKind::PCRel32REXGOTLoadRelaxable;
    case ELF::R_X86_64_GOTPCREL64:
      return ELF_x86_64_Edges::ELFX86RelocationKind::PCRel64GOT;
    case ELF::R_X86_64_GOT64:
      return ELF_x86_64_Edges::ELFX86RelocationKind::GOT64;
    case ELF::R_X86_64_GOTOFF64:
      return ELF_x86_64_Edges::ELFX86RelocationKind::GOTOFF64;
    case ELF::R_X86_64_PLT32:
      return ELF_x86_64_Edges::ELFX86RelocationKind::Branch32;
    case ELF::R_X86_64_TLSGD:
      return ELF_x86_64_Edges::ELFX86RelocationKind::PCRel32TLV;
    }
    return make_error<JITLinkError>("Unsupported x86-64 relocation type " +
                                    formatv("{0:d}: ", Type) +
                                    getELFX86_64RelocName(Type));
  }

  Error addRelocations() override {
    LLVM_DEBUG(dbgs() << "Processing relocations:\n");

    using Base = ELFLinkGraphBuilder<ELFT>;
    using Self = ELFLinkGraphBuilder_x86_64;
    for (const auto &RelSect : Base::Sections) {
      // Sanity check the section to read relocation entries from.
      if (RelSect.sh_type == ELF::SHT_REL)
        return make_error<StringError>(
            "No SHT_REL in valid x64 ELF object files",
            inconvertibleErrorCode());

      if (Error Err = Base::forEachRelocation(RelSect, this,
                                              &Self::addSingleRelocation))
        return Err;
    }

    return Error::success();
  }

  Error addSingleRelocation(const typename ELFT::Rela &Rel,
                            const typename ELFT::Shdr &FixupSection,
                            Section &GraphSection) {
    using Base = ELFLinkGraphBuilder<ELFT>;

    uint32_t SymbolIndex = Rel.getSymbol(false);
    auto ObjSymbol = Base::Obj.getRelocationSymbol(Rel, Base::SymTabSec);
    if (!ObjSymbol)
      return ObjSymbol.takeError();

    Symbol *GraphSymbol = Base::getGraphSymbol(SymbolIndex);
    if (!GraphSymbol)
      return make_error<StringError>(
          formatv("Could not find symbol at given index, did you add it to "
                  "JITSymbolTable? index: {0}, shndx: {1} Size of table: {2}",
                  SymbolIndex, (*ObjSymbol)->st_shndx,
                  Base::GraphSymbols.size()),
          inconvertibleErrorCode());

    // Sanity check the relocation kind.
    auto ELFRelocKind = getRelocationKind(Rel.getType(false));
    if (!ELFRelocKind)
      return ELFRelocKind.takeError();

    int64_t Addend = Rel.r_addend;
    Edge::Kind Kind = Edge::Invalid;
    switch (*ELFRelocKind) {
    case PCRel32:
      Kind = x86_64::Delta32;
      break;
    case Delta64:
      Kind = x86_64::Delta64;
      break;
    case Pointer32Signed:
      Kind = x86_64::Pointer32Signed;
      break;
    case Pointer64:
      Kind = x86_64::Pointer64;
      break;
    case PCRel32GOTLoad: {
      Kind = x86_64::RequestGOTAndTransformToDelta32;
      break;
    }
    case PCRel32REXGOTLoadRelaxable: {
      Kind = x86_64::RequestGOTAndTransformToPCRel32GOTLoadREXRelaxable;
      Addend = 0;
      break;
    }
<<<<<<< HEAD
=======
    case PCRel32TLV: {
      Kind = x86_64::RequestTLSDescInGOTAndTransformToDelta32;
      break;
    }
>>>>>>> 3e87a12c
    case PCRel32GOTLoadRelaxable: {
      Kind = x86_64::RequestGOTAndTransformToPCRel32GOTLoadRelaxable;
      Addend = 0;
      break;
    }
    case PCRel64GOT: {
      Kind = x86_64::RequestGOTAndTransformToDelta64;
      break;
    }
    case GOT64: {
      Kind = x86_64::RequestGOTAndTransformToDelta64FromGOT;
      break;
    }
    case GOTOFF64: {
      Kind = x86_64::Delta64FromGOT;
      break;
    }
    case Branch32: {
      Kind = x86_64::BranchPCRel32;
      Addend = 0;
      break;
    }
    }

    Block *BlockToFix = *(GraphSection.blocks().begin());
    JITTargetAddress FixupAddress = FixupSection.sh_addr + Rel.r_offset;
    Edge::OffsetT Offset = FixupAddress - BlockToFix->getAddress();
    Edge GE(Kind, Offset, *GraphSymbol, Addend);
    LLVM_DEBUG({
      dbgs() << "    ";
      printEdge(dbgs(), *BlockToFix, GE, getELFX86RelocationKindName(Kind));
      dbgs() << "\n";
    });

    BlockToFix->addEdge(std::move(GE));
    return Error::success();
  }

public:
  ELFLinkGraphBuilder_x86_64(StringRef FileName,
                             const object::ELFFile<object::ELF64LE> &Obj)
      : ELFLinkGraphBuilder(Obj, Triple("x86_64-unknown-linux"), FileName,
                            x86_64::getEdgeKindName) {}
};

class ELFJITLinker_x86_64 : public JITLinker<ELFJITLinker_x86_64> {
  friend class JITLinker<ELFJITLinker_x86_64>;

public:
  ELFJITLinker_x86_64(std::unique_ptr<JITLinkContext> Ctx,
                      std::unique_ptr<LinkGraph> G,
                      PassConfiguration PassConfig)
      : JITLinker(std::move(Ctx), std::move(G), std::move(PassConfig)) {
    getPassConfig().PostAllocationPasses.push_back(
        [this](LinkGraph &G) { return getOrCreateGOTSymbol(G); });
  }

private:
  Symbol *GOTSymbol = nullptr;

  Error getOrCreateGOTSymbol(LinkGraph &G) {
    auto DefineExternalGOTSymbolIfPresent =
        createDefineExternalSectionStartAndEndSymbolsPass(
            [&](LinkGraph &LG, Symbol &Sym) -> SectionRangeSymbolDesc {
              if (Sym.getName() == ELFGOTSymbolName)
                if (auto *GOTSection = G.findSectionByName(ELFGOTSectionName)) {
                  GOTSymbol = &Sym;
                  return {*GOTSection, true};
                }
              return {};
            });

    // Try to attach _GLOBAL_OFFSET_TABLE_ to the GOT if it's defined as an
    // external.
    if (auto Err = DefineExternalGOTSymbolIfPresent(G))
      return Err;

    // If we succeeded then we're done.
    if (GOTSymbol)
      return Error::success();

    // Otherwise look for a GOT section: If it already has a start symbol we'll
    // record it, otherwise we'll create our own.
    // If there's a GOT section but we didn't find an external GOT symbol...
    if (auto *GOTSection = G.findSectionByName(ELFGOTSectionName)) {

      // Check for an existing defined symbol.
      for (auto *Sym : GOTSection->symbols())
        if (Sym->getName() == ELFGOTSymbolName) {
          GOTSymbol = Sym;
          return Error::success();
        }

      // If there's no defined symbol then create one.
      SectionRange SR(*GOTSection);
      if (SR.empty())
        GOTSymbol = &G.addAbsoluteSymbol(ELFGOTSymbolName, 0, 0,
                                         Linkage::Strong, Scope::Local, true);
      else
        GOTSymbol =
            &G.addDefinedSymbol(*SR.getFirstBlock(), 0, ELFGOTSymbolName, 0,
                                Linkage::Strong, Scope::Local, false, true);
    }

    return Error::success();
  }

  Error applyFixup(LinkGraph &G, Block &B, const Edge &E) const {
    return x86_64::applyFixup(G, B, E, GOTSymbol);
  }
};

Expected<std::unique_ptr<LinkGraph>>
createLinkGraphFromELFObject_x86_64(MemoryBufferRef ObjectBuffer) {
  LLVM_DEBUG({
    dbgs() << "Building jitlink graph for new input "
           << ObjectBuffer.getBufferIdentifier() << "...\n";
  });

  auto ELFObj = object::ObjectFile::createELFObjectFile(ObjectBuffer);
  if (!ELFObj)
    return ELFObj.takeError();

  auto &ELFObjFile = cast<object::ELFObjectFile<object::ELF64LE>>(**ELFObj);
  return ELFLinkGraphBuilder_x86_64((*ELFObj)->getFileName(),
                                    ELFObjFile.getELFFile())
      .buildGraph();
}

static SectionRangeSymbolDesc
identifyELFSectionStartAndEndSymbols(LinkGraph &G, Symbol &Sym) {
  constexpr StringRef StartSymbolPrefix = "__start";
  constexpr StringRef EndSymbolPrefix = "__end";

  auto SymName = Sym.getName();
  if (SymName.startswith(StartSymbolPrefix)) {
    if (auto *Sec =
            G.findSectionByName(SymName.drop_front(StartSymbolPrefix.size())))
      return {*Sec, true};
  } else if (SymName.startswith(EndSymbolPrefix)) {
    if (auto *Sec =
            G.findSectionByName(SymName.drop_front(EndSymbolPrefix.size())))
      return {*Sec, false};
  }
  return {};
}

void link_ELF_x86_64(std::unique_ptr<LinkGraph> G,
                     std::unique_ptr<JITLinkContext> Ctx) {
  PassConfiguration Config;

  if (Ctx->shouldAddDefaultTargetPasses(G->getTargetTriple())) {

    Config.PrePrunePasses.push_back(EHFrameSplitter(".eh_frame"));
    Config.PrePrunePasses.push_back(
        EHFrameEdgeFixer(".eh_frame", x86_64::PointerSize, x86_64::Delta64,
                         x86_64::Delta32, x86_64::NegDelta32));
    Config.PrePrunePasses.push_back(EHFrameNullTerminator(".eh_frame"));

    // Construct a JITLinker and run the link function.
    // Add a mark-live pass.
    if (auto MarkLive = Ctx->getMarkLivePass(G->getTargetTriple()))
      Config.PrePrunePasses.push_back(std::move(MarkLive));
    else
      Config.PrePrunePasses.push_back(markAllSymbolsLive);

    // Add an in-place GOT/Stubs pass.

    Config.PostPrunePasses.push_back(PerGraphTLSInfoBuilder_ELF_x86_64::asPass);
    Config.PostPrunePasses.push_back(
        PerGraphGOTAndPLTStubsBuilder_ELF_x86_64::asPass);

    // Resolve any external section start / end symbols.
    Config.PostAllocationPasses.push_back(
        createDefineExternalSectionStartAndEndSymbolsPass(
            identifyELFSectionStartAndEndSymbols));

    // Add GOT/Stubs optimizer pass.
    Config.PreFixupPasses.push_back(x86_64::optimize_x86_64_GOTAndStubs);
  }

  if (auto Err = Ctx->modifyPassConfig(*G, Config))
    return Ctx->notifyFailed(std::move(Err));

  ELFJITLinker_x86_64::link(std::move(Ctx), std::move(G), std::move(Config));
}
const char *getELFX86RelocationKindName(Edge::Kind R) {
  switch (R) {
  case Branch32:
    return "Branch32";
  case Pointer32Signed:
    return "Pointer32Signed";
  case Pointer64:
    return "Pointer64";
  case PCRel32:
    return "PCRel32";
  case PCRel32GOTLoad:
    return "PCRel32GOTLoad";
  case PCRel32GOTLoadRelaxable:
    return "PCRel32GOTLoadRelaxable";
  case PCRel32REXGOTLoadRelaxable:
    return "PCRel32REXGOTLoad";
  case PCRel64GOT:
    return "PCRel64GOT";
  case Delta64:
    return "Delta64";
  case GOT64:
    return "GOT64";
  case GOTOFF64:
    return "GOTOFF64";
  }
  return getGenericEdgeKindName(static_cast<Edge::Kind>(R));
}
} // end namespace jitlink
} // end namespace llvm<|MERGE_RESOLUTION|>--- conflicted
+++ resolved
@@ -327,13 +327,10 @@
       Addend = 0;
       break;
     }
-<<<<<<< HEAD
-=======
     case PCRel32TLV: {
       Kind = x86_64::RequestTLSDescInGOTAndTransformToDelta32;
       break;
     }
->>>>>>> 3e87a12c
     case PCRel32GOTLoadRelaxable: {
       Kind = x86_64::RequestGOTAndTransformToPCRel32GOTLoadRelaxable;
       Addend = 0;
