--- conflicted
+++ resolved
@@ -167,13 +167,8 @@
 HexagonShuffler::HexagonShuffler(MCContext &Context, bool ReportErrors,
                                  MCInstrInfo const &MCII,
                                  MCSubtargetInfo const &STI)
-<<<<<<< HEAD
-    : Context(Context), BundleFlags(), MCII(MCII), STI(STI), Loc(),
-      ReportErrors(ReportErrors), CheckFailure(), AppliedRestrictions() {
-=======
     : Context(Context), BundleFlags(), MCII(MCII), STI(STI),
       ReportErrors(ReportErrors), CheckFailure() {
->>>>>>> 1e8336c5
   reset();
 }
 
