//===-- RISCVISelLowering.h - RISCV DAG Lowering Interface ------*- C++ -*-===//
//
// Part of the LLVM Project, under the Apache License v2.0 with LLVM Exceptions.
// See https://llvm.org/LICENSE.txt for license information.
// SPDX-License-Identifier: Apache-2.0 WITH LLVM-exception
//
//===----------------------------------------------------------------------===//
//
// This file defines the interfaces that RISCV uses to lower LLVM code into a
// selection DAG.
//
//===----------------------------------------------------------------------===//

#ifndef LLVM_LIB_TARGET_RISCV_RISCVISELLOWERING_H
#define LLVM_LIB_TARGET_RISCV_RISCVISELLOWERING_H

#include "RISCV.h"
#include "llvm/CodeGen/SelectionDAG.h"
#include "llvm/CodeGen/TargetLowering.h"

namespace llvm {
class RISCVSubtarget;
struct RISCVRegisterInfo;
namespace RISCVISD {
enum NodeType : unsigned {
  FIRST_NUMBER = ISD::BUILTIN_OP_END,
  RET_FLAG,
  URET_FLAG,
  SRET_FLAG,
  MRET_FLAG,
  CALL,
  /// Select with condition operator - This selects between a true value and
  /// a false value (ops #3 and #4) based on the boolean result of comparing
  /// the lhs and rhs (ops #0 and #1) of a conditional expression with the
  /// condition code in op #2, a XLenVT constant from the ISD::CondCode enum.
  /// The lhs and rhs are XLenVT integers. The true and false values can be
  /// integer or floating point.
  SELECT_CC,
  BR_CC,
  BuildPairF64,
  SplitF64,
  TAIL,
  // Multiply high for signedxunsigned.
  MULHSU,
  // RV64I shifts, directly matching the semantics of the named RISC-V
  // instructions.
  SLLW,
  SRAW,
  SRLW,
  // 32-bit operations from RV64M that can't be simply matched with a pattern
  // at instruction selection time. These have undefined behavior for division
  // by 0 or overflow (divw) like their target independent counterparts.
  DIVW,
  DIVUW,
  REMUW,
  // RV64IB rotates, directly matching the semantics of the named RISC-V
  // instructions.
  ROLW,
  RORW,
  // RV64IZbb bit counting instructions directly matching the semantics of the
  // named RISC-V instructions.
  CLZW,
  CTZW,
  // RV64IB/RV32IB funnel shifts, with the semantics of the named RISC-V
  // instructions, but the same operand order as fshl/fshr intrinsics.
  FSR,
  FSL,
  // RV64IB funnel shifts, with the semantics of the named RISC-V instructions,
  // but the same operand order as fshl/fshr intrinsics.
  FSRW,
  FSLW,
  // FPR<->GPR transfer operations when the FPR is smaller than XLEN, needed as
  // XLEN is the only legal integer width.
  //
  // FMV_H_X matches the semantics of the FMV.H.X.
  // FMV_X_ANYEXTH is similar to FMV.X.H but has an any-extended result.
  // FMV_W_X_RV64 matches the semantics of the FMV.W.X.
  // FMV_X_ANYEXTW_RV64 is similar to FMV.X.W but has an any-extended result.
  //
  // This is a more convenient semantic for producing dagcombines that remove
  // unnecessary GPR->FPR->GPR moves.
  FMV_H_X,
  FMV_X_ANYEXTH,
  FMV_W_X_RV64,
  FMV_X_ANYEXTW_RV64,
  // READ_CYCLE_WIDE - A read of the 64-bit cycle CSR on a 32-bit target
  // (returns (Lo, Hi)). It takes a chain operand.
  READ_CYCLE_WIDE,
  // Generalized Reverse and Generalized Or-Combine - directly matching the
  // semantics of the named RISC-V instructions. Lowered as custom nodes as
  // TableGen chokes when faced with commutative permutations in deeply-nested
  // DAGs. Each node takes an input operand and a control operand and outputs a
  // bit-manipulated version of input. All operands are i32 or XLenVT.
  GREV,
  GREVW,
  GORC,
  GORCW,
  SHFL,
  SHFLW,
  UNSHFL,
  UNSHFLW,
<<<<<<< HEAD
=======
  // Bit Compress/Decompress implement the generic bit extract and bit deposit
  // functions. This operation is also referred to as bit gather/scatter, bit
  // pack/unpack, parallel extract/deposit, compress/expand, or right
  // compress/right expand.
  BCOMPRESS,
  BCOMPRESSW,
  BDECOMPRESS,
  BDECOMPRESSW,
>>>>>>> 11299179
  // Vector Extension
  // VMV_V_X_VL matches the semantics of vmv.v.x but includes an extra operand
  // for the VL value to be used for the operation.
  VMV_V_X_VL,
  // VFMV_V_F_VL matches the semantics of vfmv.v.f but includes an extra operand
  // for the VL value to be used for the operation.
  VFMV_V_F_VL,
  // VMV_X_S matches the semantics of vmv.x.s. The result is always XLenVT sign
  // extended from the vector element size.
  VMV_X_S,
  // VMV_S_X_VL matches the semantics of vmv.s.x. It carries a VL operand.
  VMV_S_X_VL,
  // VFMV_S_F_VL matches the semantics of vfmv.s.f. It carries a VL operand.
  VFMV_S_F_VL,
  // Splats an i64 scalar to a vector type (with element type i64) where the
  // scalar is a sign-extended i32.
  SPLAT_VECTOR_I64,
  // Read VLENB CSR
  READ_VLENB,
  // Truncates a RVV integer vector by one power-of-two. Carries both an extra
  // mask and VL operand.
  TRUNCATE_VECTOR_VL,
  // Unit-stride fault-only-first load
  VLEFF,
  VLEFF_MASK,
  // Matches the semantics of vslideup/vslidedown. The first operand is the
  // pass-thru operand, the second is the source vector, the third is the
  // XLenVT index (either constant or non-constant), the fourth is the mask
  // and the fifth the VL.
  VSLIDEUP_VL,
  VSLIDEDOWN_VL,
  // Matches the semantics of vslide1up/slide1down. The first operand is the
  // source vector, the second is the XLenVT scalar value. The third and fourth
  // operands are the mask and VL operands.
  VSLIDE1UP_VL,
  VSLIDE1DOWN_VL,
  // Matches the semantics of the vid.v instruction, with a mask and VL
  // operand.
  VID_VL,
  // Matches the semantics of the vfcnvt.rod function (Convert double-width
  // float to single-width float, rounding towards odd). Takes a double-width
  // float vector and produces a single-width float vector. Also has a mask and
  // VL operand.
  VFNCVT_ROD_VL,
  // These nodes match the semantics of the corresponding RVV vector reduction
  // instructions. They produce a vector result which is the reduction
  // performed over the first vector operand plus the first element of the
  // second vector operand. The first operand is an unconstrained vector type,
  // and the result and second operand's types are expected to be the
  // corresponding full-width LMUL=1 type for the first operand:
  //   nxv8i8 = vecreduce_add nxv32i8, nxv8i8
  //   nxv2i32 = vecreduce_add nxv8i32, nxv2i32
  // The different in types does introduce extra vsetvli instructions but
  // similarly it reduces the number of registers consumed per reduction.
  // Also has a mask and VL operand.
  VECREDUCE_ADD_VL,
  VECREDUCE_UMAX_VL,
  VECREDUCE_SMAX_VL,
  VECREDUCE_UMIN_VL,
  VECREDUCE_SMIN_VL,
  VECREDUCE_AND_VL,
  VECREDUCE_OR_VL,
  VECREDUCE_XOR_VL,
  VECREDUCE_FADD_VL,
  VECREDUCE_SEQ_FADD_VL,

  // Vector binary and unary ops with a mask as a third operand, and VL as a
  // fourth operand.
  // FIXME: Can we replace these with ISD::VP_*?
  ADD_VL,
  AND_VL,
  MUL_VL,
  OR_VL,
  SDIV_VL,
  SHL_VL,
  SREM_VL,
  SRA_VL,
  SRL_VL,
  SUB_VL,
  UDIV_VL,
  UREM_VL,
  XOR_VL,
  FADD_VL,
  FSUB_VL,
  FMUL_VL,
  FDIV_VL,
  FNEG_VL,
  FABS_VL,
  FSQRT_VL,
  FMA_VL,
  FCOPYSIGN_VL,
  SMIN_VL,
  SMAX_VL,
  UMIN_VL,
  UMAX_VL,
  FMINNUM_VL,
  FMAXNUM_VL,
  MULHS_VL,
  MULHU_VL,
  FP_TO_SINT_VL,
  FP_TO_UINT_VL,
  SINT_TO_FP_VL,
  UINT_TO_FP_VL,
  FP_ROUND_VL,
  FP_EXTEND_VL,

  // Vector compare producing a mask. Fourth operand is input mask. Fifth
  // operand is VL.
  SETCC_VL,

  // Vector select with an additional VL operand. This operation is unmasked.
  VSELECT_VL,

  // Mask binary operators.
  VMAND_VL,
  VMOR_VL,
  VMXOR_VL,

  // Set mask vector to all zeros or ones.
  VMCLR_VL,
  VMSET_VL,

  // Matches the semantics of vrgather.vx and vrgather.vv with an extra operand
  // for VL.
  VRGATHER_VX_VL,
  VRGATHER_VV_VL,
  VRGATHEREI16_VV_VL,

  // Vector sign/zero extend with additional mask & VL operands.
  VSEXT_VL,
  VZEXT_VL,
  //  vpopc.m with additional mask and VL operands.
  VPOPC_VL,

  // Reads value of CSR.
  // The first operand is a chain pointer. The second specifies address of the
  // required CSR. Two results are produced, the read value and the new chain
  // pointer.
  READ_CSR,
  // Write value to CSR.
  // The first operand is a chain pointer, the second specifies address of the
  // required CSR and the third is the value to write. The result is the new
  // chain pointer.
  WRITE_CSR,
  // Read and write value of CSR.
  // The first operand is a chain pointer, the second specifies address of the
  // required CSR and the third is the value to write. Two results are produced,
  // the value read before the modification and the new chain pointer.
  SWAP_CSR,

  // Memory opcodes start here.
  VLE_VL = ISD::FIRST_TARGET_MEMORY_OPCODE,
  VSE_VL,

  // WARNING: Do not add anything in the end unless you want the node to
  // have memop! In fact, starting from FIRST_TARGET_MEMORY_OPCODE all
  // opcodes will be thought as target memory ops!
};
} // namespace RISCVISD

class RISCVTargetLowering : public TargetLowering {
  const RISCVSubtarget &Subtarget;

public:
  explicit RISCVTargetLowering(const TargetMachine &TM,
                               const RISCVSubtarget &STI);

  const RISCVSubtarget &getSubtarget() const { return Subtarget; }

  bool getTgtMemIntrinsic(IntrinsicInfo &Info, const CallInst &I,
                          MachineFunction &MF,
                          unsigned Intrinsic) const override;
  bool isLegalAddressingMode(const DataLayout &DL, const AddrMode &AM, Type *Ty,
                             unsigned AS,
                             Instruction *I = nullptr) const override;
  bool isLegalICmpImmediate(int64_t Imm) const override;
  bool isLegalAddImmediate(int64_t Imm) const override;
  bool isTruncateFree(Type *SrcTy, Type *DstTy) const override;
  bool isTruncateFree(EVT SrcVT, EVT DstVT) const override;
  bool isZExtFree(SDValue Val, EVT VT2) const override;
  bool isSExtCheaperThanZExt(EVT SrcVT, EVT DstVT) const override;
  bool isCheapToSpeculateCttz() const override;
  bool isCheapToSpeculateCtlz() const override;
  bool isFPImmLegal(const APFloat &Imm, EVT VT,
                    bool ForCodeSize) const override;

  bool softPromoteHalfType() const override { return true; }

  /// Return the register type for a given MVT, ensuring vectors are treated
  /// as a series of gpr sized integers.
  MVT getRegisterTypeForCallingConv(LLVMContext &Context, CallingConv::ID CC,
                                    EVT VT) const override;

  /// Return the number of registers for a given MVT, ensuring vectors are
  /// treated as a series of gpr sized integers.
  unsigned getNumRegistersForCallingConv(LLVMContext &Context,
                                         CallingConv::ID CC,
                                         EVT VT) const override;

  /// Return true if the given shuffle mask can be codegen'd directly, or if it
  /// should be stack expanded.
  bool isShuffleMaskLegal(ArrayRef<int> M, EVT VT) const override;

  bool hasBitPreservingFPLogic(EVT VT) const override;
  bool
  shouldExpandBuildVectorWithShuffles(EVT VT,
                                      unsigned DefinedValues) const override;

  // Provide custom lowering hooks for some operations.
  SDValue LowerOperation(SDValue Op, SelectionDAG &DAG) const override;
  void ReplaceNodeResults(SDNode *N, SmallVectorImpl<SDValue> &Results,
                          SelectionDAG &DAG) const override;

  SDValue PerformDAGCombine(SDNode *N, DAGCombinerInfo &DCI) const override;

  bool targetShrinkDemandedConstant(SDValue Op, const APInt &DemandedBits,
                                    const APInt &DemandedElts,
                                    TargetLoweringOpt &TLO) const override;

  void computeKnownBitsForTargetNode(const SDValue Op,
                                     KnownBits &Known,
                                     const APInt &DemandedElts,
                                     const SelectionDAG &DAG,
                                     unsigned Depth) const override;
  unsigned ComputeNumSignBitsForTargetNode(SDValue Op,
                                           const APInt &DemandedElts,
                                           const SelectionDAG &DAG,
                                           unsigned Depth) const override;

  // This method returns the name of a target specific DAG node.
  const char *getTargetNodeName(unsigned Opcode) const override;

  ConstraintType getConstraintType(StringRef Constraint) const override;

  unsigned getInlineAsmMemConstraint(StringRef ConstraintCode) const override;

  std::pair<unsigned, const TargetRegisterClass *>
  getRegForInlineAsmConstraint(const TargetRegisterInfo *TRI,
                               StringRef Constraint, MVT VT) const override;

  void LowerAsmOperandForConstraint(SDValue Op, std::string &Constraint,
                                    std::vector<SDValue> &Ops,
                                    SelectionDAG &DAG) const override;

  MachineBasicBlock *
  EmitInstrWithCustomInserter(MachineInstr &MI,
                              MachineBasicBlock *BB) const override;

  EVT getSetCCResultType(const DataLayout &DL, LLVMContext &Context,
                         EVT VT) const override;

  bool convertSetCCLogicToBitwiseLogic(EVT VT) const override {
    return VT.isScalarInteger();
  }
  bool convertSelectOfConstantsToMath(EVT VT) const override { return true; }

  bool shouldInsertFencesForAtomic(const Instruction *I) const override {
    return isa<LoadInst>(I) || isa<StoreInst>(I);
  }
  Instruction *emitLeadingFence(IRBuilder<> &Builder, Instruction *Inst,
                                AtomicOrdering Ord) const override;
  Instruction *emitTrailingFence(IRBuilder<> &Builder, Instruction *Inst,
                                 AtomicOrdering Ord) const override;

  bool isFMAFasterThanFMulAndFAdd(const MachineFunction &MF,
                                  EVT VT) const override;

  ISD::NodeType getExtendForAtomicOps() const override {
    return ISD::SIGN_EXTEND;
  }

  ISD::NodeType getExtendForAtomicCmpSwapArg() const override {
    return ISD::SIGN_EXTEND;
  }

  bool shouldExpandShift(SelectionDAG &DAG, SDNode *N) const override {
    if (DAG.getMachineFunction().getFunction().hasMinSize())
      return false;
    return true;
  }
  bool isDesirableToCommuteWithShift(const SDNode *N,
                                     CombineLevel Level) const override;

  /// If a physical register, this returns the register that receives the
  /// exception address on entry to an EH pad.
  Register
  getExceptionPointerRegister(const Constant *PersonalityFn) const override;

  /// If a physical register, this returns the register that receives the
  /// exception typeid on entry to a landing pad.
  Register
  getExceptionSelectorRegister(const Constant *PersonalityFn) const override;

  bool shouldExtendTypeInLibCall(EVT Type) const override;
  bool shouldSignExtendTypeInLibCall(EVT Type, bool IsSigned) const override;

  /// Returns the register with the specified architectural or ABI name. This
  /// method is necessary to lower the llvm.read_register.* and
  /// llvm.write_register.* intrinsics. Allocatable registers must be reserved
  /// with the clang -ffixed-xX flag for access to be allowed.
  Register getRegisterByName(const char *RegName, LLT VT,
                             const MachineFunction &MF) const override;

  // Lower incoming arguments, copy physregs into vregs
  SDValue LowerFormalArguments(SDValue Chain, CallingConv::ID CallConv,
                               bool IsVarArg,
                               const SmallVectorImpl<ISD::InputArg> &Ins,
                               const SDLoc &DL, SelectionDAG &DAG,
                               SmallVectorImpl<SDValue> &InVals) const override;
  bool CanLowerReturn(CallingConv::ID CallConv, MachineFunction &MF,
                      bool IsVarArg,
                      const SmallVectorImpl<ISD::OutputArg> &Outs,
                      LLVMContext &Context) const override;
  SDValue LowerReturn(SDValue Chain, CallingConv::ID CallConv, bool IsVarArg,
                      const SmallVectorImpl<ISD::OutputArg> &Outs,
                      const SmallVectorImpl<SDValue> &OutVals, const SDLoc &DL,
                      SelectionDAG &DAG) const override;
  SDValue LowerCall(TargetLowering::CallLoweringInfo &CLI,
                    SmallVectorImpl<SDValue> &InVals) const override;

  bool shouldConvertConstantLoadToIntImm(const APInt &Imm,
                                         Type *Ty) const override {
    return true;
  }
  bool mayBeEmittedAsTailCall(const CallInst *CI) const override;
  bool shouldConsiderGEPOffsetSplit() const override { return true; }

  bool decomposeMulByConstant(LLVMContext &Context, EVT VT,
                              SDValue C) const override;

  TargetLowering::AtomicExpansionKind
  shouldExpandAtomicRMWInIR(AtomicRMWInst *AI) const override;
  Value *emitMaskedAtomicRMWIntrinsic(IRBuilder<> &Builder, AtomicRMWInst *AI,
                                      Value *AlignedAddr, Value *Incr,
                                      Value *Mask, Value *ShiftAmt,
                                      AtomicOrdering Ord) const override;
  TargetLowering::AtomicExpansionKind
  shouldExpandAtomicCmpXchgInIR(AtomicCmpXchgInst *CI) const override;
  Value *emitMaskedAtomicCmpXchgIntrinsic(IRBuilder<> &Builder,
                                          AtomicCmpXchgInst *CI,
                                          Value *AlignedAddr, Value *CmpVal,
                                          Value *NewVal, Value *Mask,
                                          AtomicOrdering Ord) const override;

  /// Returns true if the target allows unaligned memory accesses of the
  /// specified type.
  bool allowsMisalignedMemoryAccesses(
      EVT VT, unsigned AddrSpace = 0, Align Alignment = Align(1),
      MachineMemOperand::Flags Flags = MachineMemOperand::MONone,
      bool *Fast = nullptr) const override;

  bool splitValueIntoRegisterParts(SelectionDAG &DAG, const SDLoc &DL,
                                   SDValue Val, SDValue *Parts,
                                   unsigned NumParts, MVT PartVT,
                                   Optional<CallingConv::ID> CC) const override;

  SDValue
  joinRegisterPartsIntoValue(SelectionDAG &DAG, const SDLoc &DL,
                             const SDValue *Parts, unsigned NumParts,
                             MVT PartVT, EVT ValueVT,
                             Optional<CallingConv::ID> CC) const override;

  static RISCVVLMUL getLMUL(MVT VT);
  static unsigned getRegClassIDForLMUL(RISCVVLMUL LMul);
  static unsigned getSubregIndexByMVT(MVT VT, unsigned Index);
  static unsigned getRegClassIDForVecVT(MVT VT);
  static std::pair<unsigned, unsigned>
  decomposeSubvectorInsertExtractToSubRegs(MVT VecVT, MVT SubVecVT,
                                           unsigned InsertExtractIdx,
                                           const RISCVRegisterInfo *TRI);
  MVT getContainerForFixedLengthVector(MVT VT) const;

  bool shouldRemoveExtendFromGSIndex(EVT VT) const override;

private:
  void analyzeInputArgs(MachineFunction &MF, CCState &CCInfo,
                        const SmallVectorImpl<ISD::InputArg> &Ins,
                        bool IsRet) const;
  void analyzeOutputArgs(MachineFunction &MF, CCState &CCInfo,
                         const SmallVectorImpl<ISD::OutputArg> &Outs,
                         bool IsRet, CallLoweringInfo *CLI) const;

  template <class NodeTy>
  SDValue getAddr(NodeTy *N, SelectionDAG &DAG, bool IsLocal = true) const;

  SDValue getStaticTLSAddr(GlobalAddressSDNode *N, SelectionDAG &DAG,
                           bool UseGOT) const;
  SDValue getDynamicTLSAddr(GlobalAddressSDNode *N, SelectionDAG &DAG) const;

  SDValue lowerGlobalAddress(SDValue Op, SelectionDAG &DAG) const;
  SDValue lowerBlockAddress(SDValue Op, SelectionDAG &DAG) const;
  SDValue lowerConstantPool(SDValue Op, SelectionDAG &DAG) const;
  SDValue lowerJumpTable(SDValue Op, SelectionDAG &DAG) const;
  SDValue lowerGlobalTLSAddress(SDValue Op, SelectionDAG &DAG) const;
  SDValue lowerSELECT(SDValue Op, SelectionDAG &DAG) const;
  SDValue lowerBRCOND(SDValue Op, SelectionDAG &DAG) const;
  SDValue lowerVASTART(SDValue Op, SelectionDAG &DAG) const;
  SDValue lowerFRAMEADDR(SDValue Op, SelectionDAG &DAG) const;
  SDValue lowerRETURNADDR(SDValue Op, SelectionDAG &DAG) const;
  SDValue lowerShiftLeftParts(SDValue Op, SelectionDAG &DAG) const;
  SDValue lowerShiftRightParts(SDValue Op, SelectionDAG &DAG, bool IsSRA) const;
  SDValue lowerSPLAT_VECTOR_PARTS(SDValue Op, SelectionDAG &DAG) const;
  SDValue lowerVectorMaskExt(SDValue Op, SelectionDAG &DAG,
                             int64_t ExtTrueVal) const;
  SDValue lowerVectorMaskTrunc(SDValue Op, SelectionDAG &DAG) const;
  SDValue lowerINSERT_VECTOR_ELT(SDValue Op, SelectionDAG &DAG) const;
  SDValue lowerEXTRACT_VECTOR_ELT(SDValue Op, SelectionDAG &DAG) const;
  SDValue LowerINTRINSIC_WO_CHAIN(SDValue Op, SelectionDAG &DAG) const;
  SDValue LowerINTRINSIC_W_CHAIN(SDValue Op, SelectionDAG &DAG) const;
  SDValue lowerVECREDUCE(SDValue Op, SelectionDAG &DAG) const;
  SDValue lowerVectorMaskVECREDUCE(SDValue Op, SelectionDAG &DAG) const;
  SDValue lowerFPVECREDUCE(SDValue Op, SelectionDAG &DAG) const;
  SDValue lowerINSERT_SUBVECTOR(SDValue Op, SelectionDAG &DAG) const;
  SDValue lowerEXTRACT_SUBVECTOR(SDValue Op, SelectionDAG &DAG) const;
  SDValue lowerSTEP_VECTOR(SDValue Op, SelectionDAG &DAG) const;
  SDValue lowerVECTOR_REVERSE(SDValue Op, SelectionDAG &DAG) const;
  SDValue lowerABS(SDValue Op, SelectionDAG &DAG) const;
  SDValue lowerMLOAD(SDValue Op, SelectionDAG &DAG) const;
  SDValue lowerMSTORE(SDValue Op, SelectionDAG &DAG) const;
  SDValue lowerFixedLengthVectorFCOPYSIGNToRVV(SDValue Op,
                                               SelectionDAG &DAG) const;
  SDValue lowerMGATHER(SDValue Op, SelectionDAG &DAG) const;
  SDValue lowerMSCATTER(SDValue Op, SelectionDAG &DAG) const;
  SDValue lowerFixedLengthVectorLoadToRVV(SDValue Op, SelectionDAG &DAG) const;
  SDValue lowerFixedLengthVectorStoreToRVV(SDValue Op, SelectionDAG &DAG) const;
  SDValue lowerFixedLengthVectorSetccToRVV(SDValue Op, SelectionDAG &DAG) const;
  SDValue lowerFixedLengthVectorLogicOpToRVV(SDValue Op, SelectionDAG &DAG,
                                             unsigned MaskOpc,
                                             unsigned VecOpc) const;
  SDValue lowerFixedLengthVectorSelectToRVV(SDValue Op,
                                            SelectionDAG &DAG) const;
  SDValue lowerToScalableOp(SDValue Op, SelectionDAG &DAG, unsigned NewOpc,
                            bool HasMask = true) const;
  SDValue lowerFixedLengthVectorExtendToRVV(SDValue Op, SelectionDAG &DAG,
                                            unsigned ExtendOpc) const;
  SDValue lowerGET_ROUNDING(SDValue Op, SelectionDAG &DAG) const;
  SDValue lowerSET_ROUNDING(SDValue Op, SelectionDAG &DAG) const;

  bool isEligibleForTailCallOptimization(
      CCState &CCInfo, CallLoweringInfo &CLI, MachineFunction &MF,
      const SmallVector<CCValAssign, 16> &ArgLocs) const;

  /// Generate error diagnostics if any register used by CC has been marked
  /// reserved.
  void validateCCReservedRegs(
      const SmallVectorImpl<std::pair<llvm::Register, llvm::SDValue>> &Regs,
      MachineFunction &MF) const;

  bool useRVVForFixedLengthVectorVT(MVT VT) const;
};

namespace RISCV {
// We use 64 bits as the known part in the scalable vector types.
static constexpr unsigned RVVBitsPerBlock = 64;
} // namespace RISCV

namespace RISCVVIntrinsicsTable {

struct RISCVVIntrinsicInfo {
  unsigned IntrinsicID;
  uint8_t SplatOperand;
};

using namespace RISCV;

#define GET_RISCVVIntrinsicsTable_DECL
#include "RISCVGenSearchableTables.inc"

} // end namespace RISCVVIntrinsicsTable

} // end namespace llvm

#endif<|MERGE_RESOLUTION|>--- conflicted
+++ resolved
@@ -99,8 +99,6 @@
   SHFLW,
   UNSHFL,
   UNSHFLW,
-<<<<<<< HEAD
-=======
   // Bit Compress/Decompress implement the generic bit extract and bit deposit
   // functions. This operation is also referred to as bit gather/scatter, bit
   // pack/unpack, parallel extract/deposit, compress/expand, or right
@@ -109,7 +107,6 @@
   BCOMPRESSW,
   BDECOMPRESS,
   BDECOMPRESSW,
->>>>>>> 11299179
   // Vector Extension
   // VMV_V_X_VL matches the semantics of vmv.v.x but includes an extra operand
   // for the VL value to be used for the operation.
