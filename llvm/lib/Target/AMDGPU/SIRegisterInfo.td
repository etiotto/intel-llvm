--- conflicted
+++ resolved
@@ -277,21 +277,12 @@
 
 // VGPR registers
 foreach Index = 0-255 in {
-<<<<<<< HEAD
-  // Set a cost value for vgprs other than the argument registers (v0-v31).
-  // The ratio of index/allocation_granularity is taken as the cost value.
-  // Considered the allocation granularity as 4 here.
-  let CostPerUse=!if(!gt(Index, 31), !srl(Index, 2), 0) in {
-
-=======
->>>>>>> a34309b7
   // There is no special encoding for low 16 bit subreg, this not a real
   // register but rather an operand for instructions preserving high 16 bits
   // of the result or reading just low 16 bits of a 32 bit VGPR.
   // It is encoded as a corresponding 32 bit register.
   def VGPR#Index#_LO16 : SIReg <"v"#Index#".l", Index>,
     DwarfRegNum<[!add(Index, 2560), !add(Index, 1536)]> {
-<<<<<<< HEAD
     let HWEncoding{8} = 1;
   }
   // There is no special encoding for low 16 bit subreg, this not a real
@@ -302,28 +293,12 @@
     DwarfRegNum<[!add(Index, 2560), !add(Index, 1536)]> {
     let HWEncoding{8} = 1;
   }
-=======
-    let HWEncoding{8} = 1;
-  }
-  // There is no special encoding for low 16 bit subreg, this not a real
-  // register but rather an operand for instructions preserving low 16 bits
-  // of the result or reading just high 16 bits of a 32 bit VGPR.
-  // It is encoded as a corresponding 32 bit register.
-  def VGPR#Index#_HI16 : SIReg <"v"#Index#".h", Index>,
-    DwarfRegNum<[!add(Index, 2560), !add(Index, 1536)]> {
-    let HWEncoding{8} = 1;
-  }
->>>>>>> a34309b7
   def VGPR#Index : SIRegWithSubRegs <"v"#Index,
     [!cast<Register>("VGPR"#Index#"_LO16"), !cast<Register>("VGPR"#Index#"_HI16")],
     Index>,
     DwarfRegNum<[!add(Index, 2560), !add(Index, 1536)]> {
     let HWEncoding{8} = 1;
     let SubRegIndices = [lo16, hi16];
-<<<<<<< HEAD
-  }
-=======
->>>>>>> a34309b7
   }
 }
 
@@ -778,75 +753,7 @@
 def SReg_1024 : RegisterClass<"AMDGPU", [v32i32, v32f32], 32,
                               (add SGPR_1024)> {
   let CopyCost = 16;
-<<<<<<< HEAD
-  let AllocationPriority = 19;
-}
-
-// Register class for all vector registers (VGPRs + Interploation Registers)
-def VReg_64 : RegisterClass<"AMDGPU", [i64, f64, v2i32, v2f32, v4f16, v4i16, p0, p1, p4], 32,
-                            (add VGPR_64)> {
-  let Size = 64;
-
-  // Requires 2 v_mov_b32 to copy
-  let CopyCost = 2;
-  let AllocationPriority = 2;
-  let Weight = 2;
-}
-
-def VReg_96 : RegisterClass<"AMDGPU", [v3i32, v3f32], 32, (add VGPR_96)> {
-  let Size = 96;
-
-  // Requires 3 v_mov_b32 to copy
-  let CopyCost = 3;
-  let AllocationPriority = 3;
-  let Weight = 3;
-}
-
-def VReg_128 : RegisterClass<"AMDGPU", [v4i32, v4f32, v2i64, v2f64, i128], 32,
-                             (add VGPR_128)> {
-  let Size = 128;
-
-  // Requires 4 v_mov_b32 to copy
-  let CopyCost = 4;
-  let AllocationPriority = 4;
-  let Weight = 4;
-}
-
-def VReg_160 : RegisterClass<"AMDGPU", [v5i32, v5f32], 32,
-                             (add VGPR_160)> {
-  let Size = 160;
-
-  // Requires 5 v_mov_b32 to copy
-  let CopyCost = 5;
-  let AllocationPriority = 5;
-  let Weight = 5;
-}
-
-def VReg_256 : RegisterClass<"AMDGPU", [v8i32, v8f32], 32,
-                             (add VGPR_256)> {
-  let Size = 256;
-  let CopyCost = 8;
-  let AllocationPriority = 6;
-  let Weight = 8;
-}
-
-def VReg_512 : RegisterClass<"AMDGPU", [v16i32, v16f32], 32,
-                             (add VGPR_512)> {
-  let Size = 512;
-  let CopyCost = 16;
-  let AllocationPriority = 7;
-  let Weight = 16;
-}
-
-def VReg_1024 : RegisterClass<"AMDGPU", [v32i32, v32f32], 32,
-                              (add VGPR_1024)> {
-  let Size = 1024;
-  let CopyCost = 32;
-  let AllocationPriority = 8;
-  let Weight = 32;
-=======
-  let isAllocatable = 0;
->>>>>>> a34309b7
+  let isAllocatable = 0;
 }
 
 // Register class for all vector registers (VGPRs + Interpolation Registers)
