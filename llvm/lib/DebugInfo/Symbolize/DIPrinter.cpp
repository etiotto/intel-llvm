--- conflicted
+++ resolved
@@ -299,11 +299,8 @@
                                ? LineInfo.StartFileName
                                : ""},
          {"StartLine", LineInfo.StartLine},
-<<<<<<< HEAD
-=======
          {"StartAddress",
           LineInfo.StartAddress ? toHex(*LineInfo.StartAddress) : ""},
->>>>>>> 86645b40
          {"FileName",
           LineInfo.FileName != DILineInfo::BadString ? LineInfo.FileName : ""},
          {"Line", LineInfo.Line},
