//===- Construction of pass pipelines -------------------------------------===//
//
// Part of the LLVM Project, under the Apache License v2.0 with LLVM Exceptions.
// See https://llvm.org/LICENSE.txt for license information.
// SPDX-License-Identifier: Apache-2.0 WITH LLVM-exception
//
//===----------------------------------------------------------------------===//
/// \file
///
/// This file provides the implementation of the PassBuilder based on our
/// static pass registry as well as related functionality. It also provides
/// helpers to aid in analyzing, debugging, and testing passes and pass
/// pipelines.
///
//===----------------------------------------------------------------------===//

#include "llvm/Analysis/AliasAnalysis.h"
#include "llvm/Analysis/BasicAliasAnalysis.h"
#include "llvm/Analysis/CGSCCPassManager.h"
#include "llvm/Analysis/GlobalsModRef.h"
#include "llvm/Analysis/InlineAdvisor.h"
#include "llvm/Analysis/OptimizationRemarkEmitter.h"
#include "llvm/Analysis/ProfileSummaryInfo.h"
#include "llvm/Analysis/ScopedNoAliasAA.h"
#include "llvm/Analysis/TypeBasedAliasAnalysis.h"
#include "llvm/IR/PassManager.h"
#include "llvm/Passes/OptimizationLevel.h"
#include "llvm/Passes/PassBuilder.h"
#include "llvm/Support/CommandLine.h"
#include "llvm/Support/ErrorHandling.h"
#include "llvm/Support/PGOOptions.h"
#include "llvm/Support/VirtualFileSystem.h"
#include "llvm/Target/TargetMachine.h"
#include "llvm/Transforms/AggressiveInstCombine/AggressiveInstCombine.h"
#include "llvm/Transforms/Coroutines/CoroCleanup.h"
#include "llvm/Transforms/Coroutines/CoroConditionalWrapper.h"
#include "llvm/Transforms/Coroutines/CoroEarly.h"
#include "llvm/Transforms/Coroutines/CoroElide.h"
#include "llvm/Transforms/Coroutines/CoroSplit.h"
#include "llvm/Transforms/IPO/AlwaysInliner.h"
#include "llvm/Transforms/IPO/Annotation2Metadata.h"
#include "llvm/Transforms/IPO/ArgumentPromotion.h"
#include "llvm/Transforms/IPO/Attributor.h"
#include "llvm/Transforms/IPO/CalledValuePropagation.h"
#include "llvm/Transforms/IPO/ConstantMerge.h"
#include "llvm/Transforms/IPO/CrossDSOCFI.h"
#include "llvm/Transforms/IPO/DeadArgumentElimination.h"
#include "llvm/Transforms/IPO/ElimAvailExtern.h"
#include "llvm/Transforms/IPO/ForceFunctionAttrs.h"
#include "llvm/Transforms/IPO/FunctionAttrs.h"
#include "llvm/Transforms/IPO/GlobalDCE.h"
#include "llvm/Transforms/IPO/GlobalOpt.h"
#include "llvm/Transforms/IPO/GlobalSplit.h"
#include "llvm/Transforms/IPO/HotColdSplitting.h"
#include "llvm/Transforms/IPO/IROutliner.h"
#include "llvm/Transforms/IPO/InferFunctionAttrs.h"
#include "llvm/Transforms/IPO/Inliner.h"
#include "llvm/Transforms/IPO/LowerTypeTests.h"
#include "llvm/Transforms/IPO/MergeFunctions.h"
#include "llvm/Transforms/IPO/ModuleInliner.h"
#include "llvm/Transforms/IPO/OpenMPOpt.h"
#include "llvm/Transforms/IPO/PartialInlining.h"
#include "llvm/Transforms/IPO/SCCP.h"
#include "llvm/Transforms/IPO/SampleProfile.h"
#include "llvm/Transforms/IPO/SampleProfileProbe.h"
#include "llvm/Transforms/IPO/SyntheticCountsPropagation.h"
#include "llvm/Transforms/IPO/WholeProgramDevirt.h"
#include "llvm/Transforms/InstCombine/InstCombine.h"
#include "llvm/Transforms/Instrumentation/CGProfile.h"
#include "llvm/Transforms/Instrumentation/ControlHeightReduction.h"
#include "llvm/Transforms/Instrumentation/InstrOrderFile.h"
#include "llvm/Transforms/Instrumentation/InstrProfiling.h"
#include "llvm/Transforms/Instrumentation/MemProfiler.h"
#include "llvm/Transforms/Instrumentation/PGOInstrumentation.h"
#include "llvm/Transforms/Scalar/ADCE.h"
#include "llvm/Transforms/Scalar/AlignmentFromAssumptions.h"
#include "llvm/Transforms/Scalar/AnnotationRemarks.h"
#include "llvm/Transforms/Scalar/BDCE.h"
#include "llvm/Transforms/Scalar/CallSiteSplitting.h"
#include "llvm/Transforms/Scalar/ConstraintElimination.h"
#include "llvm/Transforms/Scalar/CorrelatedValuePropagation.h"
#include "llvm/Transforms/Scalar/DFAJumpThreading.h"
#include "llvm/Transforms/Scalar/DeadStoreElimination.h"
#include "llvm/Transforms/Scalar/DivRemPairs.h"
#include "llvm/Transforms/Scalar/EarlyCSE.h"
#include "llvm/Transforms/Scalar/Float2Int.h"
#include "llvm/Transforms/Scalar/GVN.h"
#include "llvm/Transforms/Scalar/IndVarSimplify.h"
#include "llvm/Transforms/Scalar/InstSimplifyPass.h"
#include "llvm/Transforms/Scalar/JumpThreading.h"
#include "llvm/Transforms/Scalar/LICM.h"
#include "llvm/Transforms/Scalar/LoopDeletion.h"
#include "llvm/Transforms/Scalar/LoopDistribute.h"
#include "llvm/Transforms/Scalar/LoopFlatten.h"
#include "llvm/Transforms/Scalar/LoopIdiomRecognize.h"
#include "llvm/Transforms/Scalar/LoopInstSimplify.h"
#include "llvm/Transforms/Scalar/LoopInterchange.h"
#include "llvm/Transforms/Scalar/LoopLoadElimination.h"
#include "llvm/Transforms/Scalar/LoopPassManager.h"
#include "llvm/Transforms/Scalar/LoopRotation.h"
#include "llvm/Transforms/Scalar/LoopSimplifyCFG.h"
#include "llvm/Transforms/Scalar/LoopSink.h"
#include "llvm/Transforms/Scalar/LoopUnrollAndJamPass.h"
#include "llvm/Transforms/Scalar/LoopUnrollPass.h"
#include "llvm/Transforms/Scalar/LowerConstantIntrinsics.h"
#include "llvm/Transforms/Scalar/LowerExpectIntrinsic.h"
#include "llvm/Transforms/Scalar/LowerMatrixIntrinsics.h"
#include "llvm/Transforms/Scalar/MemCpyOptimizer.h"
#include "llvm/Transforms/Scalar/MergedLoadStoreMotion.h"
#include "llvm/Transforms/Scalar/NewGVN.h"
#include "llvm/Transforms/Scalar/Reassociate.h"
#include "llvm/Transforms/Scalar/SCCP.h"
#include "llvm/Transforms/Scalar/SROA.h"
#include "llvm/Transforms/Scalar/SimpleLoopUnswitch.h"
#include "llvm/Transforms/Scalar/SimplifyCFG.h"
#include "llvm/Transforms/Scalar/SpeculativeExecution.h"
#include "llvm/Transforms/Scalar/TailRecursionElimination.h"
#include "llvm/Transforms/Scalar/WarnMissedTransforms.h"
#include "llvm/Transforms/Utils/AddDiscriminators.h"
#include "llvm/Transforms/Utils/AssumeBundleBuilder.h"
#include "llvm/Transforms/Utils/CanonicalizeAliases.h"
#include "llvm/Transforms/Utils/CountVisits.h"
#include "llvm/Transforms/Utils/InjectTLIMappings.h"
#include "llvm/Transforms/Utils/LibCallsShrinkWrap.h"
#include "llvm/Transforms/Utils/Mem2Reg.h"
#include "llvm/Transforms/Utils/NameAnonGlobals.h"
#include "llvm/Transforms/Utils/RelLookupTableConverter.h"
#include "llvm/Transforms/Utils/SimplifyCFGOptions.h"
#include "llvm/Transforms/Vectorize/LoopVectorize.h"
#include "llvm/Transforms/Vectorize/SLPVectorizer.h"
#include "llvm/Transforms/Vectorize/VectorCombine.h"

using namespace llvm;

static cl::opt<InliningAdvisorMode> UseInlineAdvisor(
    "enable-ml-inliner", cl::init(InliningAdvisorMode::Default), cl::Hidden,
    cl::desc("Enable ML policy for inliner. Currently trained for -Oz only"),
    cl::values(clEnumValN(InliningAdvisorMode::Default, "default",
                          "Heuristics-based inliner version"),
               clEnumValN(InliningAdvisorMode::Development, "development",
                          "Use development mode (runtime-loadable model)"),
               clEnumValN(InliningAdvisorMode::Release, "release",
                          "Use release mode (AOT-compiled model)")));

static cl::opt<bool> EnableSyntheticCounts(
    "enable-npm-synthetic-counts", cl::Hidden,
    cl::desc("Run synthetic function entry count generation "
             "pass"));

/// Flag to enable inline deferral during PGO.
static cl::opt<bool>
    EnablePGOInlineDeferral("enable-npm-pgo-inline-deferral", cl::init(true),
                            cl::Hidden,
                            cl::desc("Enable inline deferral during PGO"));

static cl::opt<bool> EnableMemProfiler("enable-mem-prof", cl::Hidden,
                                       cl::desc("Enable memory profiler"));

static cl::opt<bool> EnableModuleInliner("enable-module-inliner",
                                         cl::init(false), cl::Hidden,
                                         cl::desc("Enable module inliner"));

static cl::opt<bool> PerformMandatoryInliningsFirst(
    "mandatory-inlining-first", cl::init(true), cl::Hidden,
    cl::desc("Perform mandatory inlinings module-wide, before performing "
             "inlining"));

static cl::opt<bool> EnableEagerlyInvalidateAnalyses(
    "eagerly-invalidate-analyses", cl::init(true), cl::Hidden,
    cl::desc("Eagerly invalidate more analyses in default pipelines"));

static cl::opt<bool> EnableMergeFunctions(
    "enable-merge-functions", cl::init(false), cl::Hidden,
    cl::desc("Enable function merging as part of the optimization pipeline"));

static cl::opt<bool> EnablePostPGOLoopRotation(
    "enable-post-pgo-loop-rotation", cl::init(true), cl::Hidden,
    cl::desc("Run the loop rotation transformation after PGO instrumentation"));

static cl::opt<bool> EnableGlobalAnalyses(
    "enable-global-analyses", cl::init(true), cl::Hidden,
    cl::desc("Enable inter-procedural analyses"));

static cl::opt<bool>
    SYCLOptimizationMode("sycl-opt", cl::init(false), cl::Hidden,
                         cl::desc("Enable SYCL optimization mode."));

static cl::opt<bool>
    RunPartialInlining("enable-partial-inlining", cl::init(false), cl::Hidden,
                       cl::desc("Run Partial inlinining pass"));

static cl::opt<bool> ExtraVectorizerPasses(
    "extra-vectorizer-passes", cl::init(false), cl::Hidden,
    cl::desc("Run cleanup optimization passes after vectorization"));

static cl::opt<bool> RunNewGVN("enable-newgvn", cl::init(false), cl::Hidden,
                               cl::desc("Run the NewGVN pass"));

static cl::opt<bool> EnableLoopInterchange(
    "enable-loopinterchange", cl::init(false), cl::Hidden,
    cl::desc("Enable the experimental LoopInterchange Pass"));

static cl::opt<bool> EnableUnrollAndJam("enable-unroll-and-jam",
                                        cl::init(false), cl::Hidden,
                                        cl::desc("Enable Unroll And Jam Pass"));

static cl::opt<bool> EnableLoopFlatten("enable-loop-flatten", cl::init(false),
                                       cl::Hidden,
                                       cl::desc("Enable the LoopFlatten Pass"));

static cl::opt<bool>
    EnableDFAJumpThreading("enable-dfa-jump-thread",
                           cl::desc("Enable DFA jump threading"),
                           cl::init(false), cl::Hidden);

static cl::opt<bool>
    EnableHotColdSplit("hot-cold-split",
                       cl::desc("Enable hot-cold splitting pass"));

static cl::opt<bool> EnableIROutliner("ir-outliner", cl::init(false),
                                      cl::Hidden,
                                      cl::desc("Enable ir outliner pass"));

static cl::opt<bool>
    DisablePreInliner("disable-preinline", cl::init(false), cl::Hidden,
                      cl::desc("Disable pre-instrumentation inliner"));

static cl::opt<int> PreInlineThreshold(
    "preinline-threshold", cl::Hidden, cl::init(75),
    cl::desc("Control the amount of inlining in pre-instrumentation inliner "
             "(default = 75)"));

static cl::opt<bool>
    EnableGVNHoist("enable-gvn-hoist",
                   cl::desc("Enable the GVN hoisting pass (default = off)"));

static cl::opt<bool>
    EnableGVNSink("enable-gvn-sink",
                  cl::desc("Enable the GVN sinking pass (default = off)"));

// This option is used in simplifying testing SampleFDO optimizations for
// profile loading.
static cl::opt<bool>
    EnableCHR("enable-chr", cl::init(true), cl::Hidden,
              cl::desc("Enable control height reduction optimization (CHR)"));

static cl::opt<bool> FlattenedProfileUsed(
    "flattened-profile-used", cl::init(false), cl::Hidden,
    cl::desc("Indicate the sample profile being used is flattened, i.e., "
             "no inline hierachy exists in the profile"));

static cl::opt<bool> EnableOrderFileInstrumentation(
    "enable-order-file-instrumentation", cl::init(false), cl::Hidden,
    cl::desc("Enable order file instrumentation (default = off)"));

static cl::opt<bool>
    EnableMatrix("enable-matrix", cl::init(false), cl::Hidden,
                 cl::desc("Enable lowering of the matrix intrinsics"));

static cl::opt<bool> CountCGSCCVisits(
    "count-cgscc-max-visits", cl::init(false), cl::Hidden,
    cl::desc("Keep track of the max number of times we visit a function in the "
             "CGSCC pipeline as a statistic"));

static cl::opt<bool> EnableConstraintElimination(
    "enable-constraint-elimination", cl::init(true), cl::Hidden,
    cl::desc(
        "Enable pass to eliminate conditions based on linear constraints"));

static cl::opt<AttributorRunOption> AttributorRun(
    "attributor-enable", cl::Hidden, cl::init(AttributorRunOption::NONE),
    cl::desc("Enable the attributor inter-procedural deduction pass"),
    cl::values(clEnumValN(AttributorRunOption::ALL, "all",
                          "enable all attributor runs"),
               clEnumValN(AttributorRunOption::MODULE, "module",
                          "enable module-wide attributor runs"),
               clEnumValN(AttributorRunOption::CGSCC, "cgscc",
                          "enable call graph SCC attributor runs"),
               clEnumValN(AttributorRunOption::NONE, "none",
                          "disable attributor runs")));

PipelineTuningOptions::PipelineTuningOptions() {
  LoopInterleaving = true;
  LoopVectorization = true;
  SLPVectorization = false;
  LoopUnrolling = true;
  ForgetAllSCEVInLoopUnroll = ForgetSCEVInLoopUnroll;
  LicmMssaOptCap = SetLicmMssaOptCap;
  LicmMssaNoAccForPromotionCap = SetLicmMssaNoAccForPromotionCap;
  CallGraphProfile = true;
  MergeFunctions = EnableMergeFunctions;
  InlinerThreshold = -1;
  EagerlyInvalidateAnalyses = EnableEagerlyInvalidateAnalyses;
}

namespace llvm {
extern cl::opt<unsigned> MaxDevirtIterations;
extern cl::opt<bool> EnableKnowledgeRetention;
} // namespace llvm

void PassBuilder::invokePeepholeEPCallbacks(FunctionPassManager &FPM,
                                            OptimizationLevel Level) {
  for (auto &C : PeepholeEPCallbacks)
    C(FPM, Level);
}

// Helper to add AnnotationRemarksPass.
static void addAnnotationRemarksPass(ModulePassManager &MPM) {
  MPM.addPass(createModuleToFunctionPassAdaptor(AnnotationRemarksPass()));
}

// Helper to check if the current compilation phase is preparing for LTO
static bool isLTOPreLink(ThinOrFullLTOPhase Phase) {
  return Phase == ThinOrFullLTOPhase::ThinLTOPreLink ||
         Phase == ThinOrFullLTOPhase::FullLTOPreLink;
}

// TODO: Investigate the cost/benefit of tail call elimination on debugging.
FunctionPassManager
PassBuilder::buildO1FunctionSimplificationPipeline(OptimizationLevel Level,
                                                   ThinOrFullLTOPhase Phase) {

  FunctionPassManager FPM;

  if (CountCGSCCVisits)
    FPM.addPass(CountVisitsPass());

  // Form SSA out of local memory accesses after breaking apart aggregates into
  // scalars.
  FPM.addPass(SROAPass(SROAOptions::ModifyCFG));

  // Catch trivial redundancies
  FPM.addPass(EarlyCSEPass(true /* Enable mem-ssa. */));

  // Hoisting of scalars and load expressions.
  FPM.addPass(
      SimplifyCFGPass(SimplifyCFGOptions().convertSwitchRangeToICmp(true)));
  FPM.addPass(InstCombinePass());

  FPM.addPass(LibCallsShrinkWrapPass());

  invokePeepholeEPCallbacks(FPM, Level);

  FPM.addPass(
      SimplifyCFGPass(SimplifyCFGOptions().convertSwitchRangeToICmp(true)));

  // Form canonically associated expression trees, and simplify the trees using
  // basic mathematical properties. For example, this will form (nearly)
  // minimal multiplication trees.
  if (!SYCLOptimizationMode) {
    // FIXME: re-association increases variables liveness and therefore register
    // pressure.
    FPM.addPass(ReassociatePass());

    // Do not run loop pass pipeline in "SYCL Optimization Mode". Loop
    // optimizations rely on TTI, which is not accurate for SPIR target.

    // Add the primary loop simplification pipeline.
    // FIXME: Currently this is split into two loop pass pipelines because we
    // run some function passes in between them. These can and should be removed
    // and/or replaced by scheduling the loop pass equivalents in the correct
    // positions. But those equivalent passes aren't powerful enough yet.
    // Specifically, `SimplifyCFGPass` and `InstCombinePass` are currently still
    // used. We have `LoopSimplifyCFGPass` which isn't yet powerful enough yet
    // to fully replace `SimplifyCFGPass`, and the closest to the other we have
    // is `LoopInstSimplify`.
    LoopPassManager LPM1, LPM2;

    // Simplify the loop body. We do this initially to clean up after other loop
    // passes run, either when iterating on a loop or on inner loops with
    // implications on the outer loop.
    LPM1.addPass(LoopInstSimplifyPass());
    LPM1.addPass(LoopSimplifyCFGPass());

    // Try to remove as much code from the loop header as possible,
    // to reduce amount of IR that will have to be duplicated. However,
    // do not perform speculative hoisting the first time as LICM
    // will destroy metadata that may not need to be destroyed if run
    // after loop rotation.
    // TODO: Investigate promotion cap for O1.
    LPM1.addPass(LICMPass(PTO.LicmMssaOptCap, PTO.LicmMssaNoAccForPromotionCap,
                          /*AllowSpeculation=*/false));

    LPM1.addPass(LoopRotatePass(/* Disable header duplication */ true,
                                isLTOPreLink(Phase)));
    // TODO: Investigate promotion cap for O1.
    LPM1.addPass(LICMPass(PTO.LicmMssaOptCap, PTO.LicmMssaNoAccForPromotionCap,
                          /*AllowSpeculation=*/true));
    LPM1.addPass(SimpleLoopUnswitchPass());
    if (EnableLoopFlatten)
      LPM1.addPass(LoopFlattenPass());

    LPM2.addPass(LoopIdiomRecognizePass());
    LPM2.addPass(IndVarSimplifyPass());

    for (auto &C : LateLoopOptimizationsEPCallbacks)
      C(LPM2, Level);

    LPM2.addPass(LoopDeletionPass());

    if (EnableLoopInterchange)
      LPM2.addPass(LoopInterchangePass());

    // Do not enable unrolling in PreLinkThinLTO phase during sample PGO
    // because it changes IR to makes profile annotation in back compile
    // inaccurate. The normal unroller doesn't pay attention to forced full
    // unroll attributes so we need to make sure and allow the full unroll pass
    // to pay attention to it.
    if (Phase != ThinOrFullLTOPhase::ThinLTOPreLink || !PGOOpt ||
        PGOOpt->Action != PGOOptions::SampleUse)
      LPM2.addPass(LoopFullUnrollPass(Level.getSpeedupLevel(),
                                      /* OnlyWhenForced= */ !PTO.LoopUnrolling,
                                      PTO.ForgetAllSCEVInLoopUnroll));

    for (auto &C : LoopOptimizerEndEPCallbacks)
      C(LPM2, Level);

    // We provide the opt remark emitter pass for LICM to use. We only need to
    // do this once as it is immutable.
    FPM.addPass(
        RequireAnalysisPass<OptimizationRemarkEmitterAnalysis, Function>());
    FPM.addPass(
        createFunctionToLoopPassAdaptor(std::move(LPM1),
                                        /*UseMemorySSA=*/true,
                                        /*UseBlockFrequencyInfo=*/true));
    FPM.addPass(
        SimplifyCFGPass(SimplifyCFGOptions().convertSwitchRangeToICmp(true)));
    FPM.addPass(InstCombinePass());
    // The loop passes in LPM2 (LoopFullUnrollPass) do not preserve MemorySSA.
    // *All* loop passes must preserve it, in order to be able to use it.
    FPM.addPass(
        createFunctionToLoopPassAdaptor(std::move(LPM2),
                                        /*UseMemorySSA=*/false,
                                        /*UseBlockFrequencyInfo=*/false));
  }
  // Delete small array after loop unroll.
  FPM.addPass(SROAPass(SROAOptions::ModifyCFG));

  // Specially optimize memory movement as it doesn't look like dataflow in SSA.
  FPM.addPass(MemCpyOptPass());

  // Sparse conditional constant propagation.
  // FIXME: It isn't clear why we do this *after* loop passes rather than
  // before...
  FPM.addPass(SCCPPass());

  // Delete dead bit computations (instcombine runs after to fold away the dead
  // computations, and then ADCE will run later to exploit any new DCE
  // opportunities that creates).
  FPM.addPass(BDCEPass());

  // Run instcombine after redundancy and dead bit elimination to exploit
  // opportunities opened up by them.
  FPM.addPass(InstCombinePass());
  invokePeepholeEPCallbacks(FPM, Level);

  FPM.addPass(CoroElidePass());

  for (auto &C : ScalarOptimizerLateEPCallbacks)
    C(FPM, Level);

  // Finally, do an expensive DCE pass to catch all the dead code exposed by
  // the simplifications and basic cleanup after all the simplifications.
  // TODO: Investigate if this is too expensive.
  FPM.addPass(ADCEPass());
  FPM.addPass(
      SimplifyCFGPass(SimplifyCFGOptions().convertSwitchRangeToICmp(true)));
  FPM.addPass(InstCombinePass());
  invokePeepholeEPCallbacks(FPM, Level);

  return FPM;
}

FunctionPassManager
PassBuilder::buildFunctionSimplificationPipeline(OptimizationLevel Level,
                                                 ThinOrFullLTOPhase Phase) {
  assert(Level != OptimizationLevel::O0 && "Must request optimizations!");

  // The O1 pipeline has a separate pipeline creation function to simplify
  // construction readability.
  if (Level.getSpeedupLevel() == 1)
    return buildO1FunctionSimplificationPipeline(Level, Phase);

  FunctionPassManager FPM;

  if (CountCGSCCVisits)
    FPM.addPass(CountVisitsPass());

  // Form SSA out of local memory accesses after breaking apart aggregates into
  // scalars.
  FPM.addPass(SROAPass(SROAOptions::ModifyCFG));

  // Catch trivial redundancies
  FPM.addPass(EarlyCSEPass(true /* Enable mem-ssa. */));
  if (EnableKnowledgeRetention)
    FPM.addPass(AssumeSimplifyPass());

  // Hoisting of scalars and load expressions.
  if (EnableGVNHoist)
    FPM.addPass(GVNHoistPass());

  // Global value numbering based sinking.
  if (EnableGVNSink) {
    FPM.addPass(GVNSinkPass());
    FPM.addPass(
        SimplifyCFGPass(SimplifyCFGOptions().convertSwitchRangeToICmp(true)));
  }

  // Speculative execution if the target has divergent branches; otherwise nop.
  FPM.addPass(SpeculativeExecutionPass(/* OnlyIfDivergentTarget =*/true));

  // Optimize based on known information about branches, and cleanup afterward.
  FPM.addPass(JumpThreadingPass());
  FPM.addPass(CorrelatedValuePropagationPass());

  FPM.addPass(
      SimplifyCFGPass(SimplifyCFGOptions().convertSwitchRangeToICmp(true)));
  FPM.addPass(InstCombinePass());
  if (Level == OptimizationLevel::O3)
    FPM.addPass(AggressiveInstCombinePass());

  if (EnableConstraintElimination)
    FPM.addPass(ConstraintEliminationPass());

  if (!Level.isOptimizingForSize())
    FPM.addPass(LibCallsShrinkWrapPass());

  invokePeepholeEPCallbacks(FPM, Level);

  // For PGO use pipeline, try to optimize memory intrinsics such as memcpy
  // using the size value profile. Don't perform this when optimizing for size.
  if (PGOOpt && PGOOpt->Action == PGOOptions::IRUse &&
      !Level.isOptimizingForSize())
    FPM.addPass(PGOMemOPSizeOpt());

  FPM.addPass(TailCallElimPass());
  FPM.addPass(
      SimplifyCFGPass(SimplifyCFGOptions().convertSwitchRangeToICmp(true)));

  // Form canonically associated expression trees, and simplify the trees using
  // basic mathematical properties. For example, this will form (nearly)
  // minimal multiplication trees.
<<<<<<< HEAD
  if (!SYCLOptimizationMode) {
    // FIXME: re-association increases variables liveness and therefore register
    // pressure.
    FPM.addPass(ReassociatePass());

    // Do not run loop pass pipeline in "SYCL Optimization Mode". Loop
    // optimizations rely on TTI, which is not accurate for SPIR target.

    // Add the primary loop simplification pipeline.
    // FIXME: Currently this is split into two loop pass pipelines because we
    // run some function passes in between them. These can and should be removed
    // and/or replaced by scheduling the loop pass equivalents in the correct
    // positions. But those equivalent passes aren't powerful enough yet.
    // Specifically, `SimplifyCFGPass` and `InstCombinePass` are currently still
    // used. We have `LoopSimplifyCFGPass` which isn't yet powerful enough yet
    // to fully replace `SimplifyCFGPass`, and the closest to the other we have
    // is `LoopInstSimplify`.
    LoopPassManager LPM1, LPM2;

    // Simplify the loop body. We do this initially to clean up after other loop
    // passes run, either when iterating on a loop or on inner loops with
    // implications on the outer loop.
    LPM1.addPass(LoopInstSimplifyPass());
    LPM1.addPass(LoopSimplifyCFGPass());

    // Try to remove as much code from the loop header as possible,
    // to reduce amount of IR that will have to be duplicated. However,
    // do not perform speculative hoisting the first time as LICM
    // will destroy metadata that may not need to be destroyed if run
    // after loop rotation.
    // TODO: Investigate promotion cap for O1.
    LPM1.addPass(LICMPass(PTO.LicmMssaOptCap, PTO.LicmMssaNoAccForPromotionCap,
                          /*AllowSpeculation=*/false));

    // Disable header duplication in loop rotation at -Oz.
    LPM1.addPass(
        LoopRotatePass(Level != OptimizationLevel::Oz, isLTOPreLink(Phase)));
    // TODO: Investigate promotion cap for O1.
    LPM1.addPass(LICMPass(PTO.LicmMssaOptCap, PTO.LicmMssaNoAccForPromotionCap,
                          /*AllowSpeculation=*/true));
    LPM1.addPass(SimpleLoopUnswitchPass(/* NonTrivial */ Level ==
                                            OptimizationLevel::O3 &&
                                        EnableO3NonTrivialUnswitching));
    if (EnableLoopFlatten)
      LPM1.addPass(LoopFlattenPass());

    LPM2.addPass(LoopIdiomRecognizePass());
    LPM2.addPass(IndVarSimplifyPass());

    for (auto &C : LateLoopOptimizationsEPCallbacks)
      C(LPM2, Level);

    LPM2.addPass(LoopDeletionPass());

    if (EnableLoopInterchange)
      LPM2.addPass(LoopInterchangePass());

    // Do not enable unrolling in PreLinkThinLTO phase during sample PGO
    // because it changes IR to makes profile annotation in back compile
    // inaccurate. The normal unroller doesn't pay attention to forced full
    // unroll attributes so we need to make sure and allow the full unroll pass
    // to pay attention to it.
    if (Phase != ThinOrFullLTOPhase::ThinLTOPreLink || !PGOOpt ||
        PGOOpt->Action != PGOOptions::SampleUse)
      LPM2.addPass(LoopFullUnrollPass(Level.getSpeedupLevel(),
                                      /* OnlyWhenForced= */ !PTO.LoopUnrolling,
                                      PTO.ForgetAllSCEVInLoopUnroll));

    for (auto &C : LoopOptimizerEndEPCallbacks)
      C(LPM2, Level);

    // We provide the opt remark emitter pass for LICM to use. We only need to
    // do this once as it is immutable.
    FPM.addPass(
        RequireAnalysisPass<OptimizationRemarkEmitterAnalysis, Function>());
    FPM.addPass(
        createFunctionToLoopPassAdaptor(std::move(LPM1),
                                        /*UseMemorySSA=*/true,
                                        /*UseBlockFrequencyInfo=*/true));
    FPM.addPass(
        SimplifyCFGPass(SimplifyCFGOptions().convertSwitchRangeToICmp(true)));
    FPM.addPass(InstCombinePass());
    // The loop passes in LPM2 (LoopIdiomRecognizePass, IndVarSimplifyPass,
    // LoopDeletionPass and LoopFullUnrollPass) do not preserve MemorySSA.
    // *All* loop passes must preserve it, in order to be able to use it.
    FPM.addPass(
        createFunctionToLoopPassAdaptor(std::move(LPM2),
                                        /*UseMemorySSA=*/false,
                                        /*UseBlockFrequencyInfo=*/false));
  }
=======
  FPM.addPass(ReassociatePass());

  // Add the primary loop simplification pipeline.
  // FIXME: Currently this is split into two loop pass pipelines because we run
  // some function passes in between them. These can and should be removed
  // and/or replaced by scheduling the loop pass equivalents in the correct
  // positions. But those equivalent passes aren't powerful enough yet.
  // Specifically, `SimplifyCFGPass` and `InstCombinePass` are currently still
  // used. We have `LoopSimplifyCFGPass` which isn't yet powerful enough yet to
  // fully replace `SimplifyCFGPass`, and the closest to the other we have is
  // `LoopInstSimplify`.
  LoopPassManager LPM1, LPM2;

  // Simplify the loop body. We do this initially to clean up after other loop
  // passes run, either when iterating on a loop or on inner loops with
  // implications on the outer loop.
  LPM1.addPass(LoopInstSimplifyPass());
  LPM1.addPass(LoopSimplifyCFGPass());

  // Try to remove as much code from the loop header as possible,
  // to reduce amount of IR that will have to be duplicated. However,
  // do not perform speculative hoisting the first time as LICM
  // will destroy metadata that may not need to be destroyed if run
  // after loop rotation.
  // TODO: Investigate promotion cap for O1.
  LPM1.addPass(LICMPass(PTO.LicmMssaOptCap, PTO.LicmMssaNoAccForPromotionCap,
                        /*AllowSpeculation=*/false));

  // Disable header duplication in loop rotation at -Oz.
  LPM1.addPass(
      LoopRotatePass(Level != OptimizationLevel::Oz, isLTOPreLink(Phase)));
  // TODO: Investigate promotion cap for O1.
  LPM1.addPass(LICMPass(PTO.LicmMssaOptCap, PTO.LicmMssaNoAccForPromotionCap,
                        /*AllowSpeculation=*/true));
  LPM1.addPass(
      SimpleLoopUnswitchPass(/* NonTrivial */ Level == OptimizationLevel::O3));
  if (EnableLoopFlatten)
    LPM1.addPass(LoopFlattenPass());

  LPM2.addPass(LoopIdiomRecognizePass());
  LPM2.addPass(IndVarSimplifyPass());

  for (auto &C : LateLoopOptimizationsEPCallbacks)
    C(LPM2, Level);

  LPM2.addPass(LoopDeletionPass());

  if (EnableLoopInterchange)
    LPM2.addPass(LoopInterchangePass());

  // Do not enable unrolling in PreLinkThinLTO phase during sample PGO
  // because it changes IR to makes profile annotation in back compile
  // inaccurate. The normal unroller doesn't pay attention to forced full unroll
  // attributes so we need to make sure and allow the full unroll pass to pay
  // attention to it.
  if (Phase != ThinOrFullLTOPhase::ThinLTOPreLink || !PGOOpt ||
      PGOOpt->Action != PGOOptions::SampleUse)
    LPM2.addPass(LoopFullUnrollPass(Level.getSpeedupLevel(),
                                    /* OnlyWhenForced= */ !PTO.LoopUnrolling,
                                    PTO.ForgetAllSCEVInLoopUnroll));

  for (auto &C : LoopOptimizerEndEPCallbacks)
    C(LPM2, Level);

  // We provide the opt remark emitter pass for LICM to use. We only need to do
  // this once as it is immutable.
  FPM.addPass(
      RequireAnalysisPass<OptimizationRemarkEmitterAnalysis, Function>());
  FPM.addPass(createFunctionToLoopPassAdaptor(std::move(LPM1),
                                              /*UseMemorySSA=*/true,
                                              /*UseBlockFrequencyInfo=*/true));
  FPM.addPass(
      SimplifyCFGPass(SimplifyCFGOptions().convertSwitchRangeToICmp(true)));
  FPM.addPass(InstCombinePass());
  // The loop passes in LPM2 (LoopIdiomRecognizePass, IndVarSimplifyPass,
  // LoopDeletionPass and LoopFullUnrollPass) do not preserve MemorySSA.
  // *All* loop passes must preserve it, in order to be able to use it.
  FPM.addPass(createFunctionToLoopPassAdaptor(std::move(LPM2),
                                              /*UseMemorySSA=*/false,
                                              /*UseBlockFrequencyInfo=*/false));
>>>>>>> 5f5cf602

  // Delete small array after loop unroll.
  FPM.addPass(SROAPass(SROAOptions::ModifyCFG));

  // Try vectorization/scalarization transforms that are both improvements
  // themselves and can allow further folds with GVN and InstCombine.
  // Disable for SYCL until SPIR-V reader is updated for all drivers.
  if (!SYCLOptimizationMode)
    FPM.addPass(VectorCombinePass(/*TryEarlyFoldsOnly=*/true));

  // Eliminate redundancies.
  FPM.addPass(MergedLoadStoreMotionPass());
  if (RunNewGVN)
    FPM.addPass(NewGVNPass());
  else
    FPM.addPass(GVNPass());

  // Sparse conditional constant propagation.
  // FIXME: It isn't clear why we do this *after* loop passes rather than
  // before...
  FPM.addPass(SCCPPass());

  // Delete dead bit computations (instcombine runs after to fold away the dead
  // computations, and then ADCE will run later to exploit any new DCE
  // opportunities that creates).
  FPM.addPass(BDCEPass());

  // Run instcombine after redundancy and dead bit elimination to exploit
  // opportunities opened up by them.
  FPM.addPass(InstCombinePass());
  invokePeepholeEPCallbacks(FPM, Level);

  // Re-consider control flow based optimizations after redundancy elimination,
  // redo DCE, etc.
  if (EnableDFAJumpThreading && Level.getSizeLevel() == 0)
    FPM.addPass(DFAJumpThreadingPass());

  FPM.addPass(JumpThreadingPass());
  FPM.addPass(CorrelatedValuePropagationPass());

  // Finally, do an expensive DCE pass to catch all the dead code exposed by
  // the simplifications and basic cleanup after all the simplifications.
  // TODO: Investigate if this is too expensive.
  FPM.addPass(ADCEPass());

  // Specially optimize memory movement as it doesn't look like dataflow in SSA.
  FPM.addPass(MemCpyOptPass());

  FPM.addPass(DSEPass());
  FPM.addPass(createFunctionToLoopPassAdaptor(
      LICMPass(PTO.LicmMssaOptCap, PTO.LicmMssaNoAccForPromotionCap,
               /*AllowSpeculation=*/true),
      /*UseMemorySSA=*/true, /*UseBlockFrequencyInfo=*/true));

  FPM.addPass(CoroElidePass());

  for (auto &C : ScalarOptimizerLateEPCallbacks)
    C(FPM, Level);

  if (SYCLOptimizationMode)
    FPM.addPass(SimplifyCFGPass());
  else
    FPM.addPass(SimplifyCFGPass(SimplifyCFGOptions()
                                    .convertSwitchRangeToICmp(true)
                                    .hoistCommonInsts(true)
                                    .sinkCommonInsts(true)));
  FPM.addPass(InstCombinePass());
  invokePeepholeEPCallbacks(FPM, Level);

  // Don't add CHR pass for CSIRInstr build in PostLink as the profile
  // is still the same as the PreLink compilation.
  if (EnableCHR && Level == OptimizationLevel::O3 && PGOOpt &&
      ((PGOOpt->Action == PGOOptions::IRUse &&
        (Phase != ThinOrFullLTOPhase::ThinLTOPostLink ||
         PGOOpt->CSAction != PGOOptions::CSIRInstr)) ||
       PGOOpt->Action == PGOOptions::SampleUse))
    FPM.addPass(ControlHeightReductionPass());

  return FPM;
}

void PassBuilder::addRequiredLTOPreLinkPasses(ModulePassManager &MPM) {
  MPM.addPass(CanonicalizeAliasesPass());
  MPM.addPass(NameAnonGlobalPass());
}

void PassBuilder::addPGOInstrPasses(ModulePassManager &MPM,
                                    OptimizationLevel Level, bool RunProfileGen,
                                    bool IsCS, std::string ProfileFile,
                                    std::string ProfileRemappingFile,
                                    ThinOrFullLTOPhase LTOPhase,
                                    IntrusiveRefCntPtr<vfs::FileSystem> FS) {
  assert(Level != OptimizationLevel::O0 && "Not expecting O0 here!");
  if (!IsCS && !DisablePreInliner) {
    InlineParams IP;

    IP.DefaultThreshold = PreInlineThreshold;

    // FIXME: The hint threshold has the same value used by the regular inliner
    // when not optimzing for size. This should probably be lowered after
    // performance testing.
    // FIXME: this comment is cargo culted from the old pass manager, revisit).
    IP.HintThreshold = Level.isOptimizingForSize() ? PreInlineThreshold : 325;
    ModuleInlinerWrapperPass MIWP(
        IP, /* MandatoryFirst */ true,
        InlineContext{LTOPhase, InlinePass::EarlyInliner});
    CGSCCPassManager &CGPipeline = MIWP.getPM();

    FunctionPassManager FPM;
    FPM.addPass(SROAPass(SROAOptions::ModifyCFG));
    FPM.addPass(EarlyCSEPass()); // Catch trivial redundancies.
    FPM.addPass(SimplifyCFGPass(SimplifyCFGOptions().convertSwitchRangeToICmp(
        true)));                    // Merge & remove basic blocks.
    FPM.addPass(InstCombinePass()); // Combine silly sequences.
    invokePeepholeEPCallbacks(FPM, Level);

    CGPipeline.addPass(createCGSCCToFunctionPassAdaptor(
        std::move(FPM), PTO.EagerlyInvalidateAnalyses));

    MPM.addPass(std::move(MIWP));

    // Delete anything that is now dead to make sure that we don't instrument
    // dead code. Instrumentation can end up keeping dead code around and
    // dramatically increase code size.
    MPM.addPass(GlobalDCEPass());
  }

  if (!RunProfileGen) {
    assert(!ProfileFile.empty() && "Profile use expecting a profile file!");
    MPM.addPass(
        PGOInstrumentationUse(ProfileFile, ProfileRemappingFile, IsCS, FS));
    // Cache ProfileSummaryAnalysis once to avoid the potential need to insert
    // RequireAnalysisPass for PSI before subsequent non-module passes.
    MPM.addPass(RequireAnalysisPass<ProfileSummaryAnalysis, Module>());
    return;
  }

  // Perform PGO instrumentation.
  MPM.addPass(PGOInstrumentationGen(IsCS));

  if (EnablePostPGOLoopRotation) {
    // Disable header duplication in loop rotation at -Oz.
    MPM.addPass(createModuleToFunctionPassAdaptor(
        createFunctionToLoopPassAdaptor(
            LoopRotatePass(Level != OptimizationLevel::Oz),
            /*UseMemorySSA=*/false,
            /*UseBlockFrequencyInfo=*/false),
        PTO.EagerlyInvalidateAnalyses));
  }

  // Add the profile lowering pass.
  InstrProfOptions Options;
  if (!ProfileFile.empty())
    Options.InstrProfileOutput = ProfileFile;
  // Do counter promotion at Level greater than O0.
  Options.DoCounterPromotion = true;
  Options.UseBFIInPromotion = IsCS;
  MPM.addPass(InstrProfiling(Options, IsCS));
}

void PassBuilder::addPGOInstrPassesForO0(
    ModulePassManager &MPM, bool RunProfileGen, bool IsCS,
    std::string ProfileFile, std::string ProfileRemappingFile,
    IntrusiveRefCntPtr<vfs::FileSystem> FS) {
  if (!RunProfileGen) {
    assert(!ProfileFile.empty() && "Profile use expecting a profile file!");
    MPM.addPass(
        PGOInstrumentationUse(ProfileFile, ProfileRemappingFile, IsCS, FS));
    // Cache ProfileSummaryAnalysis once to avoid the potential need to insert
    // RequireAnalysisPass for PSI before subsequent non-module passes.
    MPM.addPass(RequireAnalysisPass<ProfileSummaryAnalysis, Module>());
    return;
  }

  // Perform PGO instrumentation.
  MPM.addPass(PGOInstrumentationGen(IsCS));
  // Add the profile lowering pass.
  InstrProfOptions Options;
  if (!ProfileFile.empty())
    Options.InstrProfileOutput = ProfileFile;
  // Do not do counter promotion at O0.
  Options.DoCounterPromotion = false;
  Options.UseBFIInPromotion = IsCS;
  MPM.addPass(InstrProfiling(Options, IsCS));
}

static InlineParams getInlineParamsFromOptLevel(OptimizationLevel Level) {
  return getInlineParams(Level.getSpeedupLevel(), Level.getSizeLevel());
}

ModuleInlinerWrapperPass
PassBuilder::buildInlinerPipeline(OptimizationLevel Level,
                                  ThinOrFullLTOPhase Phase) {
  InlineParams IP;
  if (PTO.InlinerThreshold == -1)
    IP = getInlineParamsFromOptLevel(Level);
  else
    IP = getInlineParams(PTO.InlinerThreshold);
  // For PreLinkThinLTO + SamplePGO, set hot-caller threshold to 0 to
  // disable hot callsite inline (as much as possible [1]) because it makes
  // profile annotation in the backend inaccurate.
  //
  // [1] Note the cost of a function could be below zero due to erased
  // prologue / epilogue.
  if (Phase == ThinOrFullLTOPhase::ThinLTOPreLink && PGOOpt &&
      PGOOpt->Action == PGOOptions::SampleUse)
    IP.HotCallSiteThreshold = 0;

  if (PGOOpt)
    IP.EnableDeferral = EnablePGOInlineDeferral;

  ModuleInlinerWrapperPass MIWP(IP, PerformMandatoryInliningsFirst,
                                InlineContext{Phase, InlinePass::CGSCCInliner},
                                UseInlineAdvisor, MaxDevirtIterations);

  // Require the GlobalsAA analysis for the module so we can query it within
  // the CGSCC pipeline.
  MIWP.addModulePass(RequireAnalysisPass<GlobalsAA, Module>());
  // Invalidate AAManager so it can be recreated and pick up the newly available
  // GlobalsAA.
  MIWP.addModulePass(
      createModuleToFunctionPassAdaptor(InvalidateAnalysisPass<AAManager>()));

  // Require the ProfileSummaryAnalysis for the module so we can query it within
  // the inliner pass.
  MIWP.addModulePass(RequireAnalysisPass<ProfileSummaryAnalysis, Module>());

  // Now begin the main postorder CGSCC pipeline.
  // FIXME: The current CGSCC pipeline has its origins in the legacy pass
  // manager and trying to emulate its precise behavior. Much of this doesn't
  // make a lot of sense and we should revisit the core CGSCC structure.
  CGSCCPassManager &MainCGPipeline = MIWP.getPM();

  // Note: historically, the PruneEH pass was run first to deduce nounwind and
  // generally clean up exception handling overhead. It isn't clear this is
  // valuable as the inliner doesn't currently care whether it is inlining an
  // invoke or a call.

  if (AttributorRun & AttributorRunOption::CGSCC)
    MainCGPipeline.addPass(AttributorCGSCCPass());

  // Now deduce any function attributes based in the current code.
  MainCGPipeline.addPass(PostOrderFunctionAttrsPass());

  // When at O3 add argument promotion to the pass pipeline.
  // FIXME: It isn't at all clear why this should be limited to O3.
  if (Level == OptimizationLevel::O3)
    MainCGPipeline.addPass(ArgumentPromotionPass());

  // Try to perform OpenMP specific optimizations. This is a (quick!) no-op if
  // there are no OpenMP runtime calls present in the module.
  if (Level == OptimizationLevel::O2 || Level == OptimizationLevel::O3)
    MainCGPipeline.addPass(OpenMPOptCGSCCPass());

  for (auto &C : CGSCCOptimizerLateEPCallbacks)
    C(MainCGPipeline, Level);

  // Lastly, add the core function simplification pipeline nested inside the
  // CGSCC walk.
  MainCGPipeline.addPass(createCGSCCToFunctionPassAdaptor(
      buildFunctionSimplificationPipeline(Level, Phase),
      PTO.EagerlyInvalidateAnalyses, /*NoRerun=*/true));

  MainCGPipeline.addPass(CoroSplitPass(Level != OptimizationLevel::O0));

  MIWP.addLateModulePass(createModuleToFunctionPassAdaptor(
      InvalidateAnalysisPass<ShouldNotRunFunctionPassesAnalysis>()));

  return MIWP;
}

ModulePassManager
PassBuilder::buildModuleInlinerPipeline(OptimizationLevel Level,
                                        ThinOrFullLTOPhase Phase) {
  ModulePassManager MPM;

  InlineParams IP = getInlineParamsFromOptLevel(Level);
  // For PreLinkThinLTO + SamplePGO, set hot-caller threshold to 0 to
  // disable hot callsite inline (as much as possible [1]) because it makes
  // profile annotation in the backend inaccurate.
  //
  // [1] Note the cost of a function could be below zero due to erased
  // prologue / epilogue.
  if (Phase == ThinOrFullLTOPhase::ThinLTOPreLink && PGOOpt &&
      PGOOpt->Action == PGOOptions::SampleUse)
    IP.HotCallSiteThreshold = 0;

  if (PGOOpt)
    IP.EnableDeferral = EnablePGOInlineDeferral;

  // The inline deferral logic is used to avoid losing some
  // inlining chance in future. It is helpful in SCC inliner, in which
  // inlining is processed in bottom-up order.
  // While in module inliner, the inlining order is a priority-based order
  // by default. The inline deferral is unnecessary there. So we disable the
  // inline deferral logic in module inliner.
  IP.EnableDeferral = false;

  MPM.addPass(ModuleInlinerPass(IP, UseInlineAdvisor, Phase));

  MPM.addPass(createModuleToFunctionPassAdaptor(
      buildFunctionSimplificationPipeline(Level, Phase),
      PTO.EagerlyInvalidateAnalyses));

  MPM.addPass(createModuleToPostOrderCGSCCPassAdaptor(
      CoroSplitPass(Level != OptimizationLevel::O0)));

  return MPM;
}

ModulePassManager
PassBuilder::buildModuleSimplificationPipeline(OptimizationLevel Level,
                                               ThinOrFullLTOPhase Phase) {
  ModulePassManager MPM;

  // Place pseudo probe instrumentation as the first pass of the pipeline to
  // minimize the impact of optimization changes.
  if (PGOOpt && PGOOpt->PseudoProbeForProfiling &&
      Phase != ThinOrFullLTOPhase::ThinLTOPostLink)
    MPM.addPass(SampleProfileProbePass(TM));

  bool HasSampleProfile = PGOOpt && (PGOOpt->Action == PGOOptions::SampleUse);

  // In ThinLTO mode, when flattened profile is used, all the available
  // profile information will be annotated in PreLink phase so there is
  // no need to load the profile again in PostLink.
  bool LoadSampleProfile =
      HasSampleProfile &&
      !(FlattenedProfileUsed && Phase == ThinOrFullLTOPhase::ThinLTOPostLink);

  // During the ThinLTO backend phase we perform early indirect call promotion
  // here, before globalopt. Otherwise imported available_externally functions
  // look unreferenced and are removed. If we are going to load the sample
  // profile then defer until later.
  // TODO: See if we can move later and consolidate with the location where
  // we perform ICP when we are loading a sample profile.
  // TODO: We pass HasSampleProfile (whether there was a sample profile file
  // passed to the compile) to the SamplePGO flag of ICP. This is used to
  // determine whether the new direct calls are annotated with prof metadata.
  // Ideally this should be determined from whether the IR is annotated with
  // sample profile, and not whether the a sample profile was provided on the
  // command line. E.g. for flattened profiles where we will not be reloading
  // the sample profile in the ThinLTO backend, we ideally shouldn't have to
  // provide the sample profile file.
  if (Phase == ThinOrFullLTOPhase::ThinLTOPostLink && !LoadSampleProfile)
    MPM.addPass(PGOIndirectCallPromotion(true /* InLTO */, HasSampleProfile));

  // Do basic inference of function attributes from known properties of system
  // libraries and other oracles.
  MPM.addPass(InferFunctionAttrsPass());
  MPM.addPass(CoroEarlyPass());

  // Create an early function pass manager to cleanup the output of the
  // frontend.
  FunctionPassManager EarlyFPM;
  // Lower llvm.expect to metadata before attempting transforms.
  // Compare/branch metadata may alter the behavior of passes like SimplifyCFG.
  EarlyFPM.addPass(LowerExpectIntrinsicPass());
  EarlyFPM.addPass(SimplifyCFGPass());
  EarlyFPM.addPass(SROAPass(SROAOptions::ModifyCFG));
  EarlyFPM.addPass(EarlyCSEPass());
  if (Level == OptimizationLevel::O3)
    EarlyFPM.addPass(CallSiteSplittingPass());

  // In SamplePGO ThinLTO backend, we need instcombine before profile annotation
  // to convert bitcast to direct calls so that they can be inlined during the
  // profile annotation prepration step.
  // More details about SamplePGO design can be found in:
  // https://research.google.com/pubs/pub45290.html
  // FIXME: revisit how SampleProfileLoad/Inliner/ICP is structured.
  if (LoadSampleProfile)
    EarlyFPM.addPass(InstCombinePass());
  MPM.addPass(createModuleToFunctionPassAdaptor(std::move(EarlyFPM),
                                                PTO.EagerlyInvalidateAnalyses));

  if (LoadSampleProfile) {
    // Annotate sample profile right after early FPM to ensure freshness of
    // the debug info.
    MPM.addPass(SampleProfileLoaderPass(PGOOpt->ProfileFile,
                                        PGOOpt->ProfileRemappingFile, Phase));
    // Cache ProfileSummaryAnalysis once to avoid the potential need to insert
    // RequireAnalysisPass for PSI before subsequent non-module passes.
    MPM.addPass(RequireAnalysisPass<ProfileSummaryAnalysis, Module>());
    // Do not invoke ICP in the LTOPrelink phase as it makes it hard
    // for the profile annotation to be accurate in the LTO backend.
    if (Phase != ThinOrFullLTOPhase::ThinLTOPreLink &&
        Phase != ThinOrFullLTOPhase::FullLTOPreLink)
      // We perform early indirect call promotion here, before globalopt.
      // This is important for the ThinLTO backend phase because otherwise
      // imported available_externally functions look unreferenced and are
      // removed.
      MPM.addPass(
          PGOIndirectCallPromotion(true /* IsInLTO */, true /* SamplePGO */));
  }

  // Try to perform OpenMP specific optimizations on the module. This is a
  // (quick!) no-op if there are no OpenMP runtime calls present in the module.
  if (Level != OptimizationLevel::O0)
    MPM.addPass(OpenMPOptPass());

  if (AttributorRun & AttributorRunOption::MODULE)
    MPM.addPass(AttributorPass());

  // Lower type metadata and the type.test intrinsic in the ThinLTO
  // post link pipeline after ICP. This is to enable usage of the type
  // tests in ICP sequences.
  if (Phase == ThinOrFullLTOPhase::ThinLTOPostLink)
    MPM.addPass(LowerTypeTestsPass(nullptr, nullptr, true));

  for (auto &C : PipelineEarlySimplificationEPCallbacks)
    C(MPM, Level);

  // Interprocedural constant propagation now that basic cleanup has occurred
  // and prior to optimizing globals.
  // FIXME: This position in the pipeline hasn't been carefully considered in
  // years, it should be re-analyzed.
  MPM.addPass(IPSCCPPass(IPSCCPOptions(/*AllowFuncSpec=*/
                                       Level != OptimizationLevel::Os &&
                                       Level != OptimizationLevel::Oz)));

  // Attach metadata to indirect call sites indicating the set of functions
  // they may target at run-time. This should follow IPSCCP.
  MPM.addPass(CalledValuePropagationPass());

  // Optimize globals to try and fold them into constants.
  MPM.addPass(GlobalOptPass());

  // Promote any localized globals to SSA registers.
  // FIXME: Should this instead by a run of SROA?
  // FIXME: We should probably run instcombine and simplifycfg afterward to
  // delete control flows that are dead once globals have been folded to
  // constants.
  MPM.addPass(createModuleToFunctionPassAdaptor(PromotePass()));

  // Create a small function pass pipeline to cleanup after all the global
  // optimizations.
  FunctionPassManager GlobalCleanupPM;
  GlobalCleanupPM.addPass(InstCombinePass());
  invokePeepholeEPCallbacks(GlobalCleanupPM, Level);

  GlobalCleanupPM.addPass(
      SimplifyCFGPass(SimplifyCFGOptions().convertSwitchRangeToICmp(true)));
  MPM.addPass(createModuleToFunctionPassAdaptor(std::move(GlobalCleanupPM),
                                                PTO.EagerlyInvalidateAnalyses));

  // Add all the requested passes for instrumentation PGO, if requested.
  if (PGOOpt && Phase != ThinOrFullLTOPhase::ThinLTOPostLink &&
      (PGOOpt->Action == PGOOptions::IRInstr ||
       PGOOpt->Action == PGOOptions::IRUse)) {
    addPGOInstrPasses(MPM, Level,
                      /* RunProfileGen */ PGOOpt->Action == PGOOptions::IRInstr,
                      /* IsCS */ false, PGOOpt->ProfileFile,
                      PGOOpt->ProfileRemappingFile, Phase, PGOOpt->FS);
    MPM.addPass(PGOIndirectCallPromotion(false, false));
  }
  if (PGOOpt && Phase != ThinOrFullLTOPhase::ThinLTOPostLink &&
      PGOOpt->CSAction == PGOOptions::CSIRInstr)
    MPM.addPass(PGOInstrumentationGenCreateVar(PGOOpt->CSProfileGenFile));

  // Synthesize function entry counts for non-PGO compilation.
  if (EnableSyntheticCounts && !PGOOpt)
    MPM.addPass(SyntheticCountsPropagation());

  if (EnableModuleInliner)
    MPM.addPass(buildModuleInlinerPipeline(Level, Phase));
  else
    MPM.addPass(buildInlinerPipeline(Level, Phase));

  // Remove any dead arguments exposed by cleanups, constant folding globals,
  // and argument promotion.
  MPM.addPass(DeadArgumentEliminationPass());

  MPM.addPass(CoroCleanupPass());

  if (EnableMemProfiler && Phase != ThinOrFullLTOPhase::ThinLTOPreLink) {
    MPM.addPass(createModuleToFunctionPassAdaptor(MemProfilerPass()));
    MPM.addPass(ModuleMemProfilerPass());
  }

  return MPM;
}

/// TODO: Should LTO cause any differences to this set of passes?
void PassBuilder::addVectorPasses(OptimizationLevel Level,
                                  FunctionPassManager &FPM, bool IsFullLTO) {
  FPM.addPass(LoopVectorizePass(
      LoopVectorizeOptions(!PTO.LoopInterleaving, !PTO.LoopVectorization)));

  if (IsFullLTO) {
    // The vectorizer may have significantly shortened a loop body; unroll
    // again. Unroll small loops to hide loop backedge latency and saturate any
    // parallel execution resources of an out-of-order processor. We also then
    // need to clean up redundancies and loop invariant code.
    // FIXME: It would be really good to use a loop-integrated instruction
    // combiner for cleanup here so that the unrolling and LICM can be pipelined
    // across the loop nests.
    // We do UnrollAndJam in a separate LPM to ensure it happens before unroll
    if (EnableUnrollAndJam && PTO.LoopUnrolling)
      FPM.addPass(createFunctionToLoopPassAdaptor(
          LoopUnrollAndJamPass(Level.getSpeedupLevel())));
    FPM.addPass(LoopUnrollPass(LoopUnrollOptions(
        Level.getSpeedupLevel(), /*OnlyWhenForced=*/!PTO.LoopUnrolling,
        PTO.ForgetAllSCEVInLoopUnroll)));
    FPM.addPass(WarnMissedTransformationsPass());
    // Now that we are done with loop unrolling, be it either by LoopVectorizer,
    // or LoopUnroll passes, some variable-offset GEP's into alloca's could have
    // become constant-offset, thus enabling SROA and alloca promotion. Do so.
    // NOTE: we are very late in the pipeline, and we don't have any LICM
    // or SimplifyCFG passes scheduled after us, that would cleanup
    // the CFG mess this may created if allowed to modify CFG, so forbid that.
    FPM.addPass(SROAPass(SROAOptions::PreserveCFG));
  }

  if (!IsFullLTO) {
    // Eliminate loads by forwarding stores from the previous iteration to loads
    // of the current iteration.
    FPM.addPass(LoopLoadEliminationPass());
  }
  // Cleanup after the loop optimization passes.
  FPM.addPass(InstCombinePass());

  if (Level.getSpeedupLevel() > 1 && ExtraVectorizerPasses) {
    ExtraVectorPassManager ExtraPasses;
    // At higher optimization levels, try to clean up any runtime overlap and
    // alignment checks inserted by the vectorizer. We want to track correlated
    // runtime checks for two inner loops in the same outer loop, fold any
    // common computations, hoist loop-invariant aspects out of any outer loop,
    // and unswitch the runtime checks if possible. Once hoisted, we may have
    // dead (or speculatable) control flows or more combining opportunities.
    ExtraPasses.addPass(EarlyCSEPass());
    ExtraPasses.addPass(CorrelatedValuePropagationPass());
    ExtraPasses.addPass(InstCombinePass());
    LoopPassManager LPM;
    LPM.addPass(LICMPass(PTO.LicmMssaOptCap, PTO.LicmMssaNoAccForPromotionCap,
                         /*AllowSpeculation=*/true));
    LPM.addPass(SimpleLoopUnswitchPass(/* NonTrivial */ Level ==
                                       OptimizationLevel::O3));
    ExtraPasses.addPass(
        RequireAnalysisPass<OptimizationRemarkEmitterAnalysis, Function>());
    ExtraPasses.addPass(
        createFunctionToLoopPassAdaptor(std::move(LPM), /*UseMemorySSA=*/true,
                                        /*UseBlockFrequencyInfo=*/true));
    ExtraPasses.addPass(
        SimplifyCFGPass(SimplifyCFGOptions().convertSwitchRangeToICmp(true)));
    ExtraPasses.addPass(InstCombinePass());
    FPM.addPass(std::move(ExtraPasses));
  }

  // Now that we've formed fast to execute loop structures, we do further
  // optimizations. These are run afterward as they might block doing complex
  // analyses and transforms such as what are needed for loop vectorization.

  // Cleanup after loop vectorization, etc. Simplification passes like CVP and
  // GVN, loop transforms, and others have already run, so it's now better to
  // convert to more optimized IR using more aggressive simplify CFG options.
  // The extra sinking transform can create larger basic blocks, so do this
  // before SLP vectorization.
  FPM.addPass(SimplifyCFGPass(SimplifyCFGOptions()
                                  .forwardSwitchCondToPhi(true)
                                  .convertSwitchRangeToICmp(true)
                                  .convertSwitchToLookupTable(true)
                                  .needCanonicalLoops(false)
                                  .hoistCommonInsts(true)
                                  .sinkCommonInsts(true)));

  if (IsFullLTO) {
    FPM.addPass(SCCPPass());
    FPM.addPass(InstCombinePass());
    FPM.addPass(BDCEPass());
  }

  // Optimize parallel scalar instruction chains into SIMD instructions.
  if (PTO.SLPVectorization) {
    FPM.addPass(SLPVectorizerPass());
    if (Level.getSpeedupLevel() > 1 && ExtraVectorizerPasses) {
      FPM.addPass(EarlyCSEPass());
    }
  }
  // Enhance/cleanup vector code.
  FPM.addPass(VectorCombinePass());

  if (!IsFullLTO) {
    FPM.addPass(InstCombinePass());
    // Unroll small loops to hide loop backedge latency and saturate any
    // parallel execution resources of an out-of-order processor. We also then
    // need to clean up redundancies and loop invariant code.
    // FIXME: It would be really good to use a loop-integrated instruction
    // combiner for cleanup here so that the unrolling and LICM can be pipelined
    // across the loop nests.
    // We do UnrollAndJam in a separate LPM to ensure it happens before unroll
    if (EnableUnrollAndJam && PTO.LoopUnrolling) {
      FPM.addPass(createFunctionToLoopPassAdaptor(
          LoopUnrollAndJamPass(Level.getSpeedupLevel())));
    }
    FPM.addPass(LoopUnrollPass(LoopUnrollOptions(
        Level.getSpeedupLevel(), /*OnlyWhenForced=*/!PTO.LoopUnrolling,
        PTO.ForgetAllSCEVInLoopUnroll)));
    FPM.addPass(WarnMissedTransformationsPass());
    // Now that we are done with loop unrolling, be it either by LoopVectorizer,
    // or LoopUnroll passes, some variable-offset GEP's into alloca's could have
    // become constant-offset, thus enabling SROA and alloca promotion. Do so.
    // NOTE: we are very late in the pipeline, and we don't have any LICM
    // or SimplifyCFG passes scheduled after us, that would cleanup
    // the CFG mess this may created if allowed to modify CFG, so forbid that.
    FPM.addPass(SROAPass(SROAOptions::PreserveCFG));
    FPM.addPass(InstCombinePass());
    FPM.addPass(
        RequireAnalysisPass<OptimizationRemarkEmitterAnalysis, Function>());
    FPM.addPass(createFunctionToLoopPassAdaptor(
        LICMPass(PTO.LicmMssaOptCap, PTO.LicmMssaNoAccForPromotionCap,
                 /*AllowSpeculation=*/true),
        /*UseMemorySSA=*/true, /*UseBlockFrequencyInfo=*/true));
  }

  // Now that we've vectorized and unrolled loops, we may have more refined
  // alignment information, try to re-derive it here.
  FPM.addPass(AlignmentFromAssumptionsPass());

  if (IsFullLTO)
    FPM.addPass(InstCombinePass());
}

ModulePassManager
PassBuilder::buildModuleOptimizationPipeline(OptimizationLevel Level,
                                             ThinOrFullLTOPhase LTOPhase) {
  const bool LTOPreLink = (LTOPhase == ThinOrFullLTOPhase::ThinLTOPreLink ||
                           LTOPhase == ThinOrFullLTOPhase::FullLTOPreLink);
  ModulePassManager MPM;

  // Optimize globals now that the module is fully simplified.
  MPM.addPass(GlobalOptPass());
  MPM.addPass(GlobalDCEPass());

  // Run partial inlining pass to partially inline functions that have
  // large bodies.
  if (RunPartialInlining)
    MPM.addPass(PartialInlinerPass());

  // Remove avail extern fns and globals definitions since we aren't compiling
  // an object file for later LTO. For LTO we want to preserve these so they
  // are eligible for inlining at link-time. Note if they are unreferenced they
  // will be removed by GlobalDCE later, so this only impacts referenced
  // available externally globals. Eventually they will be suppressed during
  // codegen, but eliminating here enables more opportunity for GlobalDCE as it
  // may make globals referenced by available external functions dead and saves
  // running remaining passes on the eliminated functions. These should be
  // preserved during prelinking for link-time inlining decisions.
  if (!LTOPreLink)
    MPM.addPass(EliminateAvailableExternallyPass());

  if (EnableOrderFileInstrumentation)
    MPM.addPass(InstrOrderFilePass());

  // Do RPO function attribute inference across the module to forward-propagate
  // attributes where applicable.
  // FIXME: Is this really an optimization rather than a canonicalization?
  MPM.addPass(ReversePostOrderFunctionAttrsPass());

  // Do a post inline PGO instrumentation and use pass. This is a context
  // sensitive PGO pass. We don't want to do this in LTOPreLink phrase as
  // cross-module inline has not been done yet. The context sensitive
  // instrumentation is after all the inlines are done.
  if (!LTOPreLink && PGOOpt) {
    if (PGOOpt->CSAction == PGOOptions::CSIRInstr)
      addPGOInstrPasses(MPM, Level, /* RunProfileGen */ true,
                        /* IsCS */ true, PGOOpt->CSProfileGenFile,
                        PGOOpt->ProfileRemappingFile, LTOPhase, PGOOpt->FS);
    else if (PGOOpt->CSAction == PGOOptions::CSIRUse)
      addPGOInstrPasses(MPM, Level, /* RunProfileGen */ false,
                        /* IsCS */ true, PGOOpt->ProfileFile,
                        PGOOpt->ProfileRemappingFile, LTOPhase, PGOOpt->FS);
  }

  // Re-compute GlobalsAA here prior to function passes. This is particularly
  // useful as the above will have inlined, DCE'ed, and function-attr
  // propagated everything. We should at this point have a reasonably minimal
  // and richly annotated call graph. By computing aliasing and mod/ref
  // information for all local globals here, the late loop passes and notably
  // the vectorizer will be able to use them to help recognize vectorizable
  // memory operations.
  MPM.addPass(RecomputeGlobalsAAPass());

  for (auto &C : OptimizerEarlyEPCallbacks)
    C(MPM, Level);

  FunctionPassManager OptimizePM;
  OptimizePM.addPass(Float2IntPass());
  OptimizePM.addPass(LowerConstantIntrinsicsPass());

  if (EnableMatrix) {
    OptimizePM.addPass(LowerMatrixIntrinsicsPass());
    OptimizePM.addPass(EarlyCSEPass());
  }

  // FIXME: We need to run some loop optimizations to re-rotate loops after
  // simplifycfg and others undo their rotation.

  // Optimize the loop execution. These passes operate on entire loop nests
  // rather than on each loop in an inside-out manner, and so they are actually
  // function passes.

  for (auto &C : VectorizerStartEPCallbacks)
    C(OptimizePM, Level);

  if (!SYCLOptimizationMode) {
    LoopPassManager LPM;
    // First rotate loops that may have been un-rotated by prior passes.
    // Disable header duplication at -Oz.
    LPM.addPass(LoopRotatePass(Level != OptimizationLevel::Oz, LTOPreLink));
    // Some loops may have become dead by now. Try to delete them.
    // FIXME: see discussion in https://reviews.llvm.org/D112851,
    //        this may need to be revisited once we run GVN before loop deletion
    //        in the simplification pipeline.
    LPM.addPass(LoopDeletionPass());
    OptimizePM.addPass(
        createFunctionToLoopPassAdaptor(std::move(LPM), /*UseMemorySSA=*/false,
                                        /*UseBlockFrequencyInfo=*/false));

    // Distribute loops to allow partial vectorization. I.e. isolate dependences
    // into separate loop that would otherwise inhibit vectorization. This is
    // currently only performed for loops marked with the metadata
    // llvm.loop.distribute=true or when -enable-loop-distribute is specified.
    OptimizePM.addPass(LoopDistributePass());

    // Populates the VFABI attribute with the scalar-to-vector mappings
    // from the TargetLibraryInfo.
    OptimizePM.addPass(InjectTLIMappings());

    addVectorPasses(Level, OptimizePM, /* IsFullLTO */ false);
  }

  // LoopSink pass sinks instructions hoisted by LICM, which serves as a
  // canonicalization pass that enables other optimizations. As a result,
  // LoopSink pass needs to be a very late IR pass to avoid undoing LICM
  // result too early.
  OptimizePM.addPass(LoopSinkPass());

  // And finally clean up LCSSA form before generating code.
  OptimizePM.addPass(InstSimplifyPass());

  // This hoists/decomposes div/rem ops. It should run after other sink/hoist
  // passes to avoid re-sinking, but before SimplifyCFG because it can allow
  // flattening of blocks.
  OptimizePM.addPass(DivRemPairsPass());

  // Try to annotate calls that were created during optimization.
  OptimizePM.addPass(TailCallElimPass());

  // LoopSink (and other loop passes since the last simplifyCFG) might have
  // resulted in single-entry-single-exit or empty blocks. Clean up the CFG.
  OptimizePM.addPass(
      SimplifyCFGPass(SimplifyCFGOptions().convertSwitchRangeToICmp(true)));

  // Add the core optimizing pipeline.
  MPM.addPass(createModuleToFunctionPassAdaptor(std::move(OptimizePM),
                                                PTO.EagerlyInvalidateAnalyses));

  for (auto &C : OptimizerLastEPCallbacks)
    C(MPM, Level);

  // Split out cold code. Splitting is done late to avoid hiding context from
  // other optimizations and inadvertently regressing performance. The tradeoff
  // is that this has a higher code size cost than splitting early.
  if (EnableHotColdSplit && !LTOPreLink)
    MPM.addPass(HotColdSplittingPass());

  // Search the code for similar regions of code. If enough similar regions can
  // be found where extracting the regions into their own function will decrease
  // the size of the program, we extract the regions, a deduplicate the
  // structurally similar regions.
  if (EnableIROutliner)
    MPM.addPass(IROutlinerPass());

  // Merge functions if requested.
  if (PTO.MergeFunctions)
    MPM.addPass(MergeFunctionsPass());

  // Now we need to do some global optimization transforms.
  // FIXME: It would seem like these should come first in the optimization
  // pipeline and maybe be the bottom of the canonicalization pipeline? Weird
  // ordering here.
  MPM.addPass(GlobalDCEPass());
  MPM.addPass(ConstantMergePass());

  if (PTO.CallGraphProfile && !LTOPreLink)
    MPM.addPass(CGProfilePass());

  // TODO: Relative look table converter pass caused an issue when full lto is
  // enabled. See https://reviews.llvm.org/D94355 for more details.
  // Until the issue fixed, disable this pass during pre-linking phase.
  if (!LTOPreLink)
    MPM.addPass(RelLookupTableConverterPass());

  return MPM;
}

ModulePassManager
PassBuilder::buildPerModuleDefaultPipeline(OptimizationLevel Level,
                                           bool LTOPreLink) {
  assert(Level != OptimizationLevel::O0 &&
         "Must request optimizations for the default pipeline!");

  ModulePassManager MPM;

  // Convert @llvm.global.annotations to !annotation metadata.
  MPM.addPass(Annotation2MetadataPass());

  // Force any function attributes we want the rest of the pipeline to observe.
  MPM.addPass(ForceFunctionAttrsPass());

  // Apply module pipeline start EP callback.
  for (auto &C : PipelineStartEPCallbacks)
    C(MPM, Level);

  if (PGOOpt && PGOOpt->DebugInfoForProfiling)
    MPM.addPass(createModuleToFunctionPassAdaptor(AddDiscriminatorsPass()));

  const ThinOrFullLTOPhase LTOPhase = LTOPreLink
                                          ? ThinOrFullLTOPhase::FullLTOPreLink
                                          : ThinOrFullLTOPhase::None;
  // Add the core simplification pipeline.
  MPM.addPass(buildModuleSimplificationPipeline(Level, LTOPhase));

  // Now add the optimization pipeline.
  MPM.addPass(buildModuleOptimizationPipeline(Level, LTOPhase));

  if (PGOOpt && PGOOpt->PseudoProbeForProfiling &&
      PGOOpt->Action == PGOOptions::SampleUse)
    MPM.addPass(PseudoProbeUpdatePass());

  // Emit annotation remarks.
  addAnnotationRemarksPass(MPM);

  if (LTOPreLink)
    addRequiredLTOPreLinkPasses(MPM);

  return MPM;
}

ModulePassManager
PassBuilder::buildThinLTOPreLinkDefaultPipeline(OptimizationLevel Level) {
  assert(Level != OptimizationLevel::O0 &&
         "Must request optimizations for the default pipeline!");

  ModulePassManager MPM;

  // Convert @llvm.global.annotations to !annotation metadata.
  MPM.addPass(Annotation2MetadataPass());

  // Force any function attributes we want the rest of the pipeline to observe.
  MPM.addPass(ForceFunctionAttrsPass());

  if (PGOOpt && PGOOpt->DebugInfoForProfiling)
    MPM.addPass(createModuleToFunctionPassAdaptor(AddDiscriminatorsPass()));

  // Apply module pipeline start EP callback.
  for (auto &C : PipelineStartEPCallbacks)
    C(MPM, Level);

  // If we are planning to perform ThinLTO later, we don't bloat the code with
  // unrolling/vectorization/... now. Just simplify the module as much as we
  // can.
  MPM.addPass(buildModuleSimplificationPipeline(
      Level, ThinOrFullLTOPhase::ThinLTOPreLink));

  // Run partial inlining pass to partially inline functions that have
  // large bodies.
  // FIXME: It isn't clear whether this is really the right place to run this
  // in ThinLTO. Because there is another canonicalization and simplification
  // phase that will run after the thin link, running this here ends up with
  // less information than will be available later and it may grow functions in
  // ways that aren't beneficial.
  if (RunPartialInlining)
    MPM.addPass(PartialInlinerPass());

  // Reduce the size of the IR as much as possible.
  MPM.addPass(GlobalOptPass());

  if (PGOOpt && PGOOpt->PseudoProbeForProfiling &&
      PGOOpt->Action == PGOOptions::SampleUse)
    MPM.addPass(PseudoProbeUpdatePass());

  // Handle Optimizer{Early,Last}EPCallbacks added by clang on PreLink. Actual
  // optimization is going to be done in PostLink stage, but clang can't add
  // callbacks there in case of in-process ThinLTO called by linker.
  for (auto &C : OptimizerEarlyEPCallbacks)
    C(MPM, Level);
  for (auto &C : OptimizerLastEPCallbacks)
    C(MPM, Level);

  // Emit annotation remarks.
  addAnnotationRemarksPass(MPM);

  addRequiredLTOPreLinkPasses(MPM);

  return MPM;
}

ModulePassManager PassBuilder::buildThinLTODefaultPipeline(
    OptimizationLevel Level, const ModuleSummaryIndex *ImportSummary) {
  ModulePassManager MPM;

  // Convert @llvm.global.annotations to !annotation metadata.
  MPM.addPass(Annotation2MetadataPass());

  if (ImportSummary) {
    // These passes import type identifier resolutions for whole-program
    // devirtualization and CFI. They must run early because other passes may
    // disturb the specific instruction patterns that these passes look for,
    // creating dependencies on resolutions that may not appear in the summary.
    //
    // For example, GVN may transform the pattern assume(type.test) appearing in
    // two basic blocks into assume(phi(type.test, type.test)), which would
    // transform a dependency on a WPD resolution into a dependency on a type
    // identifier resolution for CFI.
    //
    // Also, WPD has access to more precise information than ICP and can
    // devirtualize more effectively, so it should operate on the IR first.
    //
    // The WPD and LowerTypeTest passes need to run at -O0 to lower type
    // metadata and intrinsics.
    MPM.addPass(WholeProgramDevirtPass(nullptr, ImportSummary));
    MPM.addPass(LowerTypeTestsPass(nullptr, ImportSummary));
  }

  if (Level == OptimizationLevel::O0) {
    // Run a second time to clean up any type tests left behind by WPD for use
    // in ICP.
    MPM.addPass(LowerTypeTestsPass(nullptr, nullptr, true));
    // Drop available_externally and unreferenced globals. This is necessary
    // with ThinLTO in order to avoid leaving undefined references to dead
    // globals in the object file.
    MPM.addPass(EliminateAvailableExternallyPass());
    MPM.addPass(GlobalDCEPass());
    return MPM;
  }

  // Force any function attributes we want the rest of the pipeline to observe.
  MPM.addPass(ForceFunctionAttrsPass());

  // Add the core simplification pipeline.
  MPM.addPass(buildModuleSimplificationPipeline(
      Level, ThinOrFullLTOPhase::ThinLTOPostLink));

  // Now add the optimization pipeline.
  MPM.addPass(buildModuleOptimizationPipeline(
      Level, ThinOrFullLTOPhase::ThinLTOPostLink));

  // Emit annotation remarks.
  addAnnotationRemarksPass(MPM);

  return MPM;
}

ModulePassManager
PassBuilder::buildLTOPreLinkDefaultPipeline(OptimizationLevel Level) {
  assert(Level != OptimizationLevel::O0 &&
         "Must request optimizations for the default pipeline!");
  // FIXME: We should use a customized pre-link pipeline!
  return buildPerModuleDefaultPipeline(Level,
                                       /* LTOPreLink */ true);
}

ModulePassManager
PassBuilder::buildLTODefaultPipeline(OptimizationLevel Level,
                                     ModuleSummaryIndex *ExportSummary) {
  ModulePassManager MPM;

  // Convert @llvm.global.annotations to !annotation metadata.
  MPM.addPass(Annotation2MetadataPass());

  for (auto &C : FullLinkTimeOptimizationEarlyEPCallbacks)
    C(MPM, Level);

  // Create a function that performs CFI checks for cross-DSO calls with targets
  // in the current module.
  MPM.addPass(CrossDSOCFIPass());

  if (Level == OptimizationLevel::O0) {
    // The WPD and LowerTypeTest passes need to run at -O0 to lower type
    // metadata and intrinsics.
    MPM.addPass(WholeProgramDevirtPass(ExportSummary, nullptr));
    MPM.addPass(LowerTypeTestsPass(ExportSummary, nullptr));
    // Run a second time to clean up any type tests left behind by WPD for use
    // in ICP.
    MPM.addPass(LowerTypeTestsPass(nullptr, nullptr, true));

    for (auto &C : FullLinkTimeOptimizationLastEPCallbacks)
      C(MPM, Level);

    // Emit annotation remarks.
    addAnnotationRemarksPass(MPM);

    return MPM;
  }

  if (PGOOpt && PGOOpt->Action == PGOOptions::SampleUse) {
    // Load sample profile before running the LTO optimization pipeline.
    MPM.addPass(SampleProfileLoaderPass(PGOOpt->ProfileFile,
                                        PGOOpt->ProfileRemappingFile,
                                        ThinOrFullLTOPhase::FullLTOPostLink));
    // Cache ProfileSummaryAnalysis once to avoid the potential need to insert
    // RequireAnalysisPass for PSI before subsequent non-module passes.
    MPM.addPass(RequireAnalysisPass<ProfileSummaryAnalysis, Module>());
  }

  // Try to run OpenMP optimizations, quick no-op if no OpenMP metadata present.
  MPM.addPass(OpenMPOptPass(ThinOrFullLTOPhase::FullLTOPostLink));

  // Remove unused virtual tables to improve the quality of code generated by
  // whole-program devirtualization and bitset lowering.
  MPM.addPass(GlobalDCEPass());

  // Force any function attributes we want the rest of the pipeline to observe.
  MPM.addPass(ForceFunctionAttrsPass());

  // Do basic inference of function attributes from known properties of system
  // libraries and other oracles.
  MPM.addPass(InferFunctionAttrsPass());

  if (Level.getSpeedupLevel() > 1) {
    MPM.addPass(createModuleToFunctionPassAdaptor(
        CallSiteSplittingPass(), PTO.EagerlyInvalidateAnalyses));

    // Indirect call promotion. This should promote all the targets that are
    // left by the earlier promotion pass that promotes intra-module targets.
    // This two-step promotion is to save the compile time. For LTO, it should
    // produce the same result as if we only do promotion here.
    MPM.addPass(PGOIndirectCallPromotion(
        true /* InLTO */, PGOOpt && PGOOpt->Action == PGOOptions::SampleUse));

    // Propagate constants at call sites into the functions they call.  This
    // opens opportunities for globalopt (and inlining) by substituting function
    // pointers passed as arguments to direct uses of functions.
    MPM.addPass(IPSCCPPass(IPSCCPOptions(/*AllowFuncSpec=*/
                                         Level != OptimizationLevel::Os &&
                                         Level != OptimizationLevel::Oz)));

    // Attach metadata to indirect call sites indicating the set of functions
    // they may target at run-time. This should follow IPSCCP.
    MPM.addPass(CalledValuePropagationPass());
  }

  // Now deduce any function attributes based in the current code.
  MPM.addPass(
      createModuleToPostOrderCGSCCPassAdaptor(PostOrderFunctionAttrsPass()));

  // Do RPO function attribute inference across the module to forward-propagate
  // attributes where applicable.
  // FIXME: Is this really an optimization rather than a canonicalization?
  MPM.addPass(ReversePostOrderFunctionAttrsPass());

  // Use in-range annotations on GEP indices to split globals where beneficial.
  MPM.addPass(GlobalSplitPass());

  // Run whole program optimization of virtual call when the list of callees
  // is fixed.
  MPM.addPass(WholeProgramDevirtPass(ExportSummary, nullptr));

  // Stop here at -O1.
  if (Level == OptimizationLevel::O1) {
    // The LowerTypeTestsPass needs to run to lower type metadata and the
    // type.test intrinsics. The pass does nothing if CFI is disabled.
    MPM.addPass(LowerTypeTestsPass(ExportSummary, nullptr));
    // Run a second time to clean up any type tests left behind by WPD for use
    // in ICP (which is performed earlier than this in the regular LTO
    // pipeline).
    MPM.addPass(LowerTypeTestsPass(nullptr, nullptr, true));

    for (auto &C : FullLinkTimeOptimizationLastEPCallbacks)
      C(MPM, Level);

    // Emit annotation remarks.
    addAnnotationRemarksPass(MPM);

    return MPM;
  }

  // Optimize globals to try and fold them into constants.
  MPM.addPass(GlobalOptPass());

  // Promote any localized globals to SSA registers.
  MPM.addPass(createModuleToFunctionPassAdaptor(PromotePass()));

  // Linking modules together can lead to duplicate global constant, only
  // keep one copy of each constant.
  MPM.addPass(ConstantMergePass());

  // Reduce the code after globalopt and ipsccp.  Both can open up significant
  // simplification opportunities, and both can propagate functions through
  // function pointers.  When this happens, we often have to resolve varargs
  // calls, etc, so let instcombine do this.
  FunctionPassManager PeepholeFPM;
  PeepholeFPM.addPass(InstCombinePass());
  if (Level == OptimizationLevel::O3)
    PeepholeFPM.addPass(AggressiveInstCombinePass());
  invokePeepholeEPCallbacks(PeepholeFPM, Level);

  MPM.addPass(createModuleToFunctionPassAdaptor(std::move(PeepholeFPM),
                                                PTO.EagerlyInvalidateAnalyses));

  // Note: historically, the PruneEH pass was run first to deduce nounwind and
  // generally clean up exception handling overhead. It isn't clear this is
  // valuable as the inliner doesn't currently care whether it is inlining an
  // invoke or a call.
  // Run the inliner now.
  MPM.addPass(ModuleInlinerWrapperPass(
      getInlineParamsFromOptLevel(Level),
      /* MandatoryFirst */ true,
      InlineContext{ThinOrFullLTOPhase::FullLTOPostLink,
                    InlinePass::CGSCCInliner}));

  // Optimize globals again after we ran the inliner.
  MPM.addPass(GlobalOptPass());

  // Run the OpenMPOpt pass again after global optimizations.
  MPM.addPass(OpenMPOptPass(ThinOrFullLTOPhase::FullLTOPostLink));

  // Garbage collect dead functions.
  MPM.addPass(GlobalDCEPass());

  // If we didn't decide to inline a function, check to see if we can
  // transform it to pass arguments by value instead of by reference.
  MPM.addPass(createModuleToPostOrderCGSCCPassAdaptor(ArgumentPromotionPass()));

  // Remove unused arguments from functions.
  MPM.addPass(DeadArgumentEliminationPass());

  FunctionPassManager FPM;
  // The IPO Passes may leave cruft around. Clean up after them.
  FPM.addPass(InstCombinePass());
  invokePeepholeEPCallbacks(FPM, Level);

  if (EnableConstraintElimination)
    FPM.addPass(ConstraintEliminationPass());

  FPM.addPass(JumpThreadingPass());

  // Do a post inline PGO instrumentation and use pass. This is a context
  // sensitive PGO pass.
  if (PGOOpt) {
    if (PGOOpt->CSAction == PGOOptions::CSIRInstr)
      addPGOInstrPasses(MPM, Level, /* RunProfileGen */ true,
                        /* IsCS */ true, PGOOpt->CSProfileGenFile,
                        PGOOpt->ProfileRemappingFile,
                        ThinOrFullLTOPhase::FullLTOPostLink, PGOOpt->FS);
    else if (PGOOpt->CSAction == PGOOptions::CSIRUse)
      addPGOInstrPasses(MPM, Level, /* RunProfileGen */ false,
                        /* IsCS */ true, PGOOpt->ProfileFile,
                        PGOOpt->ProfileRemappingFile,
                        ThinOrFullLTOPhase::FullLTOPostLink, PGOOpt->FS);
  }

  // Break up allocas
  FPM.addPass(SROAPass(SROAOptions::ModifyCFG));

  // LTO provides additional opportunities for tailcall elimination due to
  // link-time inlining, and visibility of nocapture attribute.
  FPM.addPass(TailCallElimPass());

  // Run a few AA driver optimizations here and now to cleanup the code.
  MPM.addPass(createModuleToFunctionPassAdaptor(std::move(FPM),
                                                PTO.EagerlyInvalidateAnalyses));

  MPM.addPass(
      createModuleToPostOrderCGSCCPassAdaptor(PostOrderFunctionAttrsPass()));

  // Require the GlobalsAA analysis for the module so we can query it within
  // MainFPM.
  MPM.addPass(RequireAnalysisPass<GlobalsAA, Module>());
  // Invalidate AAManager so it can be recreated and pick up the newly available
  // GlobalsAA.
  MPM.addPass(
      createModuleToFunctionPassAdaptor(InvalidateAnalysisPass<AAManager>()));

  FunctionPassManager MainFPM;
  MainFPM.addPass(createFunctionToLoopPassAdaptor(
      LICMPass(PTO.LicmMssaOptCap, PTO.LicmMssaNoAccForPromotionCap,
               /*AllowSpeculation=*/true),
      /*USeMemorySSA=*/true, /*UseBlockFrequencyInfo=*/true));

  if (RunNewGVN)
    MainFPM.addPass(NewGVNPass());
  else
    MainFPM.addPass(GVNPass());

  // Remove dead memcpy()'s.
  MainFPM.addPass(MemCpyOptPass());

  // Nuke dead stores.
  MainFPM.addPass(DSEPass());
  MainFPM.addPass(MergedLoadStoreMotionPass());

  LoopPassManager LPM;
  if (EnableLoopFlatten && Level.getSpeedupLevel() > 1)
    LPM.addPass(LoopFlattenPass());
  LPM.addPass(IndVarSimplifyPass());
  LPM.addPass(LoopDeletionPass());
  // FIXME: Add loop interchange.

  // Unroll small loops and perform peeling.
  LPM.addPass(LoopFullUnrollPass(Level.getSpeedupLevel(),
                                 /* OnlyWhenForced= */ !PTO.LoopUnrolling,
                                 PTO.ForgetAllSCEVInLoopUnroll));
  // The loop passes in LPM (LoopFullUnrollPass) do not preserve MemorySSA.
  // *All* loop passes must preserve it, in order to be able to use it.
  MainFPM.addPass(createFunctionToLoopPassAdaptor(
      std::move(LPM), /*UseMemorySSA=*/false, /*UseBlockFrequencyInfo=*/true));

  MainFPM.addPass(LoopDistributePass());

  addVectorPasses(Level, MainFPM, /* IsFullLTO */ true);

  // Run the OpenMPOpt CGSCC pass again late.
  MPM.addPass(createModuleToPostOrderCGSCCPassAdaptor(
      OpenMPOptCGSCCPass(ThinOrFullLTOPhase::FullLTOPostLink)));

  invokePeepholeEPCallbacks(MainFPM, Level);
  MainFPM.addPass(JumpThreadingPass());
  MPM.addPass(createModuleToFunctionPassAdaptor(std::move(MainFPM),
                                                PTO.EagerlyInvalidateAnalyses));

  // Lower type metadata and the type.test intrinsic. This pass supports
  // clang's control flow integrity mechanisms (-fsanitize=cfi*) and needs
  // to be run at link time if CFI is enabled. This pass does nothing if
  // CFI is disabled.
  MPM.addPass(LowerTypeTestsPass(ExportSummary, nullptr));
  // Run a second time to clean up any type tests left behind by WPD for use
  // in ICP (which is performed earlier than this in the regular LTO pipeline).
  MPM.addPass(LowerTypeTestsPass(nullptr, nullptr, true));

  // Enable splitting late in the FullLTO post-link pipeline.
  if (EnableHotColdSplit)
    MPM.addPass(HotColdSplittingPass());

  // Add late LTO optimization passes.
  // Delete basic blocks, which optimization passes may have killed.
  MPM.addPass(createModuleToFunctionPassAdaptor(SimplifyCFGPass(
      SimplifyCFGOptions().convertSwitchRangeToICmp(true).hoistCommonInsts(
          true))));

  // Drop bodies of available eternally objects to improve GlobalDCE.
  MPM.addPass(EliminateAvailableExternallyPass());

  // Now that we have optimized the program, discard unreachable functions.
  MPM.addPass(GlobalDCEPass());

  if (PTO.MergeFunctions)
    MPM.addPass(MergeFunctionsPass());

  if (PTO.CallGraphProfile)
    MPM.addPass(CGProfilePass());

  for (auto &C : FullLinkTimeOptimizationLastEPCallbacks)
    C(MPM, Level);

  // Emit annotation remarks.
  addAnnotationRemarksPass(MPM);

  return MPM;
}

ModulePassManager PassBuilder::buildO0DefaultPipeline(OptimizationLevel Level,
                                                      bool LTOPreLink) {
  assert(Level == OptimizationLevel::O0 &&
         "buildO0DefaultPipeline should only be used with O0");

  ModulePassManager MPM;

  // Perform pseudo probe instrumentation in O0 mode. This is for the
  // consistency between different build modes. For example, a LTO build can be
  // mixed with an O0 prelink and an O2 postlink. Loading a sample profile in
  // the postlink will require pseudo probe instrumentation in the prelink.
  if (PGOOpt && PGOOpt->PseudoProbeForProfiling)
    MPM.addPass(SampleProfileProbePass(TM));

  if (PGOOpt && (PGOOpt->Action == PGOOptions::IRInstr ||
                 PGOOpt->Action == PGOOptions::IRUse))
    addPGOInstrPassesForO0(
        MPM,
        /* RunProfileGen */ (PGOOpt->Action == PGOOptions::IRInstr),
        /* IsCS */ false, PGOOpt->ProfileFile, PGOOpt->ProfileRemappingFile,
        PGOOpt->FS);

  for (auto &C : PipelineStartEPCallbacks)
    C(MPM, Level);

  if (PGOOpt && PGOOpt->DebugInfoForProfiling)
    MPM.addPass(createModuleToFunctionPassAdaptor(AddDiscriminatorsPass()));

  for (auto &C : PipelineEarlySimplificationEPCallbacks)
    C(MPM, Level);

  // Build a minimal pipeline based on the semantics required by LLVM,
  // which is just that always inlining occurs. Further, disable generating
  // lifetime intrinsics to avoid enabling further optimizations during
  // code generation.
  MPM.addPass(AlwaysInlinerPass(
      /*InsertLifetimeIntrinsics=*/false));

  if (PTO.MergeFunctions)
    MPM.addPass(MergeFunctionsPass());

  if (EnableMatrix)
    MPM.addPass(
        createModuleToFunctionPassAdaptor(LowerMatrixIntrinsicsPass(true)));

  if (!CGSCCOptimizerLateEPCallbacks.empty()) {
    CGSCCPassManager CGPM;
    for (auto &C : CGSCCOptimizerLateEPCallbacks)
      C(CGPM, Level);
    if (!CGPM.isEmpty())
      MPM.addPass(createModuleToPostOrderCGSCCPassAdaptor(std::move(CGPM)));
  }
  if (!LateLoopOptimizationsEPCallbacks.empty()) {
    LoopPassManager LPM;
    for (auto &C : LateLoopOptimizationsEPCallbacks)
      C(LPM, Level);
    if (!LPM.isEmpty()) {
      MPM.addPass(createModuleToFunctionPassAdaptor(
          createFunctionToLoopPassAdaptor(std::move(LPM))));
    }
  }
  if (!LoopOptimizerEndEPCallbacks.empty()) {
    LoopPassManager LPM;
    for (auto &C : LoopOptimizerEndEPCallbacks)
      C(LPM, Level);
    if (!LPM.isEmpty()) {
      MPM.addPass(createModuleToFunctionPassAdaptor(
          createFunctionToLoopPassAdaptor(std::move(LPM))));
    }
  }
  if (!ScalarOptimizerLateEPCallbacks.empty()) {
    FunctionPassManager FPM;
    for (auto &C : ScalarOptimizerLateEPCallbacks)
      C(FPM, Level);
    if (!FPM.isEmpty())
      MPM.addPass(createModuleToFunctionPassAdaptor(std::move(FPM)));
  }

  for (auto &C : OptimizerEarlyEPCallbacks)
    C(MPM, Level);

  if (!VectorizerStartEPCallbacks.empty()) {
    FunctionPassManager FPM;
    for (auto &C : VectorizerStartEPCallbacks)
      C(FPM, Level);
    if (!FPM.isEmpty())
      MPM.addPass(createModuleToFunctionPassAdaptor(std::move(FPM)));
  }

  ModulePassManager CoroPM;
  CoroPM.addPass(CoroEarlyPass());
  CGSCCPassManager CGPM;
  CGPM.addPass(CoroSplitPass());
  CoroPM.addPass(createModuleToPostOrderCGSCCPassAdaptor(std::move(CGPM)));
  CoroPM.addPass(CoroCleanupPass());
  CoroPM.addPass(GlobalDCEPass());
  MPM.addPass(CoroConditionalWrapper(std::move(CoroPM)));

  for (auto &C : OptimizerLastEPCallbacks)
    C(MPM, Level);

  if (LTOPreLink)
    addRequiredLTOPreLinkPasses(MPM);

  MPM.addPass(createModuleToFunctionPassAdaptor(AnnotationRemarksPass()));

  if (PTO.OptimizeSYCLFramework)
    addDefaultSYCLFrameworkOptimizationPipeline(MPM);

  return MPM;
}

void PassBuilder::addDefaultSYCLFrameworkOptimizationPipeline(
    ModulePassManager &MPM) {
  MPM.addPass(
      buildInlinerPipeline(OptimizationLevel::O2, ThinOrFullLTOPhase::None));
}

AAManager PassBuilder::buildDefaultAAPipeline() {
  AAManager AA;

  // The order in which these are registered determines their priority when
  // being queried.

  // First we register the basic alias analysis that provides the majority of
  // per-function local AA logic. This is a stateless, on-demand local set of
  // AA techniques.
  AA.registerFunctionAnalysis<BasicAA>();

  // Next we query fast, specialized alias analyses that wrap IR-embedded
  // information about aliasing.
  AA.registerFunctionAnalysis<ScopedNoAliasAA>();
  AA.registerFunctionAnalysis<TypeBasedAA>();

  // Add support for querying global aliasing information when available.
  // Because the `AAManager` is a function analysis and `GlobalsAA` is a module
  // analysis, all that the `AAManager` can do is query for any *cached*
  // results from `GlobalsAA` through a readonly proxy.
  if (EnableGlobalAnalyses)
    AA.registerModuleAnalysis<GlobalsAA>();

  // Add target-specific alias analyses.
  if (TM)
    TM->registerDefaultAliasAnalyses(AA);

  return AA;
}<|MERGE_RESOLUTION|>--- conflicted
+++ resolved
@@ -540,7 +540,6 @@
   // Form canonically associated expression trees, and simplify the trees using
   // basic mathematical properties. For example, this will form (nearly)
   // minimal multiplication trees.
-<<<<<<< HEAD
   if (!SYCLOptimizationMode) {
     // FIXME: re-association increases variables liveness and therefore register
     // pressure.
@@ -582,8 +581,7 @@
     LPM1.addPass(LICMPass(PTO.LicmMssaOptCap, PTO.LicmMssaNoAccForPromotionCap,
                           /*AllowSpeculation=*/true));
     LPM1.addPass(SimpleLoopUnswitchPass(/* NonTrivial */ Level ==
-                                            OptimizationLevel::O3 &&
-                                        EnableO3NonTrivialUnswitching));
+                                        OptimizationLevel::O3));
     if (EnableLoopFlatten)
       LPM1.addPass(LoopFlattenPass());
 
@@ -631,88 +629,6 @@
                                         /*UseMemorySSA=*/false,
                                         /*UseBlockFrequencyInfo=*/false));
   }
-=======
-  FPM.addPass(ReassociatePass());
-
-  // Add the primary loop simplification pipeline.
-  // FIXME: Currently this is split into two loop pass pipelines because we run
-  // some function passes in between them. These can and should be removed
-  // and/or replaced by scheduling the loop pass equivalents in the correct
-  // positions. But those equivalent passes aren't powerful enough yet.
-  // Specifically, `SimplifyCFGPass` and `InstCombinePass` are currently still
-  // used. We have `LoopSimplifyCFGPass` which isn't yet powerful enough yet to
-  // fully replace `SimplifyCFGPass`, and the closest to the other we have is
-  // `LoopInstSimplify`.
-  LoopPassManager LPM1, LPM2;
-
-  // Simplify the loop body. We do this initially to clean up after other loop
-  // passes run, either when iterating on a loop or on inner loops with
-  // implications on the outer loop.
-  LPM1.addPass(LoopInstSimplifyPass());
-  LPM1.addPass(LoopSimplifyCFGPass());
-
-  // Try to remove as much code from the loop header as possible,
-  // to reduce amount of IR that will have to be duplicated. However,
-  // do not perform speculative hoisting the first time as LICM
-  // will destroy metadata that may not need to be destroyed if run
-  // after loop rotation.
-  // TODO: Investigate promotion cap for O1.
-  LPM1.addPass(LICMPass(PTO.LicmMssaOptCap, PTO.LicmMssaNoAccForPromotionCap,
-                        /*AllowSpeculation=*/false));
-
-  // Disable header duplication in loop rotation at -Oz.
-  LPM1.addPass(
-      LoopRotatePass(Level != OptimizationLevel::Oz, isLTOPreLink(Phase)));
-  // TODO: Investigate promotion cap for O1.
-  LPM1.addPass(LICMPass(PTO.LicmMssaOptCap, PTO.LicmMssaNoAccForPromotionCap,
-                        /*AllowSpeculation=*/true));
-  LPM1.addPass(
-      SimpleLoopUnswitchPass(/* NonTrivial */ Level == OptimizationLevel::O3));
-  if (EnableLoopFlatten)
-    LPM1.addPass(LoopFlattenPass());
-
-  LPM2.addPass(LoopIdiomRecognizePass());
-  LPM2.addPass(IndVarSimplifyPass());
-
-  for (auto &C : LateLoopOptimizationsEPCallbacks)
-    C(LPM2, Level);
-
-  LPM2.addPass(LoopDeletionPass());
-
-  if (EnableLoopInterchange)
-    LPM2.addPass(LoopInterchangePass());
-
-  // Do not enable unrolling in PreLinkThinLTO phase during sample PGO
-  // because it changes IR to makes profile annotation in back compile
-  // inaccurate. The normal unroller doesn't pay attention to forced full unroll
-  // attributes so we need to make sure and allow the full unroll pass to pay
-  // attention to it.
-  if (Phase != ThinOrFullLTOPhase::ThinLTOPreLink || !PGOOpt ||
-      PGOOpt->Action != PGOOptions::SampleUse)
-    LPM2.addPass(LoopFullUnrollPass(Level.getSpeedupLevel(),
-                                    /* OnlyWhenForced= */ !PTO.LoopUnrolling,
-                                    PTO.ForgetAllSCEVInLoopUnroll));
-
-  for (auto &C : LoopOptimizerEndEPCallbacks)
-    C(LPM2, Level);
-
-  // We provide the opt remark emitter pass for LICM to use. We only need to do
-  // this once as it is immutable.
-  FPM.addPass(
-      RequireAnalysisPass<OptimizationRemarkEmitterAnalysis, Function>());
-  FPM.addPass(createFunctionToLoopPassAdaptor(std::move(LPM1),
-                                              /*UseMemorySSA=*/true,
-                                              /*UseBlockFrequencyInfo=*/true));
-  FPM.addPass(
-      SimplifyCFGPass(SimplifyCFGOptions().convertSwitchRangeToICmp(true)));
-  FPM.addPass(InstCombinePass());
-  // The loop passes in LPM2 (LoopIdiomRecognizePass, IndVarSimplifyPass,
-  // LoopDeletionPass and LoopFullUnrollPass) do not preserve MemorySSA.
-  // *All* loop passes must preserve it, in order to be able to use it.
-  FPM.addPass(createFunctionToLoopPassAdaptor(std::move(LPM2),
-                                              /*UseMemorySSA=*/false,
-                                              /*UseBlockFrequencyInfo=*/false));
->>>>>>> 5f5cf602
 
   // Delete small array after loop unroll.
   FPM.addPass(SROAPass(SROAOptions::ModifyCFG));
