--- conflicted
+++ resolved
@@ -76,12 +76,6 @@
     Ret = new DefaultPriorityAdvisorAnalysis(/*NotAsRequested*/ false);
     break;
   case RegAllocPriorityAdvisorAnalysis::AdvisorMode::Development:
-<<<<<<< HEAD
-    // TODO: add implementation
-    break;
-  case RegAllocPriorityAdvisorAnalysis::AdvisorMode::Release:
-    // TODO: add implementation
-=======
 #if defined(LLVM_HAVE_TF_API)
     Ret = createDevelopmentModePriorityAdvisor();
 #endif
@@ -90,7 +84,6 @@
 #if defined(LLVM_HAVE_TF_AOT_REGALLOCPRIORITYMODEL)
     Ret = createReleaseModePriorityAdvisor();
 #endif
->>>>>>> f788a4d7
     break;
   }
   if (Ret)
