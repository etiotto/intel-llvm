//===- DeadStoreElimination.cpp - Fast Dead Store Elimination -------------===//
//
// Part of the LLVM Project, under the Apache License v2.0 with LLVM Exceptions.
// See https://llvm.org/LICENSE.txt for license information.
// SPDX-License-Identifier: Apache-2.0 WITH LLVM-exception
//
//===----------------------------------------------------------------------===//
//
// This file implements a trivial dead store elimination that only considers
// basic-block local redundant stores.
//
// FIXME: This should eventually be extended to be a post-dominator tree
// traversal.  Doing so would be pretty trivial.
//
//===----------------------------------------------------------------------===//

#include "llvm/Transforms/Scalar/DeadStoreElimination.h"
#include "llvm/ADT/APInt.h"
#include "llvm/ADT/DenseMap.h"
#include "llvm/ADT/MapVector.h"
#include "llvm/ADT/PostOrderIterator.h"
#include "llvm/ADT/SetVector.h"
#include "llvm/ADT/SmallPtrSet.h"
#include "llvm/ADT/SmallVector.h"
#include "llvm/ADT/Statistic.h"
#include "llvm/ADT/StringRef.h"
#include "llvm/Analysis/AliasAnalysis.h"
#include "llvm/Analysis/CaptureTracking.h"
#include "llvm/Analysis/GlobalsModRef.h"
#include "llvm/Analysis/MemoryBuiltins.h"
#include "llvm/Analysis/MemoryDependenceAnalysis.h"
#include "llvm/Analysis/MemoryLocation.h"
#include "llvm/Analysis/MemorySSA.h"
#include "llvm/Analysis/MemorySSAUpdater.h"
#include "llvm/Analysis/PostDominators.h"
#include "llvm/Analysis/TargetLibraryInfo.h"
#include "llvm/Analysis/ValueTracking.h"
#include "llvm/IR/Argument.h"
#include "llvm/IR/BasicBlock.h"
#include "llvm/IR/Constant.h"
#include "llvm/IR/Constants.h"
#include "llvm/IR/DataLayout.h"
#include "llvm/IR/Dominators.h"
#include "llvm/IR/Function.h"
#include "llvm/IR/InstIterator.h"
#include "llvm/IR/InstrTypes.h"
#include "llvm/IR/Instruction.h"
#include "llvm/IR/Instructions.h"
#include "llvm/IR/IntrinsicInst.h"
#include "llvm/IR/Intrinsics.h"
#include "llvm/IR/LLVMContext.h"
#include "llvm/IR/Module.h"
#include "llvm/IR/PassManager.h"
#include "llvm/IR/PatternMatch.h"
#include "llvm/IR/Value.h"
#include "llvm/InitializePasses.h"
#include "llvm/Pass.h"
#include "llvm/Support/Casting.h"
#include "llvm/Support/CommandLine.h"
#include "llvm/Support/Debug.h"
#include "llvm/Support/DebugCounter.h"
#include "llvm/Support/ErrorHandling.h"
#include "llvm/Support/MathExtras.h"
#include "llvm/Support/raw_ostream.h"
#include "llvm/Transforms/Scalar.h"
#include "llvm/Transforms/Utils/AssumeBundleBuilder.h"
#include "llvm/Transforms/Utils/Local.h"
#include <algorithm>
#include <cassert>
#include <cstddef>
#include <cstdint>
#include <iterator>
#include <map>
#include <utility>

using namespace llvm;
using namespace PatternMatch;

#define DEBUG_TYPE "dse"

STATISTIC(NumRemainingStores, "Number of stores remaining after DSE");
STATISTIC(NumRedundantStores, "Number of redundant stores deleted");
STATISTIC(NumFastStores, "Number of stores deleted");
STATISTIC(NumFastOther, "Number of other instrs removed");
STATISTIC(NumCompletePartials, "Number of stores dead by later partials");
STATISTIC(NumModifiedStores, "Number of stores modified");
STATISTIC(NumCFGChecks, "Number of stores modified");
STATISTIC(NumCFGTries, "Number of stores modified");
STATISTIC(NumCFGSuccess, "Number of stores modified");
<<<<<<< HEAD
=======
STATISTIC(NumGetDomMemoryDefPassed,
          "Number of times a valid candidate is returned from getDomMemoryDef");
>>>>>>> b1169bdb
STATISTIC(NumDomMemDefChecks,
          "Number iterations check for reads in getDomMemoryDef");

DEBUG_COUNTER(MemorySSACounter, "dse-memoryssa",
              "Controls which MemoryDefs are eliminated.");

static cl::opt<bool>
EnablePartialOverwriteTracking("enable-dse-partial-overwrite-tracking",
  cl::init(true), cl::Hidden,
  cl::desc("Enable partial-overwrite tracking in DSE"));

static cl::opt<bool>
EnablePartialStoreMerging("enable-dse-partial-store-merging",
  cl::init(true), cl::Hidden,
  cl::desc("Enable partial store merging in DSE"));

static cl::opt<bool>
    EnableMemorySSA("enable-dse-memoryssa", cl::init(false), cl::Hidden,
                    cl::desc("Use the new MemorySSA-backed DSE."));

static cl::opt<unsigned>
    MemorySSAScanLimit("dse-memoryssa-scanlimit", cl::init(150), cl::Hidden,
                       cl::desc("The number of memory instructions to scan for "
                                "dead store elimination (default = 100)"));
static cl::opt<unsigned> MemorySSAUpwardsStepLimit(
    "dse-memoryssa-walklimit", cl::init(70), cl::Hidden,
    cl::desc("The maximum number of steps while walking upwards to find "
             "MemoryDefs that may be killed (default = 70)"));
<<<<<<< HEAD
=======

static cl::opt<unsigned> MemorySSAPartialStoreLimit(
    "dse-memoryssa-partial-store-limit", cl::init(5), cl::Hidden,
    cl::desc("The maximum number candidates that only partially overwrite the "
             "killing MemoryDef to consider"
             " (default = 5)"));
>>>>>>> b1169bdb

static cl::opt<unsigned> MemorySSADefsPerBlockLimit(
    "dse-memoryssa-defs-per-block-limit", cl::init(5000), cl::Hidden,
    cl::desc("The number of MemoryDefs we consider as candidates to eliminated "
             "other stores per basic block (default = 5000)"));

static cl::opt<unsigned> MemorySSASameBBStepCost(
    "dse-memoryssa-samebb-cost", cl::init(1), cl::Hidden,
    cl::desc(
        "The cost of a step in the same basic block as the killing MemoryDef"
        "(default = 1)"));

static cl::opt<unsigned>
    MemorySSAOtherBBStepCost("dse-memoryssa-otherbb-cost", cl::init(5),
                             cl::Hidden,
                             cl::desc("The cost of a step in a different basic "
                                      "block than the killing MemoryDef"
                                      "(default = 5)"));

static cl::opt<unsigned> MemorySSAPathCheckLimit(
    "dse-memoryssa-path-check-limit", cl::init(50), cl::Hidden,
    cl::desc("The maximum number of blocks to check when trying to prove that "
             "all paths to an exit go through a killing block (default = 50)"));

//===----------------------------------------------------------------------===//
// Helper functions
//===----------------------------------------------------------------------===//
using OverlapIntervalsTy = std::map<int64_t, int64_t>;
using InstOverlapIntervalsTy = DenseMap<Instruction *, OverlapIntervalsTy>;

/// Delete this instruction.  Before we do, go through and zero out all the
/// operands of this instruction.  If any of them become dead, delete them and
/// the computation tree that feeds them.
/// If ValueSet is non-null, remove any deleted instructions from it as well.
static void
deleteDeadInstruction(Instruction *I, BasicBlock::iterator *BBI,
                      MemoryDependenceResults &MD, const TargetLibraryInfo &TLI,
                      InstOverlapIntervalsTy &IOL,
                      MapVector<Instruction *, bool> &ThrowableInst,
                      SmallSetVector<const Value *, 16> *ValueSet = nullptr) {
  SmallVector<Instruction*, 32> NowDeadInsts;

  NowDeadInsts.push_back(I);
  --NumFastOther;

  // Keeping the iterator straight is a pain, so we let this routine tell the
  // caller what the next instruction is after we're done mucking about.
  BasicBlock::iterator NewIter = *BBI;

  // Before we touch this instruction, remove it from memdep!
  do {
    Instruction *DeadInst = NowDeadInsts.pop_back_val();
    // Mark the DeadInst as dead in the list of throwable instructions.
    auto It = ThrowableInst.find(DeadInst);
    if (It != ThrowableInst.end())
      ThrowableInst[It->first] = false;
    ++NumFastOther;

    // Try to preserve debug information attached to the dead instruction.
    salvageDebugInfo(*DeadInst);
    salvageKnowledge(DeadInst);

    // This instruction is dead, zap it, in stages.  Start by removing it from
    // MemDep, which needs to know the operands and needs it to be in the
    // function.
    MD.removeInstruction(DeadInst);

    for (unsigned op = 0, e = DeadInst->getNumOperands(); op != e; ++op) {
      Value *Op = DeadInst->getOperand(op);
      DeadInst->setOperand(op, nullptr);

      // If this operand just became dead, add it to the NowDeadInsts list.
      if (!Op->use_empty()) continue;

      if (Instruction *OpI = dyn_cast<Instruction>(Op))
        if (isInstructionTriviallyDead(OpI, &TLI))
          NowDeadInsts.push_back(OpI);
    }

    if (ValueSet) ValueSet->remove(DeadInst);
    IOL.erase(DeadInst);

    if (NewIter == DeadInst->getIterator())
      NewIter = DeadInst->eraseFromParent();
    else
      DeadInst->eraseFromParent();
  } while (!NowDeadInsts.empty());
  *BBI = NewIter;
  // Pop dead entries from back of ThrowableInst till we find an alive entry.
  while (!ThrowableInst.empty() && !ThrowableInst.back().second)
    ThrowableInst.pop_back();
}

/// Does this instruction write some memory?  This only returns true for things
/// that we can analyze with other helpers below.
static bool hasAnalyzableMemoryWrite(Instruction *I,
                                     const TargetLibraryInfo &TLI) {
  if (isa<StoreInst>(I))
    return true;
  if (IntrinsicInst *II = dyn_cast<IntrinsicInst>(I)) {
    switch (II->getIntrinsicID()) {
    default:
      return false;
    case Intrinsic::memset:
    case Intrinsic::memmove:
    case Intrinsic::memcpy:
    case Intrinsic::memcpy_element_unordered_atomic:
    case Intrinsic::memmove_element_unordered_atomic:
    case Intrinsic::memset_element_unordered_atomic:
    case Intrinsic::init_trampoline:
    case Intrinsic::lifetime_end:
      return true;
    }
  }
  if (auto *CB = dyn_cast<CallBase>(I)) {
    LibFunc LF;
    if (TLI.getLibFunc(*CB, LF) && TLI.has(LF)) {
      switch (LF) {
      case LibFunc_strcpy:
      case LibFunc_strncpy:
      case LibFunc_strcat:
      case LibFunc_strncat:
        return true;
      default:
        return false;
      }
    }
  }
  return false;
}

/// Return a Location stored to by the specified instruction. If isRemovable
/// returns true, this function and getLocForRead completely describe the memory
/// operations for this instruction.
static MemoryLocation getLocForWrite(Instruction *Inst) {

  if (StoreInst *SI = dyn_cast<StoreInst>(Inst))
    return MemoryLocation::get(SI);

  if (auto *MI = dyn_cast<AnyMemIntrinsic>(Inst)) {
    // memcpy/memmove/memset.
    MemoryLocation Loc = MemoryLocation::getForDest(MI);
    return Loc;
  }

  if (IntrinsicInst *II = dyn_cast<IntrinsicInst>(Inst)) {
    switch (II->getIntrinsicID()) {
    default:
      return MemoryLocation(); // Unhandled intrinsic.
    case Intrinsic::init_trampoline:
      return MemoryLocation(II->getArgOperand(0));
    case Intrinsic::lifetime_end: {
      uint64_t Len = cast<ConstantInt>(II->getArgOperand(0))->getZExtValue();
      return MemoryLocation(II->getArgOperand(1), Len);
    }
    }
  }
  if (auto *CB = dyn_cast<CallBase>(Inst))
    // All the supported TLI functions so far happen to have dest as their
    // first argument.
    return MemoryLocation(CB->getArgOperand(0));
  return MemoryLocation();
}

/// Return the location read by the specified "hasAnalyzableMemoryWrite"
/// instruction if any.
static MemoryLocation getLocForRead(Instruction *Inst,
                                    const TargetLibraryInfo &TLI) {
  assert(hasAnalyzableMemoryWrite(Inst, TLI) && "Unknown instruction case");

  // The only instructions that both read and write are the mem transfer
  // instructions (memcpy/memmove).
  if (auto *MTI = dyn_cast<AnyMemTransferInst>(Inst))
    return MemoryLocation::getForSource(MTI);
  return MemoryLocation();
}

/// If the value of this instruction and the memory it writes to is unused, may
/// we delete this instruction?
static bool isRemovable(Instruction *I) {
  // Don't remove volatile/atomic stores.
  if (StoreInst *SI = dyn_cast<StoreInst>(I))
    return SI->isUnordered();

  if (IntrinsicInst *II = dyn_cast<IntrinsicInst>(I)) {
    switch (II->getIntrinsicID()) {
    default: llvm_unreachable("doesn't pass 'hasAnalyzableMemoryWrite' predicate");
    case Intrinsic::lifetime_end:
      // Never remove dead lifetime_end's, e.g. because it is followed by a
      // free.
      return false;
    case Intrinsic::init_trampoline:
      // Always safe to remove init_trampoline.
      return true;
    case Intrinsic::memset:
    case Intrinsic::memmove:
    case Intrinsic::memcpy:
      // Don't remove volatile memory intrinsics.
      return !cast<MemIntrinsic>(II)->isVolatile();
    case Intrinsic::memcpy_element_unordered_atomic:
    case Intrinsic::memmove_element_unordered_atomic:
    case Intrinsic::memset_element_unordered_atomic:
      return true;
    }
  }

  // note: only get here for calls with analyzable writes - i.e. libcalls
  if (auto *CB = dyn_cast<CallBase>(I))
    return CB->use_empty();

  return false;
}

/// Returns true if the end of this instruction can be safely shortened in
/// length.
static bool isShortenableAtTheEnd(Instruction *I) {
  // Don't shorten stores for now
  if (isa<StoreInst>(I))
    return false;

  if (IntrinsicInst *II = dyn_cast<IntrinsicInst>(I)) {
    switch (II->getIntrinsicID()) {
      default: return false;
      case Intrinsic::memset:
      case Intrinsic::memcpy:
      case Intrinsic::memcpy_element_unordered_atomic:
      case Intrinsic::memset_element_unordered_atomic:
        // Do shorten memory intrinsics.
        // FIXME: Add memmove if it's also safe to transform.
        return true;
    }
  }

  // Don't shorten libcalls calls for now.

  return false;
}

/// Returns true if the beginning of this instruction can be safely shortened
/// in length.
static bool isShortenableAtTheBeginning(Instruction *I) {
  // FIXME: Handle only memset for now. Supporting memcpy/memmove should be
  // easily done by offsetting the source address.
  return isa<AnyMemSetInst>(I);
}

/// Return the pointer that is being written to.
static Value *getStoredPointerOperand(Instruction *I) {
  //TODO: factor this to reuse getLocForWrite
  MemoryLocation Loc = getLocForWrite(I);
  assert(Loc.Ptr &&
         "unable to find pointer written for analyzable instruction?");
  // TODO: most APIs don't expect const Value *
  return const_cast<Value*>(Loc.Ptr);
}

static uint64_t getPointerSize(const Value *V, const DataLayout &DL,
                               const TargetLibraryInfo &TLI,
                               const Function *F) {
  uint64_t Size;
  ObjectSizeOpts Opts;
  Opts.NullIsUnknownSize = NullPointerIsDefined(F);

  if (getObjectSize(V, Size, DL, &TLI, Opts))
    return Size;
  return MemoryLocation::UnknownSize;
}

namespace {

enum OverwriteResult {
  OW_Begin,
  OW_Complete,
  OW_End,
  OW_PartialEarlierWithFullLater,
  OW_MaybePartial,
  OW_Unknown
};

} // end anonymous namespace

/// Return 'OW_Complete' if a store to the 'Later' location completely
/// overwrites a store to the 'Earlier' location. Return OW_MaybePartial
/// if \p Later does not completely overwrite \p Earlier, but they both
/// write to the same underlying object. In that case, use isPartialOverwrite to
/// check if \p Later partially overwrites \p Earlier. Returns 'OW_Unknown' if
/// nothing can be determined.
template <typename AATy>
static OverwriteResult
isOverwrite(const MemoryLocation &Later, const MemoryLocation &Earlier,
            const DataLayout &DL, const TargetLibraryInfo &TLI,
            int64_t &EarlierOff, int64_t &LaterOff, AATy &AA,
            const Function *F) {
  // FIXME: Vet that this works for size upper-bounds. Seems unlikely that we'll
  // get imprecise values here, though (except for unknown sizes).
  if (!Later.Size.isPrecise() || !Earlier.Size.isPrecise())
    return OW_Unknown;

  const uint64_t LaterSize = Later.Size.getValue();
  const uint64_t EarlierSize = Earlier.Size.getValue();

  const Value *P1 = Earlier.Ptr->stripPointerCasts();
  const Value *P2 = Later.Ptr->stripPointerCasts();

  // If the start pointers are the same, we just have to compare sizes to see if
  // the later store was larger than the earlier store.
  if (P1 == P2 || AA.isMustAlias(P1, P2)) {
    // Make sure that the Later size is >= the Earlier size.
    if (LaterSize >= EarlierSize)
      return OW_Complete;
  }

  // Check to see if the later store is to the entire object (either a global,
  // an alloca, or a byval/inalloca argument).  If so, then it clearly
  // overwrites any other store to the same object.
  const Value *UO1 = getUnderlyingObject(P1), *UO2 = getUnderlyingObject(P2);

  // If we can't resolve the same pointers to the same object, then we can't
  // analyze them at all.
  if (UO1 != UO2)
    return OW_Unknown;

  // If the "Later" store is to a recognizable object, get its size.
  uint64_t ObjectSize = getPointerSize(UO2, DL, TLI, F);
  if (ObjectSize != MemoryLocation::UnknownSize)
    if (ObjectSize == LaterSize && ObjectSize >= EarlierSize)
      return OW_Complete;

  // Okay, we have stores to two completely different pointers.  Try to
  // decompose the pointer into a "base + constant_offset" form.  If the base
  // pointers are equal, then we can reason about the two stores.
  EarlierOff = 0;
  LaterOff = 0;
  const Value *BP1 = GetPointerBaseWithConstantOffset(P1, EarlierOff, DL);
  const Value *BP2 = GetPointerBaseWithConstantOffset(P2, LaterOff, DL);

  // If the base pointers still differ, we have two completely different stores.
  if (BP1 != BP2)
    return OW_Unknown;

  // The later store completely overlaps the earlier store if:
  //
  // 1. Both start at the same offset and the later one's size is greater than
  //    or equal to the earlier one's, or
  //
  //      |--earlier--|
  //      |--   later   --|
  //
  // 2. The earlier store has an offset greater than the later offset, but which
  //    still lies completely within the later store.
  //
  //        |--earlier--|
  //    |-----  later  ------|
  //
  // We have to be careful here as *Off is signed while *.Size is unsigned.
  if (EarlierOff >= LaterOff &&
      LaterSize >= EarlierSize &&
      uint64_t(EarlierOff - LaterOff) + EarlierSize <= LaterSize)
    return OW_Complete;

  // Later may overwrite earlier completely with other partial writes.
  return OW_MaybePartial;
}

/// Return 'OW_Complete' if a store to the 'Later' location completely
/// overwrites a store to the 'Earlier' location, 'OW_End' if the end of the
/// 'Earlier' location is completely overwritten by 'Later', 'OW_Begin' if the
/// beginning of the 'Earlier' location is overwritten by 'Later'.
/// 'OW_PartialEarlierWithFullLater' means that an earlier (big) store was
/// overwritten by a latter (smaller) store which doesn't write outside the big
/// store's memory locations. Returns 'OW_Unknown' if nothing can be determined.
/// NOTE: This function must only be called if both \p Later and \p Earlier
/// write to the same underlying object with valid \p EarlierOff and \p
/// LaterOff.
static OverwriteResult isPartialOverwrite(const MemoryLocation &Later,
                                          const MemoryLocation &Earlier,
                                          int64_t EarlierOff, int64_t LaterOff,
                                          Instruction *DepWrite,
                                          InstOverlapIntervalsTy &IOL) {
  const uint64_t LaterSize = Later.Size.getValue();
  const uint64_t EarlierSize = Earlier.Size.getValue();
  // We may now overlap, although the overlap is not complete. There might also
  // be other incomplete overlaps, and together, they might cover the complete
  // earlier write.
  // Note: The correctness of this logic depends on the fact that this function
  // is not even called providing DepWrite when there are any intervening reads.
  if (EnablePartialOverwriteTracking &&
      LaterOff < int64_t(EarlierOff + EarlierSize) &&
      int64_t(LaterOff + LaterSize) >= EarlierOff) {

    // Insert our part of the overlap into the map.
    auto &IM = IOL[DepWrite];
    LLVM_DEBUG(dbgs() << "DSE: Partial overwrite: Earlier [" << EarlierOff
                      << ", " << int64_t(EarlierOff + EarlierSize)
                      << ") Later [" << LaterOff << ", "
                      << int64_t(LaterOff + LaterSize) << ")\n");

    // Make sure that we only insert non-overlapping intervals and combine
    // adjacent intervals. The intervals are stored in the map with the ending
    // offset as the key (in the half-open sense) and the starting offset as
    // the value.
    int64_t LaterIntStart = LaterOff, LaterIntEnd = LaterOff + LaterSize;

    // Find any intervals ending at, or after, LaterIntStart which start
    // before LaterIntEnd.
    auto ILI = IM.lower_bound(LaterIntStart);
    if (ILI != IM.end() && ILI->second <= LaterIntEnd) {
      // This existing interval is overlapped with the current store somewhere
      // in [LaterIntStart, LaterIntEnd]. Merge them by erasing the existing
      // intervals and adjusting our start and end.
      LaterIntStart = std::min(LaterIntStart, ILI->second);
      LaterIntEnd = std::max(LaterIntEnd, ILI->first);
      ILI = IM.erase(ILI);

      // Continue erasing and adjusting our end in case other previous
      // intervals are also overlapped with the current store.
      //
      // |--- ealier 1 ---|  |--- ealier 2 ---|
      //     |------- later---------|
      //
      while (ILI != IM.end() && ILI->second <= LaterIntEnd) {
        assert(ILI->second > LaterIntStart && "Unexpected interval");
        LaterIntEnd = std::max(LaterIntEnd, ILI->first);
        ILI = IM.erase(ILI);
      }
    }

    IM[LaterIntEnd] = LaterIntStart;

    ILI = IM.begin();
    if (ILI->second <= EarlierOff &&
        ILI->first >= int64_t(EarlierOff + EarlierSize)) {
      LLVM_DEBUG(dbgs() << "DSE: Full overwrite from partials: Earlier ["
                        << EarlierOff << ", "
                        << int64_t(EarlierOff + EarlierSize)
                        << ") Composite Later [" << ILI->second << ", "
                        << ILI->first << ")\n");
      ++NumCompletePartials;
      return OW_Complete;
    }
  }

  // Check for an earlier store which writes to all the memory locations that
  // the later store writes to.
  if (EnablePartialStoreMerging && LaterOff >= EarlierOff &&
      int64_t(EarlierOff + EarlierSize) > LaterOff &&
      uint64_t(LaterOff - EarlierOff) + LaterSize <= EarlierSize) {
    LLVM_DEBUG(dbgs() << "DSE: Partial overwrite an earlier load ["
                      << EarlierOff << ", "
                      << int64_t(EarlierOff + EarlierSize)
                      << ") by a later store [" << LaterOff << ", "
                      << int64_t(LaterOff + LaterSize) << ")\n");
    // TODO: Maybe come up with a better name?
    return OW_PartialEarlierWithFullLater;
  }

  // Another interesting case is if the later store overwrites the end of the
  // earlier store.
  //
  //      |--earlier--|
  //                |--   later   --|
  //
  // In this case we may want to trim the size of earlier to avoid generating
  // writes to addresses which will definitely be overwritten later
  if (!EnablePartialOverwriteTracking &&
      (LaterOff > EarlierOff && LaterOff < int64_t(EarlierOff + EarlierSize) &&
       int64_t(LaterOff + LaterSize) >= int64_t(EarlierOff + EarlierSize)))
    return OW_End;

  // Finally, we also need to check if the later store overwrites the beginning
  // of the earlier store.
  //
  //                |--earlier--|
  //      |--   later   --|
  //
  // In this case we may want to move the destination address and trim the size
  // of earlier to avoid generating writes to addresses which will definitely
  // be overwritten later.
  if (!EnablePartialOverwriteTracking &&
      (LaterOff <= EarlierOff && int64_t(LaterOff + LaterSize) > EarlierOff)) {
    assert(int64_t(LaterOff + LaterSize) < int64_t(EarlierOff + EarlierSize) &&
           "Expect to be handled as OW_Complete");
    return OW_Begin;
  }
  // Otherwise, they don't completely overlap.
  return OW_Unknown;
}

/// If 'Inst' might be a self read (i.e. a noop copy of a
/// memory region into an identical pointer) then it doesn't actually make its
/// input dead in the traditional sense.  Consider this case:
///
///   memmove(A <- B)
///   memmove(A <- A)
///
/// In this case, the second store to A does not make the first store to A dead.
/// The usual situation isn't an explicit A<-A store like this (which can be
/// trivially removed) but a case where two pointers may alias.
///
/// This function detects when it is unsafe to remove a dependent instruction
/// because the DSE inducing instruction may be a self-read.
static bool isPossibleSelfRead(Instruction *Inst,
                               const MemoryLocation &InstStoreLoc,
                               Instruction *DepWrite,
                               const TargetLibraryInfo &TLI,
                               AliasAnalysis &AA) {
  // Self reads can only happen for instructions that read memory.  Get the
  // location read.
  MemoryLocation InstReadLoc = getLocForRead(Inst, TLI);
  if (!InstReadLoc.Ptr)
    return false; // Not a reading instruction.

  // If the read and written loc obviously don't alias, it isn't a read.
  if (AA.isNoAlias(InstReadLoc, InstStoreLoc))
    return false;

  if (isa<AnyMemCpyInst>(Inst)) {
    // LLVM's memcpy overlap semantics are not fully fleshed out (see PR11763)
    // but in practice memcpy(A <- B) either means that A and B are disjoint or
    // are equal (i.e. there are not partial overlaps).  Given that, if we have:
    //
    //   memcpy/memmove(A <- B)  // DepWrite
    //   memcpy(A <- B)  // Inst
    //
    // with Inst reading/writing a >= size than DepWrite, we can reason as
    // follows:
    //
    //   - If A == B then both the copies are no-ops, so the DepWrite can be
    //     removed.
    //   - If A != B then A and B are disjoint locations in Inst.  Since
    //     Inst.size >= DepWrite.size A and B are disjoint in DepWrite too.
    //     Therefore DepWrite can be removed.
    MemoryLocation DepReadLoc = getLocForRead(DepWrite, TLI);

    if (DepReadLoc.Ptr && AA.isMustAlias(InstReadLoc.Ptr, DepReadLoc.Ptr))
      return false;
  }

  // If DepWrite doesn't read memory or if we can't prove it is a must alias,
  // then it can't be considered dead.
  return true;
}

/// Returns true if the memory which is accessed by the second instruction is not
/// modified between the first and the second instruction.
/// Precondition: Second instruction must be dominated by the first
/// instruction.
template <typename AATy>
static bool
memoryIsNotModifiedBetween(Instruction *FirstI, Instruction *SecondI, AATy &AA,
                           const DataLayout &DL, DominatorTree *DT) {
  // Do a backwards scan through the CFG from SecondI to FirstI. Look for
  // instructions which can modify the memory location accessed by SecondI.
  //
  // While doing the walk keep track of the address to check. It might be
  // different in different basic blocks due to PHI translation.
  using BlockAddressPair = std::pair<BasicBlock *, PHITransAddr>;
  SmallVector<BlockAddressPair, 16> WorkList;
  // Keep track of the address we visited each block with. Bail out if we
  // visit a block with different addresses.
  DenseMap<BasicBlock *, Value *> Visited;

  BasicBlock::iterator FirstBBI(FirstI);
  ++FirstBBI;
  BasicBlock::iterator SecondBBI(SecondI);
  BasicBlock *FirstBB = FirstI->getParent();
  BasicBlock *SecondBB = SecondI->getParent();
  MemoryLocation MemLoc = MemoryLocation::get(SecondI);
  auto *MemLocPtr = const_cast<Value *>(MemLoc.Ptr);

  // Start checking the SecondBB.
  WorkList.push_back(
      std::make_pair(SecondBB, PHITransAddr(MemLocPtr, DL, nullptr)));
  bool isFirstBlock = true;

  // Check all blocks going backward until we reach the FirstBB.
  while (!WorkList.empty()) {
    BlockAddressPair Current = WorkList.pop_back_val();
    BasicBlock *B = Current.first;
    PHITransAddr &Addr = Current.second;
    Value *Ptr = Addr.getAddr();

    // Ignore instructions before FirstI if this is the FirstBB.
    BasicBlock::iterator BI = (B == FirstBB ? FirstBBI : B->begin());

    BasicBlock::iterator EI;
    if (isFirstBlock) {
      // Ignore instructions after SecondI if this is the first visit of SecondBB.
      assert(B == SecondBB && "first block is not the store block");
      EI = SecondBBI;
      isFirstBlock = false;
    } else {
      // It's not SecondBB or (in case of a loop) the second visit of SecondBB.
      // In this case we also have to look at instructions after SecondI.
      EI = B->end();
    }
    for (; BI != EI; ++BI) {
      Instruction *I = &*BI;
      if (I->mayWriteToMemory() && I != SecondI)
        if (isModSet(AA.getModRefInfo(I, MemLoc.getWithNewPtr(Ptr))))
          return false;
    }
    if (B != FirstBB) {
      assert(B != &FirstBB->getParent()->getEntryBlock() &&
          "Should not hit the entry block because SI must be dominated by LI");
      for (auto PredI = pred_begin(B), PE = pred_end(B); PredI != PE; ++PredI) {
        PHITransAddr PredAddr = Addr;
        if (PredAddr.NeedsPHITranslationFromBlock(B)) {
          if (!PredAddr.IsPotentiallyPHITranslatable())
            return false;
          if (PredAddr.PHITranslateValue(B, *PredI, DT, false))
            return false;
        }
        Value *TranslatedPtr = PredAddr.getAddr();
        auto Inserted = Visited.insert(std::make_pair(*PredI, TranslatedPtr));
        if (!Inserted.second) {
          // We already visited this block before. If it was with a different
          // address - bail out!
          if (TranslatedPtr != Inserted.first->second)
            return false;
          // ... otherwise just skip it.
          continue;
        }
        WorkList.push_back(std::make_pair(*PredI, PredAddr));
      }
    }
  }
  return true;
}

/// Find all blocks that will unconditionally lead to the block BB and append
/// them to F.
static void findUnconditionalPreds(SmallVectorImpl<BasicBlock *> &Blocks,
                                   BasicBlock *BB, DominatorTree *DT) {
  for (pred_iterator I = pred_begin(BB), E = pred_end(BB); I != E; ++I) {
    BasicBlock *Pred = *I;
    if (Pred == BB) continue;
    Instruction *PredTI = Pred->getTerminator();
    if (PredTI->getNumSuccessors() != 1)
      continue;

    if (DT->isReachableFromEntry(Pred))
      Blocks.push_back(Pred);
  }
}

/// Handle frees of entire structures whose dependency is a store
/// to a field of that structure.
static bool handleFree(CallInst *F, AliasAnalysis *AA,
                       MemoryDependenceResults *MD, DominatorTree *DT,
                       const TargetLibraryInfo *TLI,
                       InstOverlapIntervalsTy &IOL,
                       MapVector<Instruction *, bool> &ThrowableInst) {
  bool MadeChange = false;

  MemoryLocation Loc = MemoryLocation(F->getOperand(0));
  SmallVector<BasicBlock *, 16> Blocks;
  Blocks.push_back(F->getParent());

  while (!Blocks.empty()) {
    BasicBlock *BB = Blocks.pop_back_val();
    Instruction *InstPt = BB->getTerminator();
    if (BB == F->getParent()) InstPt = F;

    MemDepResult Dep =
        MD->getPointerDependencyFrom(Loc, false, InstPt->getIterator(), BB);
    while (Dep.isDef() || Dep.isClobber()) {
      Instruction *Dependency = Dep.getInst();
      if (!hasAnalyzableMemoryWrite(Dependency, *TLI) ||
          !isRemovable(Dependency))
        break;

      Value *DepPointer =
          getUnderlyingObject(getStoredPointerOperand(Dependency));

      // Check for aliasing.
      if (!AA->isMustAlias(F->getArgOperand(0), DepPointer))
        break;

      LLVM_DEBUG(
          dbgs() << "DSE: Dead Store to soon to be freed memory:\n  DEAD: "
                 << *Dependency << '\n');

      // DCE instructions only used to calculate that store.
      BasicBlock::iterator BBI(Dependency);
      deleteDeadInstruction(Dependency, &BBI, *MD, *TLI, IOL,
                            ThrowableInst);
      ++NumFastStores;
      MadeChange = true;

      // Inst's old Dependency is now deleted. Compute the next dependency,
      // which may also be dead, as in
      //    s[0] = 0;
      //    s[1] = 0; // This has just been deleted.
      //    free(s);
      Dep = MD->getPointerDependencyFrom(Loc, false, BBI, BB);
    }

    if (Dep.isNonLocal())
      findUnconditionalPreds(Blocks, BB, DT);
  }

  return MadeChange;
}

/// Check to see if the specified location may alias any of the stack objects in
/// the DeadStackObjects set. If so, they become live because the location is
/// being loaded.
static void removeAccessedObjects(const MemoryLocation &LoadedLoc,
                                  SmallSetVector<const Value *, 16> &DeadStackObjects,
                                  const DataLayout &DL, AliasAnalysis *AA,
                                  const TargetLibraryInfo *TLI,
                                  const Function *F) {
  const Value *UnderlyingPointer = getUnderlyingObject(LoadedLoc.Ptr);

  // A constant can't be in the dead pointer set.
  if (isa<Constant>(UnderlyingPointer))
    return;

  // If the kill pointer can be easily reduced to an alloca, don't bother doing
  // extraneous AA queries.
  if (isa<AllocaInst>(UnderlyingPointer) || isa<Argument>(UnderlyingPointer)) {
    DeadStackObjects.remove(UnderlyingPointer);
    return;
  }

  // Remove objects that could alias LoadedLoc.
  DeadStackObjects.remove_if([&](const Value *I) {
    // See if the loaded location could alias the stack location.
    MemoryLocation StackLoc(I, getPointerSize(I, DL, *TLI, F));
    return !AA->isNoAlias(StackLoc, LoadedLoc);
  });
}

/// Remove dead stores to stack-allocated locations in the function end block.
/// Ex:
/// %A = alloca i32
/// ...
/// store i32 1, i32* %A
/// ret void
static bool handleEndBlock(BasicBlock &BB, AliasAnalysis *AA,
                           MemoryDependenceResults *MD,
                           const TargetLibraryInfo *TLI,
                           InstOverlapIntervalsTy &IOL,
                           MapVector<Instruction *, bool> &ThrowableInst) {
  bool MadeChange = false;

  // Keep track of all of the stack objects that are dead at the end of the
  // function.
  SmallSetVector<const Value*, 16> DeadStackObjects;

  // Find all of the alloca'd pointers in the entry block.
  BasicBlock &Entry = BB.getParent()->front();
  for (Instruction &I : Entry) {
    if (isa<AllocaInst>(&I))
      DeadStackObjects.insert(&I);

    // Okay, so these are dead heap objects, but if the pointer never escapes
    // then it's leaked by this function anyways.
    else if (isAllocLikeFn(&I, TLI) && !PointerMayBeCaptured(&I, true, true))
      DeadStackObjects.insert(&I);
  }

  // Treat byval or inalloca arguments the same, stores to them are dead at the
  // end of the function.
  for (Argument &AI : BB.getParent()->args())
    if (AI.hasPassPointeeByValueCopyAttr())
      DeadStackObjects.insert(&AI);

  const DataLayout &DL = BB.getModule()->getDataLayout();

  // Scan the basic block backwards
  for (BasicBlock::iterator BBI = BB.end(); BBI != BB.begin(); ){
    --BBI;

    // If we find a store, check to see if it points into a dead stack value.
    if (hasAnalyzableMemoryWrite(&*BBI, *TLI) && isRemovable(&*BBI)) {
      // See through pointer-to-pointer bitcasts
      SmallVector<const Value *, 4> Pointers;
      getUnderlyingObjects(getStoredPointerOperand(&*BBI), Pointers);

      // Stores to stack values are valid candidates for removal.
      bool AllDead = true;
      for (const Value *Pointer : Pointers)
        if (!DeadStackObjects.count(Pointer)) {
          AllDead = false;
          break;
        }

      if (AllDead) {
        Instruction *Dead = &*BBI;

        LLVM_DEBUG(dbgs() << "DSE: Dead Store at End of Block:\n  DEAD: "
                          << *Dead << "\n  Objects: ";
                   for (SmallVectorImpl<const Value *>::iterator I =
                            Pointers.begin(),
                        E = Pointers.end();
                        I != E; ++I) {
                     dbgs() << **I;
                     if (std::next(I) != E)
                       dbgs() << ", ";
                   } dbgs()
                   << '\n');

        // DCE instructions only used to calculate that store.
        deleteDeadInstruction(Dead, &BBI, *MD, *TLI, IOL, ThrowableInst,
                              &DeadStackObjects);
        ++NumFastStores;
        MadeChange = true;
        continue;
      }
    }

    // Remove any dead non-memory-mutating instructions.
    if (isInstructionTriviallyDead(&*BBI, TLI)) {
      LLVM_DEBUG(dbgs() << "DSE: Removing trivially dead instruction:\n  DEAD: "
                        << *&*BBI << '\n');
      deleteDeadInstruction(&*BBI, &BBI, *MD, *TLI, IOL, ThrowableInst,
                            &DeadStackObjects);
      ++NumFastOther;
      MadeChange = true;
      continue;
    }

    if (isa<AllocaInst>(BBI)) {
      // Remove allocas from the list of dead stack objects; there can't be
      // any references before the definition.
      DeadStackObjects.remove(&*BBI);
      continue;
    }

    if (auto *Call = dyn_cast<CallBase>(&*BBI)) {
      // Remove allocation function calls from the list of dead stack objects;
      // there can't be any references before the definition.
      if (isAllocLikeFn(&*BBI, TLI))
        DeadStackObjects.remove(&*BBI);

      // If this call does not access memory, it can't be loading any of our
      // pointers.
      if (AA->doesNotAccessMemory(Call))
        continue;

      // If the call might load from any of our allocas, then any store above
      // the call is live.
      DeadStackObjects.remove_if([&](const Value *I) {
        // See if the call site touches the value.
        return isRefSet(AA->getModRefInfo(
            Call, I, getPointerSize(I, DL, *TLI, BB.getParent())));
      });

      // If all of the allocas were clobbered by the call then we're not going
      // to find anything else to process.
      if (DeadStackObjects.empty())
        break;

      continue;
    }

    // We can remove the dead stores, irrespective of the fence and its ordering
    // (release/acquire/seq_cst). Fences only constraints the ordering of
    // already visible stores, it does not make a store visible to other
    // threads. So, skipping over a fence does not change a store from being
    // dead.
    if (isa<FenceInst>(*BBI))
      continue;

    MemoryLocation LoadedLoc;

    // If we encounter a use of the pointer, it is no longer considered dead
    if (LoadInst *L = dyn_cast<LoadInst>(BBI)) {
      if (!L->isUnordered()) // Be conservative with atomic/volatile load
        break;
      LoadedLoc = MemoryLocation::get(L);
    } else if (VAArgInst *V = dyn_cast<VAArgInst>(BBI)) {
      LoadedLoc = MemoryLocation::get(V);
    } else if (!BBI->mayReadFromMemory()) {
      // Instruction doesn't read memory.  Note that stores that weren't removed
      // above will hit this case.
      continue;
    } else {
      // Unknown inst; assume it clobbers everything.
      break;
    }

    // Remove any allocas from the DeadPointer set that are loaded, as this
    // makes any stores above the access live.
    removeAccessedObjects(LoadedLoc, DeadStackObjects, DL, AA, TLI, BB.getParent());

    // If all of the allocas were clobbered by the access then we're not going
    // to find anything else to process.
    if (DeadStackObjects.empty())
      break;
  }

  return MadeChange;
}

static bool tryToShorten(Instruction *EarlierWrite, int64_t &EarlierOffset,
                         int64_t &EarlierSize, int64_t LaterOffset,
                         int64_t LaterSize, bool IsOverwriteEnd) {
  // TODO: base this on the target vector size so that if the earlier
  // store was too small to get vector writes anyway then its likely
  // a good idea to shorten it
  // Power of 2 vector writes are probably always a bad idea to optimize
  // as any store/memset/memcpy is likely using vector instructions so
  // shortening it to not vector size is likely to be slower
  auto *EarlierIntrinsic = cast<AnyMemIntrinsic>(EarlierWrite);
  unsigned EarlierWriteAlign = EarlierIntrinsic->getDestAlignment();
  if (!IsOverwriteEnd)
    LaterOffset = int64_t(LaterOffset + LaterSize);

  if (!(isPowerOf2_64(LaterOffset) && EarlierWriteAlign <= LaterOffset) &&
      !((EarlierWriteAlign != 0) && LaterOffset % EarlierWriteAlign == 0))
    return false;

  int64_t NewLength = IsOverwriteEnd
                          ? LaterOffset - EarlierOffset
                          : EarlierSize - (LaterOffset - EarlierOffset);

  if (auto *AMI = dyn_cast<AtomicMemIntrinsic>(EarlierWrite)) {
    // When shortening an atomic memory intrinsic, the newly shortened
    // length must remain an integer multiple of the element size.
    const uint32_t ElementSize = AMI->getElementSizeInBytes();
    if (0 != NewLength % ElementSize)
      return false;
  }

  LLVM_DEBUG(dbgs() << "DSE: Remove Dead Store:\n  OW "
                    << (IsOverwriteEnd ? "END" : "BEGIN") << ": "
                    << *EarlierWrite << "\n  KILLER (offset " << LaterOffset
                    << ", " << EarlierSize << ")\n");

  Value *EarlierWriteLength = EarlierIntrinsic->getLength();
  Value *TrimmedLength =
      ConstantInt::get(EarlierWriteLength->getType(), NewLength);
  EarlierIntrinsic->setLength(TrimmedLength);

  EarlierSize = NewLength;
  if (!IsOverwriteEnd) {
    int64_t OffsetMoved = (LaterOffset - EarlierOffset);
    Value *Indices[1] = {
        ConstantInt::get(EarlierWriteLength->getType(), OffsetMoved)};
    GetElementPtrInst *NewDestGEP = GetElementPtrInst::CreateInBounds(
        EarlierIntrinsic->getRawDest()->getType()->getPointerElementType(),
        EarlierIntrinsic->getRawDest(), Indices, "", EarlierWrite);
    NewDestGEP->setDebugLoc(EarlierIntrinsic->getDebugLoc());
    EarlierIntrinsic->setDest(NewDestGEP);
    EarlierOffset = EarlierOffset + OffsetMoved;
  }
  return true;
}

static bool tryToShortenEnd(Instruction *EarlierWrite,
                            OverlapIntervalsTy &IntervalMap,
                            int64_t &EarlierStart, int64_t &EarlierSize) {
  if (IntervalMap.empty() || !isShortenableAtTheEnd(EarlierWrite))
    return false;

  OverlapIntervalsTy::iterator OII = --IntervalMap.end();
  int64_t LaterStart = OII->second;
  int64_t LaterSize = OII->first - LaterStart;

  if (LaterStart > EarlierStart && LaterStart < EarlierStart + EarlierSize &&
      LaterStart + LaterSize >= EarlierStart + EarlierSize) {
    if (tryToShorten(EarlierWrite, EarlierStart, EarlierSize, LaterStart,
                     LaterSize, true)) {
      IntervalMap.erase(OII);
      return true;
    }
  }
  return false;
}

static bool tryToShortenBegin(Instruction *EarlierWrite,
                              OverlapIntervalsTy &IntervalMap,
                              int64_t &EarlierStart, int64_t &EarlierSize) {
  if (IntervalMap.empty() || !isShortenableAtTheBeginning(EarlierWrite))
    return false;

  OverlapIntervalsTy::iterator OII = IntervalMap.begin();
  int64_t LaterStart = OII->second;
  int64_t LaterSize = OII->first - LaterStart;

  if (LaterStart <= EarlierStart && LaterStart + LaterSize > EarlierStart) {
    assert(LaterStart + LaterSize < EarlierStart + EarlierSize &&
           "Should have been handled as OW_Complete");
    if (tryToShorten(EarlierWrite, EarlierStart, EarlierSize, LaterStart,
                     LaterSize, false)) {
      IntervalMap.erase(OII);
      return true;
    }
  }
  return false;
}

static bool removePartiallyOverlappedStores(const DataLayout &DL,
                                            InstOverlapIntervalsTy &IOL) {
  bool Changed = false;
  for (auto OI : IOL) {
    Instruction *EarlierWrite = OI.first;
    MemoryLocation Loc = getLocForWrite(EarlierWrite);
    assert(isRemovable(EarlierWrite) && "Expect only removable instruction");

    const Value *Ptr = Loc.Ptr->stripPointerCasts();
    int64_t EarlierStart = 0;
    int64_t EarlierSize = int64_t(Loc.Size.getValue());
    GetPointerBaseWithConstantOffset(Ptr, EarlierStart, DL);
    OverlapIntervalsTy &IntervalMap = OI.second;
    Changed |=
        tryToShortenEnd(EarlierWrite, IntervalMap, EarlierStart, EarlierSize);
    if (IntervalMap.empty())
      continue;
    Changed |=
        tryToShortenBegin(EarlierWrite, IntervalMap, EarlierStart, EarlierSize);
  }
  return Changed;
}

static bool eliminateNoopStore(Instruction *Inst, BasicBlock::iterator &BBI,
                               AliasAnalysis *AA, MemoryDependenceResults *MD,
                               const DataLayout &DL,
                               const TargetLibraryInfo *TLI,
                               InstOverlapIntervalsTy &IOL,
                               MapVector<Instruction *, bool> &ThrowableInst,
                               DominatorTree *DT) {
  // Must be a store instruction.
  StoreInst *SI = dyn_cast<StoreInst>(Inst);
  if (!SI)
    return false;

  // If we're storing the same value back to a pointer that we just loaded from,
  // then the store can be removed.
  if (LoadInst *DepLoad = dyn_cast<LoadInst>(SI->getValueOperand())) {
    if (SI->getPointerOperand() == DepLoad->getPointerOperand() &&
        isRemovable(SI) &&
        memoryIsNotModifiedBetween(DepLoad, SI, *AA, DL, DT)) {

      LLVM_DEBUG(
          dbgs() << "DSE: Remove Store Of Load from same pointer:\n  LOAD: "
                 << *DepLoad << "\n  STORE: " << *SI << '\n');

      deleteDeadInstruction(SI, &BBI, *MD, *TLI, IOL, ThrowableInst);
      ++NumRedundantStores;
      return true;
    }
  }

  // Remove null stores into the calloc'ed objects
  Constant *StoredConstant = dyn_cast<Constant>(SI->getValueOperand());
  if (StoredConstant && StoredConstant->isNullValue() && isRemovable(SI)) {
    Instruction *UnderlyingPointer =
        dyn_cast<Instruction>(getUnderlyingObject(SI->getPointerOperand()));

    if (UnderlyingPointer && isCallocLikeFn(UnderlyingPointer, TLI) &&
        memoryIsNotModifiedBetween(UnderlyingPointer, SI, *AA, DL, DT)) {
      LLVM_DEBUG(
          dbgs() << "DSE: Remove null store to the calloc'ed object:\n  DEAD: "
                 << *Inst << "\n  OBJECT: " << *UnderlyingPointer << '\n');

      deleteDeadInstruction(SI, &BBI, *MD, *TLI, IOL, ThrowableInst);
      ++NumRedundantStores;
      return true;
    }
  }
  return false;
}

template <typename AATy>
static Constant *tryToMergePartialOverlappingStores(
    StoreInst *Earlier, StoreInst *Later, int64_t InstWriteOffset,
    int64_t DepWriteOffset, const DataLayout &DL, AATy &AA, DominatorTree *DT) {

  if (Earlier && isa<ConstantInt>(Earlier->getValueOperand()) &&
      DL.typeSizeEqualsStoreSize(Earlier->getValueOperand()->getType()) &&
      Later && isa<ConstantInt>(Later->getValueOperand()) &&
      DL.typeSizeEqualsStoreSize(Later->getValueOperand()->getType()) &&
      memoryIsNotModifiedBetween(Earlier, Later, AA, DL, DT)) {
    // If the store we find is:
    //   a) partially overwritten by the store to 'Loc'
    //   b) the later store is fully contained in the earlier one and
    //   c) they both have a constant value
    //   d) none of the two stores need padding
    // Merge the two stores, replacing the earlier store's value with a
    // merge of both values.
    // TODO: Deal with other constant types (vectors, etc), and probably
    // some mem intrinsics (if needed)

    APInt EarlierValue =
        cast<ConstantInt>(Earlier->getValueOperand())->getValue();
    APInt LaterValue = cast<ConstantInt>(Later->getValueOperand())->getValue();
    unsigned LaterBits = LaterValue.getBitWidth();
    assert(EarlierValue.getBitWidth() > LaterValue.getBitWidth());
    LaterValue = LaterValue.zext(EarlierValue.getBitWidth());

    // Offset of the smaller store inside the larger store
    unsigned BitOffsetDiff = (InstWriteOffset - DepWriteOffset) * 8;
    unsigned LShiftAmount = DL.isBigEndian() ? EarlierValue.getBitWidth() -
                                                   BitOffsetDiff - LaterBits
                                             : BitOffsetDiff;
    APInt Mask = APInt::getBitsSet(EarlierValue.getBitWidth(), LShiftAmount,
                                   LShiftAmount + LaterBits);
    // Clear the bits we'll be replacing, then OR with the smaller
    // store, shifted appropriately.
    APInt Merged = (EarlierValue & ~Mask) | (LaterValue << LShiftAmount);
    LLVM_DEBUG(dbgs() << "DSE: Merge Stores:\n  Earlier: " << *Earlier
                      << "\n  Later: " << *Later
                      << "\n  Merged Value: " << Merged << '\n');
    return ConstantInt::get(Earlier->getValueOperand()->getType(), Merged);
  }
  return nullptr;
}

static bool eliminateDeadStores(BasicBlock &BB, AliasAnalysis *AA,
                                MemoryDependenceResults *MD, DominatorTree *DT,
                                const TargetLibraryInfo *TLI) {
  const DataLayout &DL = BB.getModule()->getDataLayout();
  bool MadeChange = false;

  MapVector<Instruction *, bool> ThrowableInst;

  // A map of interval maps representing partially-overwritten value parts.
  InstOverlapIntervalsTy IOL;

  // Do a top-down walk on the BB.
  for (BasicBlock::iterator BBI = BB.begin(), BBE = BB.end(); BBI != BBE; ) {
    // Handle 'free' calls specially.
    if (CallInst *F = isFreeCall(&*BBI, TLI)) {
      MadeChange |= handleFree(F, AA, MD, DT, TLI, IOL, ThrowableInst);
      // Increment BBI after handleFree has potentially deleted instructions.
      // This ensures we maintain a valid iterator.
      ++BBI;
      continue;
    }

    Instruction *Inst = &*BBI++;

    if (Inst->mayThrow()) {
      ThrowableInst[Inst] = true;
      continue;
    }

    // Check to see if Inst writes to memory.  If not, continue.
    if (!hasAnalyzableMemoryWrite(Inst, *TLI))
      continue;

    // eliminateNoopStore will update in iterator, if necessary.
    if (eliminateNoopStore(Inst, BBI, AA, MD, DL, TLI, IOL,
                           ThrowableInst, DT)) {
      MadeChange = true;
      continue;
    }

    // If we find something that writes memory, get its memory dependence.
    MemDepResult InstDep = MD->getDependency(Inst);

    // Ignore any store where we can't find a local dependence.
    // FIXME: cross-block DSE would be fun. :)
    if (!InstDep.isDef() && !InstDep.isClobber())
      continue;

    // Figure out what location is being stored to.
    MemoryLocation Loc = getLocForWrite(Inst);

    // If we didn't get a useful location, fail.
    if (!Loc.Ptr)
      continue;

    // Loop until we find a store we can eliminate or a load that
    // invalidates the analysis. Without an upper bound on the number of
    // instructions examined, this analysis can become very time-consuming.
    // However, the potential gain diminishes as we process more instructions
    // without eliminating any of them. Therefore, we limit the number of
    // instructions we look at.
    auto Limit = MD->getDefaultBlockScanLimit();
    while (InstDep.isDef() || InstDep.isClobber()) {
      // Get the memory clobbered by the instruction we depend on.  MemDep will
      // skip any instructions that 'Loc' clearly doesn't interact with.  If we
      // end up depending on a may- or must-aliased load, then we can't optimize
      // away the store and we bail out.  However, if we depend on something
      // that overwrites the memory location we *can* potentially optimize it.
      //
      // Find out what memory location the dependent instruction stores.
      Instruction *DepWrite = InstDep.getInst();
      if (!hasAnalyzableMemoryWrite(DepWrite, *TLI))
        break;
      MemoryLocation DepLoc = getLocForWrite(DepWrite);
      // If we didn't get a useful location, or if it isn't a size, bail out.
      if (!DepLoc.Ptr)
        break;

      // Find the last throwable instruction not removed by call to
      // deleteDeadInstruction.
      Instruction *LastThrowing = nullptr;
      if (!ThrowableInst.empty())
        LastThrowing = ThrowableInst.back().first;

      // Make sure we don't look past a call which might throw. This is an
      // issue because MemoryDependenceAnalysis works in the wrong direction:
      // it finds instructions which dominate the current instruction, rather than
      // instructions which are post-dominated by the current instruction.
      //
      // If the underlying object is a non-escaping memory allocation, any store
      // to it is dead along the unwind edge. Otherwise, we need to preserve
      // the store.
      if (LastThrowing && DepWrite->comesBefore(LastThrowing)) {
        const Value *Underlying = getUnderlyingObject(DepLoc.Ptr);
        bool IsStoreDeadOnUnwind = isa<AllocaInst>(Underlying);
        if (!IsStoreDeadOnUnwind) {
            // We're looking for a call to an allocation function
            // where the allocation doesn't escape before the last
            // throwing instruction; PointerMayBeCaptured
            // reasonably fast approximation.
            IsStoreDeadOnUnwind = isAllocLikeFn(Underlying, TLI) &&
                !PointerMayBeCaptured(Underlying, false, true);
        }
        if (!IsStoreDeadOnUnwind)
          break;
      }

      // If we find a write that is a) removable (i.e., non-volatile), b) is
      // completely obliterated by the store to 'Loc', and c) which we know that
      // 'Inst' doesn't load from, then we can remove it.
      // Also try to merge two stores if a later one only touches memory written
      // to by the earlier one.
      if (isRemovable(DepWrite) &&
          !isPossibleSelfRead(Inst, Loc, DepWrite, *TLI, *AA)) {
        int64_t InstWriteOffset, DepWriteOffset;
        OverwriteResult OR = isOverwrite(Loc, DepLoc, DL, *TLI, DepWriteOffset,
                                         InstWriteOffset, *AA, BB.getParent());
        if (OR == OW_MaybePartial)
          OR = isPartialOverwrite(Loc, DepLoc, DepWriteOffset, InstWriteOffset,
                                  DepWrite, IOL);

        if (OR == OW_Complete) {
          LLVM_DEBUG(dbgs() << "DSE: Remove Dead Store:\n  DEAD: " << *DepWrite
                            << "\n  KILLER: " << *Inst << '\n');

          // Delete the store and now-dead instructions that feed it.
          deleteDeadInstruction(DepWrite, &BBI, *MD, *TLI, IOL,
                                ThrowableInst);
          ++NumFastStores;
          MadeChange = true;

          // We erased DepWrite; start over.
          InstDep = MD->getDependency(Inst);
          continue;
        } else if ((OR == OW_End && isShortenableAtTheEnd(DepWrite)) ||
                   ((OR == OW_Begin &&
                     isShortenableAtTheBeginning(DepWrite)))) {
          assert(!EnablePartialOverwriteTracking && "Do not expect to perform "
                                                    "when partial-overwrite "
                                                    "tracking is enabled");
          // The overwrite result is known, so these must be known, too.
          int64_t EarlierSize = DepLoc.Size.getValue();
          int64_t LaterSize = Loc.Size.getValue();
          bool IsOverwriteEnd = (OR == OW_End);
          MadeChange |= tryToShorten(DepWrite, DepWriteOffset, EarlierSize,
                                    InstWriteOffset, LaterSize, IsOverwriteEnd);
        } else if (EnablePartialStoreMerging &&
                   OR == OW_PartialEarlierWithFullLater) {
          auto *Earlier = dyn_cast<StoreInst>(DepWrite);
          auto *Later = dyn_cast<StoreInst>(Inst);
          if (Constant *C = tryToMergePartialOverlappingStores(
                  Earlier, Later, InstWriteOffset, DepWriteOffset, DL, *AA,
                  DT)) {
            auto *SI = new StoreInst(
                C, Earlier->getPointerOperand(), false, Earlier->getAlign(),
                Earlier->getOrdering(), Earlier->getSyncScopeID(), DepWrite);

            unsigned MDToKeep[] = {LLVMContext::MD_dbg, LLVMContext::MD_tbaa,
                                   LLVMContext::MD_alias_scope,
                                   LLVMContext::MD_noalias,
                                   LLVMContext::MD_nontemporal};
            SI->copyMetadata(*DepWrite, MDToKeep);
            ++NumModifiedStores;

            // Delete the old stores and now-dead instructions that feed them.
            deleteDeadInstruction(Inst, &BBI, *MD, *TLI, IOL,
                                  ThrowableInst);
            deleteDeadInstruction(DepWrite, &BBI, *MD, *TLI, IOL,
                                  ThrowableInst);
            MadeChange = true;

            // We erased DepWrite and Inst (Loc); start over.
            break;
          }
        }
      }

      // If this is a may-aliased store that is clobbering the store value, we
      // can keep searching past it for another must-aliased pointer that stores
      // to the same location.  For example, in:
      //   store -> P
      //   store -> Q
      //   store -> P
      // we can remove the first store to P even though we don't know if P and Q
      // alias.
      if (DepWrite == &BB.front()) break;

      // Can't look past this instruction if it might read 'Loc'.
      if (isRefSet(AA->getModRefInfo(DepWrite, Loc)))
        break;

      InstDep = MD->getPointerDependencyFrom(Loc, /*isLoad=*/ false,
                                             DepWrite->getIterator(), &BB,
                                             /*QueryInst=*/ nullptr, &Limit);
    }
  }

  if (EnablePartialOverwriteTracking)
    MadeChange |= removePartiallyOverlappedStores(DL, IOL);

  // If this block ends in a return, unwind, or unreachable, all allocas are
  // dead at its end, which means stores to them are also dead.
  if (BB.getTerminator()->getNumSuccessors() == 0)
    MadeChange |= handleEndBlock(BB, AA, MD, TLI, IOL, ThrowableInst);

  return MadeChange;
}

static bool eliminateDeadStores(Function &F, AliasAnalysis *AA,
                                MemoryDependenceResults *MD, DominatorTree *DT,
                                const TargetLibraryInfo *TLI) {
  bool MadeChange = false;
  for (BasicBlock &BB : F)
    // Only check non-dead blocks.  Dead blocks may have strange pointer
    // cycles that will confuse alias analysis.
    if (DT->isReachableFromEntry(&BB))
      MadeChange |= eliminateDeadStores(BB, AA, MD, DT, TLI);

  return MadeChange;
}

namespace {
//=============================================================================
// MemorySSA backed dead store elimination.
//
// The code below implements dead store elimination using MemorySSA. It uses
// the following general approach: given a MemoryDef, walk upwards to find
// clobbering MemoryDefs that may be killed by the starting def. Then check
// that there are no uses that may read the location of the original MemoryDef
// in between both MemoryDefs. A bit more concretely:
//
// For all MemoryDefs StartDef:
// 1. Get the next dominating clobbering MemoryDef (EarlierAccess) by walking
//    upwards.
// 2. Check that there are no reads between EarlierAccess and the StartDef by
//    checking all uses starting at EarlierAccess and walking until we see
//    StartDef.
<<<<<<< HEAD
// 3. For each found EarlierDef, check that:
//   1. There are no barrier instructions between EarlierDef and StartDef (like
//       throws or stores with ordering constraints).
//   2. StartDef is executed whenever EarlierDef is executed.
//   3. StartDef completely overwrites EarlierDef.
// 4. Erase EarlierDef from the function and MemorySSA.
=======
// 3. For each found CurrentDef, check that:
//   1. There are no barrier instructions between CurrentDef and StartDef (like
//       throws or stores with ordering constraints).
//   2. StartDef is executed whenever CurrentDef is executed.
//   3. StartDef completely overwrites CurrentDef.
// 4. Erase CurrentDef from the function and MemorySSA.
>>>>>>> b1169bdb

// Returns true if \p M is an intrisnic that does not read or write memory.
bool isNoopIntrinsic(MemoryUseOrDef *M) {
  if (const IntrinsicInst *II = dyn_cast<IntrinsicInst>(M->getMemoryInst())) {
    switch (II->getIntrinsicID()) {
    case Intrinsic::lifetime_start:
    case Intrinsic::lifetime_end:
    case Intrinsic::invariant_end:
    case Intrinsic::launder_invariant_group:
    case Intrinsic::assume:
      return true;
    case Intrinsic::dbg_addr:
    case Intrinsic::dbg_declare:
    case Intrinsic::dbg_label:
    case Intrinsic::dbg_value:
      llvm_unreachable("Intrinsic should not be modeled in MemorySSA");
    default:
      return false;
    }
  }
  return false;
}

// Check if we can ignore \p D for DSE.
bool canSkipDef(MemoryDef *D, bool DefVisibleToCaller) {
  Instruction *DI = D->getMemoryInst();
  // Calls that only access inaccessible memory cannot read or write any memory
  // locations we consider for elimination.
  if (auto *CB = dyn_cast<CallBase>(DI))
    if (CB->onlyAccessesInaccessibleMemory())
      return true;

  // We can eliminate stores to locations not visible to the caller across
  // throwing instructions.
  if (DI->mayThrow() && !DefVisibleToCaller)
    return true;

  // We can remove the dead stores, irrespective of the fence and its ordering
  // (release/acquire/seq_cst). Fences only constraints the ordering of
  // already visible stores, it does not make a store visible to other
  // threads. So, skipping over a fence does not change a store from being
  // dead.
  if (isa<FenceInst>(DI))
    return true;

  // Skip intrinsics that do not really read or modify memory.
  if (isNoopIntrinsic(D))
    return true;

  return false;
}

struct DSEState {
  Function &F;
  AliasAnalysis &AA;

  /// The single BatchAA instance that is used to cache AA queries. It will
  /// not be invalidated over the whole run. This is safe, because:
  /// 1. Only memory writes are removed, so the alias cache for memory
  ///    locations remains valid.
  /// 2. No new instructions are added (only instructions removed), so cached
  ///    information for a deleted value cannot be accessed by a re-used new
  ///    value pointer.
  BatchAAResults BatchAA;

  MemorySSA &MSSA;
  DominatorTree &DT;
  PostDominatorTree &PDT;
  const TargetLibraryInfo &TLI;
  const DataLayout &DL;

  // All MemoryDefs that potentially could kill other MemDefs.
  SmallVector<MemoryDef *, 64> MemDefs;
  // Any that should be skipped as they are already deleted
  SmallPtrSet<MemoryAccess *, 4> SkipStores;
  // Keep track of all of the objects that are invisible to the caller before
  // the function returns.
  // SmallPtrSet<const Value *, 16> InvisibleToCallerBeforeRet;
  DenseMap<const Value *, bool> InvisibleToCallerBeforeRet;
  // Keep track of all of the objects that are invisible to the caller after
  // the function returns.
  DenseMap<const Value *, bool> InvisibleToCallerAfterRet;
  // Keep track of blocks with throwing instructions not modeled in MemorySSA.
  SmallPtrSet<BasicBlock *, 16> ThrowingBlocks;
  // Post-order numbers for each basic block. Used to figure out if memory
  // accesses are executed before another access.
  DenseMap<BasicBlock *, unsigned> PostOrderNumbers;

  /// Keep track of instructions (partly) overlapping with killing MemoryDefs per
  /// basic block.
  DenseMap<BasicBlock *, InstOverlapIntervalsTy> IOLs;

  struct CheckCache {
    SmallPtrSet<MemoryAccess *, 16> KnownNoReads;
    SmallPtrSet<MemoryAccess *, 16> KnownReads;

    bool isKnownNoRead(MemoryAccess *A) const {
      return KnownNoReads.find(A) != KnownNoReads.end();
    }
    bool isKnownRead(MemoryAccess *A) const {
      return KnownReads.find(A) != KnownReads.end();
    }
  };

  DSEState(Function &F, AliasAnalysis &AA, MemorySSA &MSSA, DominatorTree &DT,
           PostDominatorTree &PDT, const TargetLibraryInfo &TLI)
      : F(F), AA(AA), BatchAA(AA), MSSA(MSSA), DT(DT), PDT(PDT), TLI(TLI),
        DL(F.getParent()->getDataLayout()) {}

  static DSEState get(Function &F, AliasAnalysis &AA, MemorySSA &MSSA,
                      DominatorTree &DT, PostDominatorTree &PDT,
                      const TargetLibraryInfo &TLI) {
    DSEState State(F, AA, MSSA, DT, PDT, TLI);
    // Collect blocks with throwing instructions not modeled in MemorySSA and
    // alloc-like objects.
    unsigned PO = 0;
    for (BasicBlock *BB : post_order(&F)) {
      State.PostOrderNumbers[BB] = PO++;
      for (Instruction &I : *BB) {
        MemoryAccess *MA = MSSA.getMemoryAccess(&I);
        if (I.mayThrow() && !MA)
          State.ThrowingBlocks.insert(I.getParent());

        auto *MD = dyn_cast_or_null<MemoryDef>(MA);
        if (MD && State.MemDefs.size() < MemorySSADefsPerBlockLimit &&
            (State.getLocForWriteEx(&I) || State.isMemTerminatorInst(&I)))
          State.MemDefs.push_back(MD);
      }
    }

    // Treat byval or inalloca arguments the same as Allocas, stores to them are
    // dead at the end of the function.
    for (Argument &AI : F.args())
      if (AI.hasPassPointeeByValueCopyAttr()) {
        // For byval, the caller doesn't know the address of the allocation.
        if (AI.hasByValAttr())
          State.InvisibleToCallerBeforeRet.insert({&AI, true});
        State.InvisibleToCallerAfterRet.insert({&AI, true});
      }

    return State;
  }

  bool isInvisibleToCallerAfterRet(const Value *V) {
    if (isa<AllocaInst>(V))
      return true;
    auto I = InvisibleToCallerAfterRet.insert({V, false});
    if (I.second) {
      if (!isInvisibleToCallerBeforeRet(V)) {
        I.first->second = false;
      } else {
        auto *Inst = dyn_cast<Instruction>(V);
        if (Inst && isAllocLikeFn(Inst, &TLI))
          I.first->second = !PointerMayBeCaptured(V, true, false);
      }
    }
    return I.first->second;
  }

  bool isInvisibleToCallerBeforeRet(const Value *V) {
    if (isa<AllocaInst>(V))
      return true;
    auto I = InvisibleToCallerBeforeRet.insert({V, false});
    if (I.second) {
      auto *Inst = dyn_cast<Instruction>(V);
      if (Inst && isAllocLikeFn(Inst, &TLI))
        // NOTE: This could be made more precise by PointerMayBeCapturedBefore
        // with the killing MemoryDef. But we refrain from doing so for now to
        // limit compile-time and this does not cause any changes to the number
        // of stores removed on a large test set in practice.
        I.first->second = !PointerMayBeCaptured(V, false, true);
    }
    return I.first->second;
  }

  Optional<MemoryLocation> getLocForWriteEx(Instruction *I) const {
    if (!I->mayWriteToMemory())
      return None;

    if (auto *MTI = dyn_cast<AnyMemIntrinsic>(I))
      return {MemoryLocation::getForDest(MTI)};

    if (auto *CB = dyn_cast<CallBase>(I)) {
      LibFunc LF;
      if (TLI.getLibFunc(*CB, LF) && TLI.has(LF)) {
        switch (LF) {
        case LibFunc_strcpy:
        case LibFunc_strncpy:
        case LibFunc_strcat:
        case LibFunc_strncat:
          return {MemoryLocation(CB->getArgOperand(0))};
        default:
          break;
        }
      }
      switch (CB->getIntrinsicID()) {
      case Intrinsic::init_trampoline:
        return {MemoryLocation(CB->getArgOperand(0))};
      default:
        break;
      }
      return None;
    }

    return MemoryLocation::getOrNone(I);
  }

  /// Returns true if \p Use completely overwrites \p DefLoc.
  bool isCompleteOverwrite(MemoryLocation DefLoc, Instruction *UseInst) {
    // UseInst has a MemoryDef associated in MemorySSA. It's possible for a
    // MemoryDef to not write to memory, e.g. a volatile load is modeled as a
    // MemoryDef.
    if (!UseInst->mayWriteToMemory())
      return false;

    if (auto *CB = dyn_cast<CallBase>(UseInst))
      if (CB->onlyAccessesInaccessibleMemory())
        return false;

    int64_t InstWriteOffset, DepWriteOffset;
    auto CC = getLocForWriteEx(UseInst);
    return CC && isOverwrite(*CC, DefLoc, DL, TLI, DepWriteOffset,
                             InstWriteOffset, BatchAA, &F) == OW_Complete;
  }

  /// Returns true if \p Def is not read before returning from the function.
  bool isWriteAtEndOfFunction(MemoryDef *Def) {
    LLVM_DEBUG(dbgs() << "  Check if def " << *Def << " ("
                      << *Def->getMemoryInst()
                      << ") is at the end the function \n");

    auto MaybeLoc = getLocForWriteEx(Def->getMemoryInst());
    if (!MaybeLoc) {
      LLVM_DEBUG(dbgs() << "  ... could not get location for write.\n");
      return false;
    }

    SmallVector<MemoryAccess *, 4> WorkList;
    SmallPtrSet<MemoryAccess *, 8> Visited;
    auto PushMemUses = [&WorkList, &Visited](MemoryAccess *Acc) {
      if (!Visited.insert(Acc).second)
        return;
      for (Use &U : Acc->uses())
        WorkList.push_back(cast<MemoryAccess>(U.getUser()));
    };
    PushMemUses(Def);
    for (unsigned I = 0; I < WorkList.size(); I++) {
      if (WorkList.size() >= MemorySSAScanLimit) {
        LLVM_DEBUG(dbgs() << "  ... hit exploration limit.\n");
        return false;
      }

      MemoryAccess *UseAccess = WorkList[I];
      if (isa<MemoryPhi>(UseAccess)) {
        PushMemUses(UseAccess);
        continue;
      }

      // TODO: Checking for aliasing is expensive. Consider reducing the amount
      // of times this is called and/or caching it.
      Instruction *UseInst = cast<MemoryUseOrDef>(UseAccess)->getMemoryInst();
      if (isReadClobber(*MaybeLoc, UseInst)) {
        LLVM_DEBUG(dbgs() << "  ... hit read clobber " << *UseInst << ".\n");
        return false;
      }

      if (MemoryDef *UseDef = dyn_cast<MemoryDef>(UseAccess))
        PushMemUses(UseDef);
    }
    return true;
  }

  /// If \p I is a memory  terminator like llvm.lifetime.end or free, return a
  /// pair with the MemoryLocation terminated by \p I and a boolean flag
  /// indicating whether \p I is a free-like call.
  Optional<std::pair<MemoryLocation, bool>>
  getLocForTerminator(Instruction *I) const {
    uint64_t Len;
    Value *Ptr;
    if (match(I, m_Intrinsic<Intrinsic::lifetime_end>(m_ConstantInt(Len),
                                                      m_Value(Ptr))))
      return {std::make_pair(MemoryLocation(Ptr, Len), false)};

    if (auto *CB = dyn_cast<CallBase>(I)) {
      if (isFreeCall(I, &TLI))
        return {std::make_pair(MemoryLocation(CB->getArgOperand(0)), true)};
    }

    return None;
  }

  /// Returns true if \p I is a memory terminator instruction like
  /// llvm.lifetime.end or free.
  bool isMemTerminatorInst(Instruction *I) const {
    IntrinsicInst *II = dyn_cast<IntrinsicInst>(I);
    return (II && II->getIntrinsicID() == Intrinsic::lifetime_end) ||
           isFreeCall(I, &TLI);
  }

  /// Returns true if \p MaybeTerm is a memory terminator for the same
  /// underlying object as \p DefLoc.
  bool isMemTerminator(MemoryLocation DefLoc, Instruction *MaybeTerm) {
    Optional<std::pair<MemoryLocation, bool>> MaybeTermLoc =
        getLocForTerminator(MaybeTerm);

    if (!MaybeTermLoc)
      return false;

    // If the terminator is a free-like call, all accesses to the underlying
    // object can be considered terminated.
    if (MaybeTermLoc->second)
      DefLoc = MemoryLocation(getUnderlyingObject(DefLoc.Ptr));
    return BatchAA.isMustAlias(MaybeTermLoc->first, DefLoc);
  }

  // Returns true if \p Use may read from \p DefLoc.
  bool isReadClobber(MemoryLocation DefLoc, Instruction *UseInst) {
    if (!UseInst->mayReadFromMemory())
      return false;

    if (auto *CB = dyn_cast<CallBase>(UseInst))
      if (CB->onlyAccessesInaccessibleMemory())
        return false;

    // NOTE: For calls, the number of stores removed could be slightly improved
    // by using AA.callCapturesBefore(UseInst, DefLoc, &DT), but that showed to
    // be expensive compared to the benefits in practice. For now, avoid more
    // expensive analysis to limit compile-time.
    return isRefSet(BatchAA.getModRefInfo(UseInst, DefLoc));
  }

  // Find a MemoryDef writing to \p DefLoc and dominating \p StartAccess, with
  // no read access between them or on any other path to a function exit block
  // if \p DefLoc is not accessible after the function returns. If there is no
  // such MemoryDef, return None. The returned value may not (completely)
  // overwrite \p DefLoc. Currently we bail out when we encounter an aliasing
  // MemoryUse (read).
  Optional<MemoryAccess *>
<<<<<<< HEAD
  getDomMemoryDef(MemoryDef *KillingDef, MemoryAccess *Current,
                  MemoryLocation DefLoc, const Value *DefUO, CheckCache &Cache,
                  unsigned &ScanLimit, unsigned &WalkerStepLimit) {
=======
  getDomMemoryDef(MemoryDef *KillingDef, MemoryAccess *StartAccess,
                  MemoryLocation DefLoc, const Value *DefUO, CheckCache &Cache,
                  unsigned &ScanLimit, unsigned &WalkerStepLimit,
                  bool IsMemTerm, unsigned &PartialLimit) {
>>>>>>> b1169bdb
    if (ScanLimit == 0 || WalkerStepLimit == 0) {
      LLVM_DEBUG(dbgs() << "\n    ...  hit scan limit\n");
      return None;
    }

<<<<<<< HEAD
    MemoryAccess *StartAccess = Current;
=======
    MemoryAccess *Current = StartAccess;
    Instruction *KillingI = KillingDef->getMemoryInst();
>>>>>>> b1169bdb
    bool StepAgain;
    LLVM_DEBUG(dbgs() << "  trying to get dominating access for "
                      << *StartAccess << "\n");

    // Find the next clobbering Mod access for DefLoc, starting at StartAccess.
    do {
      StepAgain = false;
      // Reached TOP.
      if (MSSA.isLiveOnEntryDef(Current))
        return None;

      // Cost of a step. Accesses in the same block are more likely to be valid
      // candidates for elimination, hence consider them cheaper.
      unsigned StepCost = KillingDef->getBlock() == Current->getBlock()
                              ? MemorySSASameBBStepCost
                              : MemorySSAOtherBBStepCost;
      if (WalkerStepLimit <= StepCost)
<<<<<<< HEAD
        return None;
      WalkerStepLimit -= StepCost;

      if (isa<MemoryPhi>(Current))
        break;

      // Check if we can skip EarlierDef for DSE.
      MemoryDef *CurrentDef = dyn_cast<MemoryDef>(Current);
      if (CurrentDef &&
          canSkipDef(CurrentDef, !isInvisibleToCallerBeforeRet(DefUO))) {
        StepAgain = true;
        Current = CurrentDef->getDefiningAccess();
      }
=======
        return None;
      WalkerStepLimit -= StepCost;

      // Return for MemoryPhis. They cannot be eliminated directly and the
      // caller is responsible for traversing them.
      if (isa<MemoryPhi>(Current))
        return Current;

      // Below, check if CurrentDef is a valid candidate to be eliminated by
      // KillingDef. If it is not, check the next candidate.
      MemoryDef *CurrentDef = cast<MemoryDef>(Current);
      Instruction *CurrentI = CurrentDef->getMemoryInst();

      if (canSkipDef(CurrentDef, !isInvisibleToCallerBeforeRet(DefUO))) {
        StepAgain = true;
        Current = CurrentDef->getDefiningAccess();
        continue;
      }

      // Before we try to remove anything, check for any extra throwing
      // instructions that block us from DSEing
      if (mayThrowBetween(KillingI, CurrentI, DefUO)) {
        LLVM_DEBUG(dbgs() << "  ... skip, may throw!\n");
        return None;
      }

      // Check for anything that looks like it will be a barrier to further
      // removal
      if (isDSEBarrier(DefUO, CurrentI)) {
        LLVM_DEBUG(dbgs() << "  ... skip, barrier\n");
        return None;
      }

      // If Current is known to be on path that reads DefLoc or is a read
      // clobber, bail out, as the path is not profitable. We skip this check
      // for intrinsic calls, because the code knows how to handle memcpy
      // intrinsics.
      if (!isa<IntrinsicInst>(CurrentI) &&
          (Cache.KnownReads.contains(Current) ||
           isReadClobber(DefLoc, CurrentI))) {
        Cache.KnownReads.insert(Current);
        return None;
      }

      // If Current cannot be analyzed or is not removable, check the next
      // candidate.
      if (!hasAnalyzableMemoryWrite(CurrentI, TLI) || !isRemovable(CurrentI)) {
        StepAgain = true;
        Current = CurrentDef->getDefiningAccess();
        continue;
      }

      // If Current does not have an analyzable write location, skip it
      auto CurrentLoc = getLocForWriteEx(CurrentI);
      if (!CurrentLoc) {
        StepAgain = true;
        Current = CurrentDef->getDefiningAccess();
        continue;
      }

      if (IsMemTerm) {
        // If the killing def is a memory terminator (e.g. lifetime.end), check
        // the next candidate if the current Current does not write the same
        // underlying object as the terminator.
        const Value *NIUnd = getUnderlyingObject(CurrentLoc->Ptr);
        if (DefUO != NIUnd) {
          StepAgain = true;
          Current = CurrentDef->getDefiningAccess();
        }
        continue;
      } else {
        int64_t InstWriteOffset, DepWriteOffset;
        auto OR = isOverwrite(DefLoc, *CurrentLoc, DL, TLI, DepWriteOffset,
                              InstWriteOffset, BatchAA, &F);
        // If Current does not write to the same object as KillingDef, check
        // the next candidate.
        if (OR == OW_Unknown) {
          StepAgain = true;
          Current = CurrentDef->getDefiningAccess();
        } else if (OR == OW_MaybePartial) {
          // If KillingDef only partially overwrites Current, check the next
          // candidate if the partial step limit is exceeded. This aggressively
          // limits the number of candidates for partial store elimination,
          // which are less likely to be removable in the end.
          if (PartialLimit <= 1) {
            StepAgain = true;
            Current = CurrentDef->getDefiningAccess();
            WalkerStepLimit -= 1;
            continue;
          }
          PartialLimit -= 1;
        }
      }
>>>>>>> b1169bdb
    } while (StepAgain);

    MemoryAccess *EarlierAccess = Current;
    // Accesses to objects accessible after the function returns can only be
    // eliminated if the access is killed along all paths to the exit. Collect
    // the blocks with killing (=completely overwriting MemoryDefs) and check if
    // they cover all paths from EarlierAccess to any function exit.
    SmallPtrSet<Instruction *, 16> KillingDefs;
    KillingDefs.insert(KillingDef->getMemoryInst());
<<<<<<< HEAD
    Instruction *EarlierMemInst =
        isa<MemoryDef>(EarlierAccess)
            ? cast<MemoryDef>(EarlierAccess)->getMemoryInst()
            : nullptr;
    LLVM_DEBUG({
      dbgs() << "  Checking for reads of " << *EarlierAccess;
      if (EarlierMemInst)
        dbgs() << " (" << *EarlierMemInst << ")\n";
      else
        dbgs() << ")\n";
    });
=======
    MemoryAccess *EarlierAccess = Current;
    Instruction *EarlierMemInst =
        cast<MemoryDef>(EarlierAccess)->getMemoryInst();
    LLVM_DEBUG(dbgs() << "  Checking for reads of " << *EarlierAccess << " ("
                      << *EarlierMemInst << ")\n");
>>>>>>> b1169bdb

    SmallSetVector<MemoryAccess *, 32> WorkList;
    auto PushMemUses = [&WorkList](MemoryAccess *Acc) {
      for (Use &U : Acc->uses())
        WorkList.insert(cast<MemoryAccess>(U.getUser()));
    };
    PushMemUses(EarlierAccess);

    // Optimistically collect all accesses for reads. If we do not find any
    // read clobbers, add them to the cache.
    SmallPtrSet<MemoryAccess *, 16> KnownNoReads;
<<<<<<< HEAD
    if (!EarlierMemInst || !EarlierMemInst->mayReadFromMemory())
=======
    if (!EarlierMemInst->mayReadFromMemory())
>>>>>>> b1169bdb
      KnownNoReads.insert(EarlierAccess);
    // Check if EarlierDef may be read.
    for (unsigned I = 0; I < WorkList.size(); I++) {
      MemoryAccess *UseAccess = WorkList[I];

      LLVM_DEBUG(dbgs() << "   " << *UseAccess);
      // Bail out if the number of accesses to check exceeds the scan limit.
      if (ScanLimit < (WorkList.size() - I)) {
        LLVM_DEBUG(dbgs() << "\n    ...  hit scan limit\n");
        return None;
      }
      --ScanLimit;
      NumDomMemDefChecks++;

      // Check if we already visited this access.
      if (Cache.isKnownNoRead(UseAccess)) {
        LLVM_DEBUG(dbgs() << " ... skip, discovered that " << *UseAccess
                          << " is safe earlier.\n");
        continue;
      }
      if (Cache.isKnownRead(UseAccess)) {
        LLVM_DEBUG(dbgs() << " ... bail out, discovered that " << *UseAccess
                          << " has a read-clobber earlier.\n");
        return None;
      }
      KnownNoReads.insert(UseAccess);

      if (isa<MemoryPhi>(UseAccess)) {
        if (any_of(KillingDefs, [this, UseAccess](Instruction *KI) {
              return DT.properlyDominates(KI->getParent(),
                                          UseAccess->getBlock());
            })) {
          LLVM_DEBUG(dbgs() << " ... skipping, dominated by killing block\n");
          continue;
        }
        LLVM_DEBUG(dbgs() << "\n    ... adding PHI uses\n");
        PushMemUses(UseAccess);
        continue;
      }

      Instruction *UseInst = cast<MemoryUseOrDef>(UseAccess)->getMemoryInst();
      LLVM_DEBUG(dbgs() << " (" << *UseInst << ")\n");

      if (any_of(KillingDefs, [this, UseInst](Instruction *KI) {
            return DT.dominates(KI, UseInst);
          })) {
        LLVM_DEBUG(dbgs() << " ... skipping, dominated by killing def\n");
        continue;
      }

      if (isNoopIntrinsic(cast<MemoryUseOrDef>(UseAccess))) {
        LLVM_DEBUG(dbgs() << "    ... adding uses of intrinsic\n");
        PushMemUses(UseAccess);
        continue;
      }

      // A memory terminator kills all preceeding MemoryDefs and all succeeding
      // MemoryAccesses. We do not have to check it's users.
      if (isMemTerminator(DefLoc, UseInst))
        continue;

      // Uses which may read the original MemoryDef mean we cannot eliminate the
      // original MD. Stop walk.
      if (isReadClobber(DefLoc, UseInst)) {
        LLVM_DEBUG(dbgs() << "    ... found read clobber\n");
        Cache.KnownReads.insert(UseAccess);
        Cache.KnownReads.insert(StartAccess);
        Cache.KnownReads.insert(EarlierAccess);
        return None;
      }

      // For the KillingDef and EarlierAccess we only have to check if it reads
      // the memory location.
      // TODO: It would probably be better to check for self-reads before
      // calling the function.
      if (KillingDef == UseAccess || EarlierAccess == UseAccess) {
        LLVM_DEBUG(dbgs() << "    ... skipping killing def/dom access\n");
        continue;
      }

      // Check all uses for MemoryDefs, except for defs completely overwriting
      // the original location. Otherwise we have to check uses of *all*
      // MemoryDefs we discover, including non-aliasing ones. Otherwise we might
      // miss cases like the following
      //   1 = Def(LoE) ; <----- EarlierDef stores [0,1]
      //   2 = Def(1)   ; (2, 1) = NoAlias,   stores [2,3]
      //   Use(2)       ; MayAlias 2 *and* 1, loads [0, 3].
      //                  (The Use points to the *first* Def it may alias)
      //   3 = Def(1)   ; <---- Current  (3, 2) = NoAlias, (3,1) = MayAlias,
      //                  stores [0,1]
      if (MemoryDef *UseDef = dyn_cast<MemoryDef>(UseAccess)) {
        if (isCompleteOverwrite(DefLoc, UseInst)) {
          if (!isInvisibleToCallerAfterRet(DefUO) &&
              UseAccess != EarlierAccess) {
            BasicBlock *MaybeKillingBlock = UseInst->getParent();
            if (PostOrderNumbers.find(MaybeKillingBlock)->second <
                PostOrderNumbers.find(EarlierAccess->getBlock())->second) {

              LLVM_DEBUG(dbgs()
                         << "    ... found killing def " << *UseInst << "\n");
              KillingDefs.insert(UseInst);
            }
          }
        } else
          PushMemUses(UseDef);
      }
    }

    // For accesses to locations visible after the function returns, make sure
    // that the location is killed (=overwritten) along all paths from
    // EarlierAccess to the exit.
    if (!isInvisibleToCallerAfterRet(DefUO)) {
      SmallPtrSet<BasicBlock *, 16> KillingBlocks;
      for (Instruction *KD : KillingDefs)
        KillingBlocks.insert(KD->getParent());
      assert(!KillingBlocks.empty() &&
             "Expected at least a single killing block");

      // Find the common post-dominator of all killing blocks.
      BasicBlock *CommonPred = *KillingBlocks.begin();
      for (auto I = std::next(KillingBlocks.begin()), E = KillingBlocks.end();
           I != E; I++) {
        if (!CommonPred)
          break;
        CommonPred = PDT.findNearestCommonDominator(CommonPred, *I);
      }

      // If CommonPred is in the set of killing blocks, just check if it
      // post-dominates EarlierAccess.
      if (KillingBlocks.count(CommonPred)) {
        if (PDT.dominates(CommonPred, EarlierAccess->getBlock()))
          return {EarlierAccess};
        return None;
      }

      // If the common post-dominator does not post-dominate EarlierAccess,
      // there is a path from EarlierAccess to an exit not going through a
      // killing block.
      if (PDT.dominates(CommonPred, EarlierAccess->getBlock())) {
        SetVector<BasicBlock *> WorkList;

        // If CommonPred is null, there are multiple exits from the function.
        // They all have to be added to the worklist.
        if (CommonPred)
          WorkList.insert(CommonPred);
        else
          for (BasicBlock *R : PDT.roots())
            WorkList.insert(R);

        NumCFGTries++;
        // Check if all paths starting from an exit node go through one of the
        // killing blocks before reaching EarlierAccess.
        for (unsigned I = 0; I < WorkList.size(); I++) {
          NumCFGChecks++;
          BasicBlock *Current = WorkList[I];
          if (KillingBlocks.count(Current))
            continue;
          if (Current == EarlierAccess->getBlock())
            return None;

          // EarlierAccess is reachable from the entry, so we don't have to
          // explore unreachable blocks further.
          if (!DT.isReachableFromEntry(Current))
            continue;

          for (BasicBlock *Pred : predecessors(Current))
            WorkList.insert(Pred);

          if (WorkList.size() >= MemorySSAPathCheckLimit)
            return None;
        }
        NumCFGSuccess++;
        return {EarlierAccess};
      }
      return None;
    }

    // No aliasing MemoryUses of EarlierAccess found, EarlierAccess is
    // potentially dead.
    Cache.KnownNoReads.insert(KnownNoReads.begin(), KnownNoReads.end());
    return {EarlierAccess};
  }

  // Delete dead memory defs
  void deleteDeadInstruction(Instruction *SI) {
    MemorySSAUpdater Updater(&MSSA);
    SmallVector<Instruction *, 32> NowDeadInsts;
    NowDeadInsts.push_back(SI);
    --NumFastOther;

    while (!NowDeadInsts.empty()) {
      Instruction *DeadInst = NowDeadInsts.pop_back_val();
      ++NumFastOther;

      // Try to preserve debug information attached to the dead instruction.
      salvageDebugInfo(*DeadInst);
      salvageKnowledge(DeadInst);

      // Remove the Instruction from MSSA.
      if (MemoryAccess *MA = MSSA.getMemoryAccess(DeadInst)) {
        if (MemoryDef *MD = dyn_cast<MemoryDef>(MA)) {
          SkipStores.insert(MD);
        }
        Updater.removeMemoryAccess(MA);
      }

      auto I = IOLs.find(DeadInst->getParent());
      if (I != IOLs.end())
        I->second.erase(DeadInst);
      // Remove its operands
      for (Use &O : DeadInst->operands())
        if (Instruction *OpI = dyn_cast<Instruction>(O)) {
          O = nullptr;
          if (isInstructionTriviallyDead(OpI, &TLI))
            NowDeadInsts.push_back(OpI);
        }

      DeadInst->eraseFromParent();
    }
  }

  // Check for any extra throws between SI and NI that block DSE.  This only
  // checks extra maythrows (those that aren't MemoryDef's). MemoryDef that may
  // throw are handled during the walk from one def to the next.
  bool mayThrowBetween(Instruction *SI, Instruction *NI,
                       const Value *SILocUnd) {
    // First see if we can ignore it by using the fact that SI is an
    // alloca/alloca like object that is not visible to the caller during
    // execution of the function.
    if (SILocUnd && isInvisibleToCallerBeforeRet(SILocUnd))
      return false;

    if (SI->getParent() == NI->getParent())
      return ThrowingBlocks.count(SI->getParent());
    return !ThrowingBlocks.empty();
  }

  // Check if \p NI acts as a DSE barrier for \p SI. The following instructions
  // act as barriers:
  //  * A memory instruction that may throw and \p SI accesses a non-stack
  //  object.
  //  * Atomic stores stronger that monotonic.
  bool isDSEBarrier(const Value *SILocUnd, Instruction *NI) {
    // If NI may throw it acts as a barrier, unless we are to an alloca/alloca
    // like object that does not escape.
    if (NI->mayThrow() && !isInvisibleToCallerBeforeRet(SILocUnd))
      return true;

    // If NI is an atomic load/store stronger than monotonic, do not try to
    // eliminate/reorder it.
    if (NI->isAtomic()) {
      if (auto *LI = dyn_cast<LoadInst>(NI))
        return isStrongerThanMonotonic(LI->getOrdering());
      if (auto *SI = dyn_cast<StoreInst>(NI))
        return isStrongerThanMonotonic(SI->getOrdering());
      if (auto *ARMW = dyn_cast<AtomicRMWInst>(NI))
        return isStrongerThanMonotonic(ARMW->getOrdering());
      if (auto *CmpXchg = dyn_cast<AtomicCmpXchgInst>(NI))
        return isStrongerThanMonotonic(CmpXchg->getSuccessOrdering()) ||
               isStrongerThanMonotonic(CmpXchg->getFailureOrdering());
      llvm_unreachable("other instructions should be skipped in MemorySSA");
    }
    return false;
  }

  /// Eliminate writes to objects that are not visible in the caller and are not
  /// accessed before returning from the function.
  bool eliminateDeadWritesAtEndOfFunction() {
    bool MadeChange = false;
    LLVM_DEBUG(
        dbgs()
        << "Trying to eliminate MemoryDefs at the end of the function\n");
    for (int I = MemDefs.size() - 1; I >= 0; I--) {
      MemoryDef *Def = MemDefs[I];
      if (SkipStores.find(Def) != SkipStores.end() ||
          !isRemovable(Def->getMemoryInst()))
        continue;

      Instruction *DefI = Def->getMemoryInst();
      SmallVector<const Value *, 4> Pointers;
      auto DefLoc = getLocForWriteEx(DefI);
      if (!DefLoc)
        continue;

      // NOTE: Currently eliminating writes at the end of a function is limited
      // to MemoryDefs with a single underlying object, to save compile-time. In
      // practice it appears the case with multiple underlying objects is very
      // uncommon. If it turns out to be important, we can use
      // getUnderlyingObjects here instead.
      const Value *UO = getUnderlyingObject(DefLoc->Ptr);
      if (!UO || !isInvisibleToCallerAfterRet(UO))
        continue;

      if (isWriteAtEndOfFunction(Def)) {
        // See through pointer-to-pointer bitcasts
        LLVM_DEBUG(dbgs() << "   ... MemoryDef is not accessed until the end "
                             "of the function\n");
        deleteDeadInstruction(DefI);
        ++NumFastStores;
        MadeChange = true;
      }
    }
    return MadeChange;
  }

  /// \returns true if \p Def is a no-op store, either because it
  /// directly stores back a loaded value or stores zero to a calloced object.
  bool storeIsNoop(MemoryDef *Def, MemoryLocation DefLoc, const Value *DefUO) {
    StoreInst *Store = dyn_cast<StoreInst>(Def->getMemoryInst());
    if (!Store)
      return false;

    if (auto *LoadI = dyn_cast<LoadInst>(Store->getOperand(0))) {
      if (LoadI->getPointerOperand() == Store->getOperand(1)) {
        auto *LoadAccess = MSSA.getMemoryAccess(LoadI)->getDefiningAccess();
        // If both accesses share the same defining access, no instructions
        // between them can modify the memory location.
        return LoadAccess == Def->getDefiningAccess();
      }
    }

    Constant *StoredConstant = dyn_cast<Constant>(Store->getOperand(0));
    if (StoredConstant && StoredConstant->isNullValue()) {
      auto *DefUOInst = dyn_cast<Instruction>(DefUO);
      if (DefUOInst && isCallocLikeFn(DefUOInst, &TLI)) {
        auto *UnderlyingDef = cast<MemoryDef>(MSSA.getMemoryAccess(DefUOInst));
        // If UnderlyingDef is the clobbering access of Def, no instructions
        // between them can modify the memory location.
        auto *ClobberDef =
            MSSA.getSkipSelfWalker()->getClobberingMemoryAccess(Def);
        return UnderlyingDef == ClobberDef;
      }
    }
    return false;
  }
};

bool eliminateDeadStoresMemorySSA(Function &F, AliasAnalysis &AA,
                                  MemorySSA &MSSA, DominatorTree &DT,
                                  PostDominatorTree &PDT,
                                  const TargetLibraryInfo &TLI) {
  bool MadeChange = false;

  DSEState State = DSEState::get(F, AA, MSSA, DT, PDT, TLI);
  // For each store:
  for (unsigned I = 0; I < State.MemDefs.size(); I++) {
    MemoryDef *KillingDef = State.MemDefs[I];
    if (State.SkipStores.count(KillingDef))
      continue;
    Instruction *SI = KillingDef->getMemoryInst();

    auto MaybeSILoc = State.getLocForWriteEx(SI);
    if (State.isMemTerminatorInst(SI))
      MaybeSILoc = State.getLocForTerminator(SI).map(
          [](const std::pair<MemoryLocation, bool> &P) { return P.first; });
    else
      MaybeSILoc = State.getLocForWriteEx(SI);

    if (!MaybeSILoc) {
      LLVM_DEBUG(dbgs() << "Failed to find analyzable write location for "
                        << *SI << "\n");
      continue;
    }
    MemoryLocation SILoc = *MaybeSILoc;
    assert(SILoc.Ptr && "SILoc should not be null");
    const Value *SILocUnd = getUnderlyingObject(SILoc.Ptr);

    // Check if the store is a no-op.
    if (isRemovable(SI) && State.storeIsNoop(KillingDef, SILoc, SILocUnd)) {
      LLVM_DEBUG(dbgs() << "DSE: Remove No-Op Store:\n  DEAD: " << *SI << '\n');
      State.deleteDeadInstruction(SI);
      NumRedundantStores++;
      MadeChange = true;
      continue;
    }

    MemoryAccess *Current = KillingDef;
    LLVM_DEBUG(dbgs() << "Trying to eliminate MemoryDefs killed by "
                      << *KillingDef << " (" << *SI << ")\n");

    unsigned ScanLimit = MemorySSAScanLimit;
    unsigned WalkerStepLimit = MemorySSAUpwardsStepLimit;
<<<<<<< HEAD
=======
    unsigned PartialLimit = MemorySSAPartialStoreLimit;
>>>>>>> b1169bdb
    // Worklist of MemoryAccesses that may be killed by KillingDef.
    SetVector<MemoryAccess *> ToCheck;
    ToCheck.insert(KillingDef->getDefiningAccess());

<<<<<<< HEAD
=======
    if (!SILocUnd)
      continue;
    bool IsMemTerm = State.isMemTerminatorInst(SI);
>>>>>>> b1169bdb
    DSEState::CheckCache Cache;
    // Check if MemoryAccesses in the worklist are killed by KillingDef.
    for (unsigned I = 0; I < ToCheck.size(); I++) {
      Current = ToCheck[I];
      if (State.SkipStores.count(Current))
        continue;

<<<<<<< HEAD
      Optional<MemoryAccess *> Next =
          State.getDomMemoryDef(KillingDef, Current, SILoc, SILocUnd, Cache,
                                ScanLimit, WalkerStepLimit);
=======
      Optional<MemoryAccess *> Next = State.getDomMemoryDef(
          KillingDef, Current, SILoc, SILocUnd, Cache, ScanLimit,
          WalkerStepLimit, IsMemTerm, PartialLimit);
>>>>>>> b1169bdb

      if (!Next) {
        LLVM_DEBUG(dbgs() << "  finished walk\n");
        continue;
      }

      MemoryAccess *EarlierAccess = *Next;
      LLVM_DEBUG(dbgs() << " Checking if we can kill " << *EarlierAccess);
      if (isa<MemoryPhi>(EarlierAccess)) {
        LLVM_DEBUG(dbgs() << "\n  ... adding incoming values to worklist\n");
        for (Value *V : cast<MemoryPhi>(EarlierAccess)->incoming_values()) {
          MemoryAccess *IncomingAccess = cast<MemoryAccess>(V);
          BasicBlock *IncomingBlock = IncomingAccess->getBlock();
          BasicBlock *PhiBlock = EarlierAccess->getBlock();

          // We only consider incoming MemoryAccesses that come before the
          // MemoryPhi. Otherwise we could discover candidates that do not
          // strictly dominate our starting def.
          if (State.PostOrderNumbers[IncomingBlock] >
              State.PostOrderNumbers[PhiBlock])
            ToCheck.insert(IncomingAccess);
        }
        continue;
      }
      MemoryDef *NextDef = dyn_cast<MemoryDef>(EarlierAccess);
      Instruction *NI = NextDef->getMemoryInst();
      LLVM_DEBUG(dbgs() << " (" << *NI << ")\n");
      ToCheck.insert(NextDef->getDefiningAccess());
      NumGetDomMemoryDefPassed++;

      if (!DebugCounter::shouldExecute(MemorySSACounter))
        continue;

      MemoryLocation NILoc = *State.getLocForWriteEx(NI);

      if (IsMemTerm) {
        const Value *NIUnd = getUnderlyingObject(NILoc.Ptr);
        if (SILocUnd != NIUnd)
          continue;
        LLVM_DEBUG(dbgs() << "DSE: Remove Dead Store:\n  DEAD: " << *NI
                          << "\n  KILLER: " << *SI << '\n');
        State.deleteDeadInstruction(NI);
        ++NumFastStores;
        MadeChange = true;
      } else {
        // Check if NI overwrites SI.
        int64_t InstWriteOffset, DepWriteOffset;
        OverwriteResult OR =
            isOverwrite(SILoc, NILoc, State.DL, TLI, DepWriteOffset,
                        InstWriteOffset, State.BatchAA, &F);
        if (OR == OW_MaybePartial) {
          auto Iter = State.IOLs.insert(
              std::make_pair<BasicBlock *, InstOverlapIntervalsTy>(
                  NI->getParent(), InstOverlapIntervalsTy()));
          auto &IOL = Iter.first->second;
          OR = isPartialOverwrite(SILoc, NILoc, DepWriteOffset, InstWriteOffset,
                                  NI, IOL);
        }

        if (EnablePartialStoreMerging && OR == OW_PartialEarlierWithFullLater) {
          auto *Earlier = dyn_cast<StoreInst>(NI);
          auto *Later = dyn_cast<StoreInst>(SI);
          // We are re-using tryToMergePartialOverlappingStores, which requires
          // Earlier to domiante Later.
          // TODO: implement tryToMergeParialOverlappingStores using MemorySSA.
          if (Earlier && Later && DT.dominates(Earlier, Later)) {
            if (Constant *Merged = tryToMergePartialOverlappingStores(
                    Earlier, Later, InstWriteOffset, DepWriteOffset, State.DL,
                    State.BatchAA, &DT)) {

              // Update stored value of earlier store to merged constant.
              Earlier->setOperand(0, Merged);
              ++NumModifiedStores;
              MadeChange = true;

              // Remove later store and remove any outstanding overlap intervals
              // for the updated store.
              State.deleteDeadInstruction(Later);
              auto I = State.IOLs.find(Earlier->getParent());
              if (I != State.IOLs.end())
                I->second.erase(Earlier);
              break;
            }
          }
        }

        if (OR == OW_Complete) {
          LLVM_DEBUG(dbgs() << "DSE: Remove Dead Store:\n  DEAD: " << *NI
                            << "\n  KILLER: " << *SI << '\n');
          State.deleteDeadInstruction(NI);
          ++NumFastStores;
          MadeChange = true;
        }
      }
    }
  }

  if (EnablePartialOverwriteTracking)
    for (auto &KV : State.IOLs)
      MadeChange |= removePartiallyOverlappedStores(State.DL, KV.second);

  MadeChange |= State.eliminateDeadWritesAtEndOfFunction();
  return MadeChange;
}
} // end anonymous namespace

//===----------------------------------------------------------------------===//
// DSE Pass
//===----------------------------------------------------------------------===//
PreservedAnalyses DSEPass::run(Function &F, FunctionAnalysisManager &AM) {
  AliasAnalysis &AA = AM.getResult<AAManager>(F);
  const TargetLibraryInfo &TLI = AM.getResult<TargetLibraryAnalysis>(F);
  DominatorTree &DT = AM.getResult<DominatorTreeAnalysis>(F);

  bool Changed = false;
  if (EnableMemorySSA) {
    MemorySSA &MSSA = AM.getResult<MemorySSAAnalysis>(F).getMSSA();
    PostDominatorTree &PDT = AM.getResult<PostDominatorTreeAnalysis>(F);

    Changed = eliminateDeadStoresMemorySSA(F, AA, MSSA, DT, PDT, TLI);
  } else {
    MemoryDependenceResults &MD = AM.getResult<MemoryDependenceAnalysis>(F);

    Changed = eliminateDeadStores(F, &AA, &MD, &DT, &TLI);
  }

#ifdef LLVM_ENABLE_STATS
  if (AreStatisticsEnabled())
    for (auto &I : instructions(F))
      NumRemainingStores += isa<StoreInst>(&I);
#endif

  if (!Changed)
    return PreservedAnalyses::all();

  PreservedAnalyses PA;
  PA.preserveSet<CFGAnalyses>();
  PA.preserve<GlobalsAA>();
  if (EnableMemorySSA)
    PA.preserve<MemorySSAAnalysis>();
  else
    PA.preserve<MemoryDependenceAnalysis>();
  return PA;
}

namespace {

/// A legacy pass for the legacy pass manager that wraps \c DSEPass.
class DSELegacyPass : public FunctionPass {
public:
  static char ID; // Pass identification, replacement for typeid

  DSELegacyPass() : FunctionPass(ID) {
    initializeDSELegacyPassPass(*PassRegistry::getPassRegistry());
  }

  bool runOnFunction(Function &F) override {
    if (skipFunction(F))
      return false;

    AliasAnalysis &AA = getAnalysis<AAResultsWrapperPass>().getAAResults();
    DominatorTree &DT = getAnalysis<DominatorTreeWrapperPass>().getDomTree();
    const TargetLibraryInfo &TLI =
        getAnalysis<TargetLibraryInfoWrapperPass>().getTLI(F);

    bool Changed = false;
    if (EnableMemorySSA) {
      MemorySSA &MSSA = getAnalysis<MemorySSAWrapperPass>().getMSSA();
      PostDominatorTree &PDT =
          getAnalysis<PostDominatorTreeWrapperPass>().getPostDomTree();

      Changed = eliminateDeadStoresMemorySSA(F, AA, MSSA, DT, PDT, TLI);
    } else {
      MemoryDependenceResults &MD =
          getAnalysis<MemoryDependenceWrapperPass>().getMemDep();

      Changed = eliminateDeadStores(F, &AA, &MD, &DT, &TLI);
    }

#ifdef LLVM_ENABLE_STATS
    if (AreStatisticsEnabled())
      for (auto &I : instructions(F))
        NumRemainingStores += isa<StoreInst>(&I);
#endif

    return Changed;
  }

  void getAnalysisUsage(AnalysisUsage &AU) const override {
    AU.setPreservesCFG();
    AU.addRequired<AAResultsWrapperPass>();
    AU.addRequired<TargetLibraryInfoWrapperPass>();
    AU.addPreserved<GlobalsAAWrapperPass>();
    AU.addRequired<DominatorTreeWrapperPass>();
    AU.addPreserved<DominatorTreeWrapperPass>();

    if (EnableMemorySSA) {
      AU.addRequired<PostDominatorTreeWrapperPass>();
      AU.addRequired<MemorySSAWrapperPass>();
      AU.addPreserved<PostDominatorTreeWrapperPass>();
      AU.addPreserved<MemorySSAWrapperPass>();
    } else {
      AU.addRequired<MemoryDependenceWrapperPass>();
      AU.addPreserved<MemoryDependenceWrapperPass>();
    }
  }
};

} // end anonymous namespace

char DSELegacyPass::ID = 0;

INITIALIZE_PASS_BEGIN(DSELegacyPass, "dse", "Dead Store Elimination", false,
                      false)
INITIALIZE_PASS_DEPENDENCY(DominatorTreeWrapperPass)
INITIALIZE_PASS_DEPENDENCY(PostDominatorTreeWrapperPass)
INITIALIZE_PASS_DEPENDENCY(AAResultsWrapperPass)
INITIALIZE_PASS_DEPENDENCY(GlobalsAAWrapperPass)
INITIALIZE_PASS_DEPENDENCY(MemorySSAWrapperPass)
INITIALIZE_PASS_DEPENDENCY(MemoryDependenceWrapperPass)
INITIALIZE_PASS_DEPENDENCY(TargetLibraryInfoWrapperPass)
INITIALIZE_PASS_END(DSELegacyPass, "dse", "Dead Store Elimination", false,
                    false)

FunctionPass *llvm::createDeadStoreEliminationPass() {
  return new DSELegacyPass();
}<|MERGE_RESOLUTION|>--- conflicted
+++ resolved
@@ -87,11 +87,8 @@
 STATISTIC(NumCFGChecks, "Number of stores modified");
 STATISTIC(NumCFGTries, "Number of stores modified");
 STATISTIC(NumCFGSuccess, "Number of stores modified");
-<<<<<<< HEAD
-=======
 STATISTIC(NumGetDomMemoryDefPassed,
           "Number of times a valid candidate is returned from getDomMemoryDef");
->>>>>>> b1169bdb
 STATISTIC(NumDomMemDefChecks,
           "Number iterations check for reads in getDomMemoryDef");
 
@@ -120,15 +117,12 @@
     "dse-memoryssa-walklimit", cl::init(70), cl::Hidden,
     cl::desc("The maximum number of steps while walking upwards to find "
              "MemoryDefs that may be killed (default = 70)"));
-<<<<<<< HEAD
-=======
 
 static cl::opt<unsigned> MemorySSAPartialStoreLimit(
     "dse-memoryssa-partial-store-limit", cl::init(5), cl::Hidden,
     cl::desc("The maximum number candidates that only partially overwrite the "
              "killing MemoryDef to consider"
              " (default = 5)"));
->>>>>>> b1169bdb
 
 static cl::opt<unsigned> MemorySSADefsPerBlockLimit(
     "dse-memoryssa-defs-per-block-limit", cl::init(5000), cl::Hidden,
@@ -1478,21 +1472,12 @@
 // 2. Check that there are no reads between EarlierAccess and the StartDef by
 //    checking all uses starting at EarlierAccess and walking until we see
 //    StartDef.
-<<<<<<< HEAD
-// 3. For each found EarlierDef, check that:
-//   1. There are no barrier instructions between EarlierDef and StartDef (like
-//       throws or stores with ordering constraints).
-//   2. StartDef is executed whenever EarlierDef is executed.
-//   3. StartDef completely overwrites EarlierDef.
-// 4. Erase EarlierDef from the function and MemorySSA.
-=======
 // 3. For each found CurrentDef, check that:
 //   1. There are no barrier instructions between CurrentDef and StartDef (like
 //       throws or stores with ordering constraints).
 //   2. StartDef is executed whenever CurrentDef is executed.
 //   3. StartDef completely overwrites CurrentDef.
 // 4. Erase CurrentDef from the function and MemorySSA.
->>>>>>> b1169bdb
 
 // Returns true if \p M is an intrisnic that does not read or write memory.
 bool isNoopIntrinsic(MemoryUseOrDef *M) {
@@ -1831,27 +1816,17 @@
   // overwrite \p DefLoc. Currently we bail out when we encounter an aliasing
   // MemoryUse (read).
   Optional<MemoryAccess *>
-<<<<<<< HEAD
-  getDomMemoryDef(MemoryDef *KillingDef, MemoryAccess *Current,
-                  MemoryLocation DefLoc, const Value *DefUO, CheckCache &Cache,
-                  unsigned &ScanLimit, unsigned &WalkerStepLimit) {
-=======
   getDomMemoryDef(MemoryDef *KillingDef, MemoryAccess *StartAccess,
                   MemoryLocation DefLoc, const Value *DefUO, CheckCache &Cache,
                   unsigned &ScanLimit, unsigned &WalkerStepLimit,
                   bool IsMemTerm, unsigned &PartialLimit) {
->>>>>>> b1169bdb
     if (ScanLimit == 0 || WalkerStepLimit == 0) {
       LLVM_DEBUG(dbgs() << "\n    ...  hit scan limit\n");
       return None;
     }
 
-<<<<<<< HEAD
-    MemoryAccess *StartAccess = Current;
-=======
     MemoryAccess *Current = StartAccess;
     Instruction *KillingI = KillingDef->getMemoryInst();
->>>>>>> b1169bdb
     bool StepAgain;
     LLVM_DEBUG(dbgs() << "  trying to get dominating access for "
                       << *StartAccess << "\n");
@@ -1869,21 +1844,6 @@
                               ? MemorySSASameBBStepCost
                               : MemorySSAOtherBBStepCost;
       if (WalkerStepLimit <= StepCost)
-<<<<<<< HEAD
-        return None;
-      WalkerStepLimit -= StepCost;
-
-      if (isa<MemoryPhi>(Current))
-        break;
-
-      // Check if we can skip EarlierDef for DSE.
-      MemoryDef *CurrentDef = dyn_cast<MemoryDef>(Current);
-      if (CurrentDef &&
-          canSkipDef(CurrentDef, !isInvisibleToCallerBeforeRet(DefUO))) {
-        StepAgain = true;
-        Current = CurrentDef->getDefiningAccess();
-      }
-=======
         return None;
       WalkerStepLimit -= StepCost;
 
@@ -1977,35 +1937,19 @@
           PartialLimit -= 1;
         }
       }
->>>>>>> b1169bdb
     } while (StepAgain);
 
-    MemoryAccess *EarlierAccess = Current;
     // Accesses to objects accessible after the function returns can only be
     // eliminated if the access is killed along all paths to the exit. Collect
     // the blocks with killing (=completely overwriting MemoryDefs) and check if
     // they cover all paths from EarlierAccess to any function exit.
     SmallPtrSet<Instruction *, 16> KillingDefs;
     KillingDefs.insert(KillingDef->getMemoryInst());
-<<<<<<< HEAD
-    Instruction *EarlierMemInst =
-        isa<MemoryDef>(EarlierAccess)
-            ? cast<MemoryDef>(EarlierAccess)->getMemoryInst()
-            : nullptr;
-    LLVM_DEBUG({
-      dbgs() << "  Checking for reads of " << *EarlierAccess;
-      if (EarlierMemInst)
-        dbgs() << " (" << *EarlierMemInst << ")\n";
-      else
-        dbgs() << ")\n";
-    });
-=======
     MemoryAccess *EarlierAccess = Current;
     Instruction *EarlierMemInst =
         cast<MemoryDef>(EarlierAccess)->getMemoryInst();
     LLVM_DEBUG(dbgs() << "  Checking for reads of " << *EarlierAccess << " ("
                       << *EarlierMemInst << ")\n");
->>>>>>> b1169bdb
 
     SmallSetVector<MemoryAccess *, 32> WorkList;
     auto PushMemUses = [&WorkList](MemoryAccess *Acc) {
@@ -2017,11 +1961,7 @@
     // Optimistically collect all accesses for reads. If we do not find any
     // read clobbers, add them to the cache.
     SmallPtrSet<MemoryAccess *, 16> KnownNoReads;
-<<<<<<< HEAD
-    if (!EarlierMemInst || !EarlierMemInst->mayReadFromMemory())
-=======
     if (!EarlierMemInst->mayReadFromMemory())
->>>>>>> b1169bdb
       KnownNoReads.insert(EarlierAccess);
     // Check if EarlierDef may be read.
     for (unsigned I = 0; I < WorkList.size(); I++) {
@@ -2404,20 +2344,14 @@
 
     unsigned ScanLimit = MemorySSAScanLimit;
     unsigned WalkerStepLimit = MemorySSAUpwardsStepLimit;
-<<<<<<< HEAD
-=======
     unsigned PartialLimit = MemorySSAPartialStoreLimit;
->>>>>>> b1169bdb
     // Worklist of MemoryAccesses that may be killed by KillingDef.
     SetVector<MemoryAccess *> ToCheck;
     ToCheck.insert(KillingDef->getDefiningAccess());
 
-<<<<<<< HEAD
-=======
     if (!SILocUnd)
       continue;
     bool IsMemTerm = State.isMemTerminatorInst(SI);
->>>>>>> b1169bdb
     DSEState::CheckCache Cache;
     // Check if MemoryAccesses in the worklist are killed by KillingDef.
     for (unsigned I = 0; I < ToCheck.size(); I++) {
@@ -2425,15 +2359,9 @@
       if (State.SkipStores.count(Current))
         continue;
 
-<<<<<<< HEAD
-      Optional<MemoryAccess *> Next =
-          State.getDomMemoryDef(KillingDef, Current, SILoc, SILocUnd, Cache,
-                                ScanLimit, WalkerStepLimit);
-=======
       Optional<MemoryAccess *> Next = State.getDomMemoryDef(
           KillingDef, Current, SILoc, SILocUnd, Cache, ScanLimit,
           WalkerStepLimit, IsMemTerm, PartialLimit);
->>>>>>> b1169bdb
 
       if (!Next) {
         LLVM_DEBUG(dbgs() << "  finished walk\n");
