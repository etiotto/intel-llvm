--- conflicted
+++ resolved
@@ -1673,13 +1673,8 @@
   if (!isLoadInLoopPREEnabled() && LI && LI->getLoopFor(Load->getParent()))
     return Changed;
 
-<<<<<<< HEAD
-  if (PerformLoadPRE(Load, ValuesPerBlock, UnavailableBlocks) ||
-      performLoopLoadPRE(Load, ValuesPerBlock, UnavailableBlocks))
-=======
   if (performLoopLoadPRE(Load, ValuesPerBlock, UnavailableBlocks) ||
       PerformLoadPRE(Load, ValuesPerBlock, UnavailableBlocks))
->>>>>>> ac168fe6
     return true;
 
   return Changed;
