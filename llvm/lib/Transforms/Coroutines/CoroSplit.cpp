//===- CoroSplit.cpp - Converts a coroutine into a state machine ----------===//
//
// Part of the LLVM Project, under the Apache License v2.0 with LLVM Exceptions.
// See https://llvm.org/LICENSE.txt for license information.
// SPDX-License-Identifier: Apache-2.0 WITH LLVM-exception
//
//===----------------------------------------------------------------------===//
// This pass builds the coroutine frame and outlines resume and destroy parts
// of the coroutine into separate functions.
//
// We present a coroutine to an LLVM as an ordinary function with suspension
// points marked up with intrinsics. We let the optimizer party on the coroutine
// as a single function for as long as possible. Shortly before the coroutine is
// eligible to be inlined into its callers, we split up the coroutine into parts
// corresponding to an initial, resume and destroy invocations of the coroutine,
// add them to the current SCC and restart the IPO pipeline to optimize the
// coroutine subfunctions we extracted before proceeding to the caller of the
// coroutine.
//===----------------------------------------------------------------------===//

#include "llvm/Transforms/Coroutines/CoroSplit.h"
#include "CoroInstr.h"
#include "CoroInternal.h"
#include "llvm/ADT/DenseMap.h"
#include "llvm/ADT/PriorityWorklist.h"
#include "llvm/ADT/SmallPtrSet.h"
#include "llvm/ADT/SmallVector.h"
#include "llvm/ADT/StringRef.h"
#include "llvm/ADT/Twine.h"
#include "llvm/Analysis/CFG.h"
#include "llvm/Analysis/CallGraph.h"
#include "llvm/Analysis/ConstantFolding.h"
#include "llvm/Analysis/LazyCallGraph.h"
#include "llvm/Analysis/TargetTransformInfo.h"
#include "llvm/BinaryFormat/Dwarf.h"
#include "llvm/IR/Argument.h"
#include "llvm/IR/Attributes.h"
#include "llvm/IR/BasicBlock.h"
#include "llvm/IR/CFG.h"
#include "llvm/IR/CallingConv.h"
#include "llvm/IR/Constants.h"
#include "llvm/IR/DataLayout.h"
#include "llvm/IR/DerivedTypes.h"
#include "llvm/IR/Dominators.h"
#include "llvm/IR/Function.h"
#include "llvm/IR/GlobalValue.h"
#include "llvm/IR/GlobalVariable.h"
#include "llvm/IR/IRBuilder.h"
#include "llvm/IR/InstIterator.h"
#include "llvm/IR/InstrTypes.h"
#include "llvm/IR/Instruction.h"
#include "llvm/IR/Instructions.h"
#include "llvm/IR/IntrinsicInst.h"
#include "llvm/IR/LLVMContext.h"
#include "llvm/IR/Module.h"
#include "llvm/IR/Type.h"
#include "llvm/IR/Value.h"
#include "llvm/IR/Verifier.h"
#include "llvm/Support/Casting.h"
#include "llvm/Support/Debug.h"
#include "llvm/Support/PrettyStackTrace.h"
#include "llvm/Support/raw_ostream.h"
#include "llvm/Transforms/Scalar.h"
#include "llvm/Transforms/Utils/BasicBlockUtils.h"
#include "llvm/Transforms/Utils/CallGraphUpdater.h"
#include "llvm/Transforms/Utils/Cloning.h"
#include "llvm/Transforms/Utils/Local.h"
#include "llvm/Transforms/Utils/ValueMapper.h"
#include <cassert>
#include <cstddef>
#include <cstdint>
#include <initializer_list>
#include <iterator>

using namespace llvm;

#define DEBUG_TYPE "coro-split"

namespace {

/// A little helper class for building
class CoroCloner {
public:
  enum class Kind {
    /// The shared resume function for a switch lowering.
    SwitchResume,

    /// The shared unwind function for a switch lowering.
    SwitchUnwind,

    /// The shared cleanup function for a switch lowering.
    SwitchCleanup,

    /// An individual continuation function.
    Continuation,

    /// An async resume function.
    Async,
  };

private:
  Function &OrigF;
  Function *NewF;
  const Twine &Suffix;
  coro::Shape &Shape;
  Kind FKind;
  ValueToValueMapTy VMap;
  IRBuilder<> Builder;
  Value *NewFramePtr = nullptr;

  /// The active suspend instruction; meaningful only for continuation and async
  /// ABIs.
  AnyCoroSuspendInst *ActiveSuspend = nullptr;

public:
  /// Create a cloner for a switch lowering.
  CoroCloner(Function &OrigF, const Twine &Suffix, coro::Shape &Shape,
             Kind FKind)
    : OrigF(OrigF), NewF(nullptr), Suffix(Suffix), Shape(Shape),
      FKind(FKind), Builder(OrigF.getContext()) {
    assert(Shape.ABI == coro::ABI::Switch);
  }

  /// Create a cloner for a continuation lowering.
  CoroCloner(Function &OrigF, const Twine &Suffix, coro::Shape &Shape,
             Function *NewF, AnyCoroSuspendInst *ActiveSuspend)
      : OrigF(OrigF), NewF(NewF), Suffix(Suffix), Shape(Shape),
        FKind(Shape.ABI == coro::ABI::Async ? Kind::Async : Kind::Continuation),
        Builder(OrigF.getContext()), ActiveSuspend(ActiveSuspend) {
    assert(Shape.ABI == coro::ABI::Retcon ||
           Shape.ABI == coro::ABI::RetconOnce || Shape.ABI == coro::ABI::Async);
    assert(NewF && "need existing function for continuation");
    assert(ActiveSuspend && "need active suspend point for continuation");
  }

  Function *getFunction() const {
    assert(NewF != nullptr && "declaration not yet set");
    return NewF;
  }

  void create();

private:
  bool isSwitchDestroyFunction() {
    switch (FKind) {
    case Kind::Async:
    case Kind::Continuation:
    case Kind::SwitchResume:
      return false;
    case Kind::SwitchUnwind:
    case Kind::SwitchCleanup:
      return true;
    }
    llvm_unreachable("Unknown CoroCloner::Kind enum");
  }

  void replaceEntryBlock();
  Value *deriveNewFramePointer();
  void replaceRetconOrAsyncSuspendUses();
  void replaceCoroSuspends();
  void replaceCoroEnds();
  void replaceSwiftErrorOps();
  void salvageDebugInfo();
  void handleFinalSuspend();
};

} // end anonymous namespace

static void maybeFreeRetconStorage(IRBuilder<> &Builder,
                                   const coro::Shape &Shape, Value *FramePtr,
                                   CallGraph *CG) {
  assert(Shape.ABI == coro::ABI::Retcon ||
         Shape.ABI == coro::ABI::RetconOnce);
  if (Shape.RetconLowering.IsFrameInlineInStorage)
    return;

  Shape.emitDealloc(Builder, FramePtr, CG);
}

/// Replace an llvm.coro.end.async.
/// Will inline the must tail call function call if there is one.
/// \returns true if cleanup of the coro.end block is needed, false otherwise.
static bool replaceCoroEndAsync(AnyCoroEndInst *End) {
  IRBuilder<> Builder(End);

  auto *EndAsync = dyn_cast<CoroAsyncEndInst>(End);
  if (!EndAsync) {
    Builder.CreateRetVoid();
    return true /*needs cleanup of coro.end block*/;
  }

  auto *MustTailCallFunc = EndAsync->getMustTailCallFunction();
  if (!MustTailCallFunc) {
    Builder.CreateRetVoid();
    return true /*needs cleanup of coro.end block*/;
  }

  // Move the must tail call from the predecessor block into the end block.
  auto *CoroEndBlock = End->getParent();
  auto *MustTailCallFuncBlock = CoroEndBlock->getSinglePredecessor();
  assert(MustTailCallFuncBlock && "Must have a single predecessor block");
  auto It = MustTailCallFuncBlock->getTerminator()->getIterator();
  auto *MustTailCall = cast<CallInst>(&*std::prev(It));
  CoroEndBlock->getInstList().splice(
      End->getIterator(), MustTailCallFuncBlock->getInstList(), MustTailCall);

  // Insert the return instruction.
  Builder.SetInsertPoint(End);
  Builder.CreateRetVoid();
  InlineFunctionInfo FnInfo;

  // Remove the rest of the block, by splitting it into an unreachable block.
  auto *BB = End->getParent();
  BB->splitBasicBlock(End);
  BB->getTerminator()->eraseFromParent();

  auto InlineRes = InlineFunction(*MustTailCall, FnInfo);
  assert(InlineRes.isSuccess() && "Expected inlining to succeed");
  (void)InlineRes;

  // We have cleaned up the coro.end block above.
  return false;
}

/// Replace a non-unwind call to llvm.coro.end.
static void replaceFallthroughCoroEnd(AnyCoroEndInst *End,
                                      const coro::Shape &Shape, Value *FramePtr,
                                      bool InResume, CallGraph *CG) {
  // Start inserting right before the coro.end.
  IRBuilder<> Builder(End);

  // Create the return instruction.
  switch (Shape.ABI) {
  // The cloned functions in switch-lowering always return void.
  case coro::ABI::Switch:
    // coro.end doesn't immediately end the coroutine in the main function
    // in this lowering, because we need to deallocate the coroutine.
    if (!InResume)
      return;
    Builder.CreateRetVoid();
    break;

  // In async lowering this returns.
  case coro::ABI::Async: {
    bool CoroEndBlockNeedsCleanup = replaceCoroEndAsync(End);
    if (!CoroEndBlockNeedsCleanup)
      return;
    break;
  }

  // In unique continuation lowering, the continuations always return void.
  // But we may have implicitly allocated storage.
  case coro::ABI::RetconOnce:
    maybeFreeRetconStorage(Builder, Shape, FramePtr, CG);
    Builder.CreateRetVoid();
    break;

  // In non-unique continuation lowering, we signal completion by returning
  // a null continuation.
  case coro::ABI::Retcon: {
    maybeFreeRetconStorage(Builder, Shape, FramePtr, CG);
    auto RetTy = Shape.getResumeFunctionType()->getReturnType();
    auto RetStructTy = dyn_cast<StructType>(RetTy);
    PointerType *ContinuationTy =
      cast<PointerType>(RetStructTy ? RetStructTy->getElementType(0) : RetTy);

    Value *ReturnValue = ConstantPointerNull::get(ContinuationTy);
    if (RetStructTy) {
      ReturnValue = Builder.CreateInsertValue(UndefValue::get(RetStructTy),
                                              ReturnValue, 0);
    }
    Builder.CreateRet(ReturnValue);
    break;
  }
  }

  // Remove the rest of the block, by splitting it into an unreachable block.
  auto *BB = End->getParent();
  BB->splitBasicBlock(End);
  BB->getTerminator()->eraseFromParent();
}

// Mark a coroutine as done, which implies that the coroutine is finished and
// never get resumed.
//
// In resume-switched ABI, the done state is represented by storing zero in
// ResumeFnAddr.
//
// NOTE: We couldn't omit the argument `FramePtr`. It is necessary because the
// pointer to the frame in splitted function is not stored in `Shape`.
static void markCoroutineAsDone(IRBuilder<> &Builder, const coro::Shape &Shape,
                                Value *FramePtr) {
  assert(
      Shape.ABI == coro::ABI::Switch &&
      "markCoroutineAsDone is only supported for Switch-Resumed ABI for now.");
  auto *GepIndex = Builder.CreateStructGEP(
      Shape.FrameTy, FramePtr, coro::Shape::SwitchFieldIndex::Resume,
      "ResumeFn.addr");
  auto *NullPtr = ConstantPointerNull::get(cast<PointerType>(
      Shape.FrameTy->getTypeAtIndex(coro::Shape::SwitchFieldIndex::Resume)));
  Builder.CreateStore(NullPtr, GepIndex);
}

/// Replace an unwind call to llvm.coro.end.
static void replaceUnwindCoroEnd(AnyCoroEndInst *End, const coro::Shape &Shape,
                                 Value *FramePtr, bool InResume,
                                 CallGraph *CG) {
  IRBuilder<> Builder(End);

  switch (Shape.ABI) {
  // In switch-lowering, this does nothing in the main function.
  case coro::ABI::Switch: {
    // In C++'s specification, the coroutine should be marked as done
    // if promise.unhandled_exception() throws.  The frontend will
    // call coro.end(true) along this path.
    //
    // FIXME: We should refactor this once there is other language
    // which uses Switch-Resumed style other than C++.
    markCoroutineAsDone(Builder, Shape, FramePtr);
    if (!InResume)
      return;
    break;
  }
  // In async lowering this does nothing.
  case coro::ABI::Async:
    break;
  // In continuation-lowering, this frees the continuation storage.
  case coro::ABI::Retcon:
  case coro::ABI::RetconOnce:
    maybeFreeRetconStorage(Builder, Shape, FramePtr, CG);
    break;
  }

  // If coro.end has an associated bundle, add cleanupret instruction.
  if (auto Bundle = End->getOperandBundle(LLVMContext::OB_funclet)) {
    auto *FromPad = cast<CleanupPadInst>(Bundle->Inputs[0]);
    auto *CleanupRet = Builder.CreateCleanupRet(FromPad, nullptr);
    End->getParent()->splitBasicBlock(End);
    CleanupRet->getParent()->getTerminator()->eraseFromParent();
  }
}

static void replaceCoroEnd(AnyCoroEndInst *End, const coro::Shape &Shape,
                           Value *FramePtr, bool InResume, CallGraph *CG) {
  if (End->isUnwind())
    replaceUnwindCoroEnd(End, Shape, FramePtr, InResume, CG);
  else
    replaceFallthroughCoroEnd(End, Shape, FramePtr, InResume, CG);

  auto &Context = End->getContext();
  End->replaceAllUsesWith(InResume ? ConstantInt::getTrue(Context)
                                   : ConstantInt::getFalse(Context));
  End->eraseFromParent();
}

// Create an entry block for a resume function with a switch that will jump to
// suspend points.
static void createResumeEntryBlock(Function &F, coro::Shape &Shape) {
  assert(Shape.ABI == coro::ABI::Switch);
  LLVMContext &C = F.getContext();

  // resume.entry:
  //  %index.addr = getelementptr inbounds %f.Frame, %f.Frame* %FramePtr, i32 0,
  //  i32 2
  //  % index = load i32, i32* %index.addr
  //  switch i32 %index, label %unreachable [
  //    i32 0, label %resume.0
  //    i32 1, label %resume.1
  //    ...
  //  ]

  auto *NewEntry = BasicBlock::Create(C, "resume.entry", &F);
  auto *UnreachBB = BasicBlock::Create(C, "unreachable", &F);

  IRBuilder<> Builder(NewEntry);
  auto *FramePtr = Shape.FramePtr;
  auto *FrameTy = Shape.FrameTy;
  auto *GepIndex = Builder.CreateStructGEP(
      FrameTy, FramePtr, Shape.getSwitchIndexField(), "index.addr");
  auto *Index = Builder.CreateLoad(Shape.getIndexType(), GepIndex, "index");
  auto *Switch =
      Builder.CreateSwitch(Index, UnreachBB, Shape.CoroSuspends.size());
  Shape.SwitchLowering.ResumeSwitch = Switch;

  size_t SuspendIndex = 0;
  for (auto *AnyS : Shape.CoroSuspends) {
    auto *S = cast<CoroSuspendInst>(AnyS);
    ConstantInt *IndexVal = Shape.getIndex(SuspendIndex);

    // Replace CoroSave with a store to Index:
    //    %index.addr = getelementptr %f.frame... (index field number)
    //    store i32 0, i32* %index.addr1
    auto *Save = S->getCoroSave();
    Builder.SetInsertPoint(Save);
    if (S->isFinal()) {
      // The coroutine should be marked done if it reaches the final suspend
      // point.
      markCoroutineAsDone(Builder, Shape, FramePtr);
    } else {
      auto *GepIndex = Builder.CreateStructGEP(
          FrameTy, FramePtr, Shape.getSwitchIndexField(), "index.addr");
      Builder.CreateStore(IndexVal, GepIndex);
    }
    Save->replaceAllUsesWith(ConstantTokenNone::get(C));
    Save->eraseFromParent();

    // Split block before and after coro.suspend and add a jump from an entry
    // switch:
    //
    //  whateverBB:
    //    whatever
    //    %0 = call i8 @llvm.coro.suspend(token none, i1 false)
    //    switch i8 %0, label %suspend[i8 0, label %resume
    //                                 i8 1, label %cleanup]
    // becomes:
    //
    //  whateverBB:
    //     whatever
    //     br label %resume.0.landing
    //
    //  resume.0: ; <--- jump from the switch in the resume.entry
    //     %0 = tail call i8 @llvm.coro.suspend(token none, i1 false)
    //     br label %resume.0.landing
    //
    //  resume.0.landing:
    //     %1 = phi i8[-1, %whateverBB], [%0, %resume.0]
    //     switch i8 % 1, label %suspend [i8 0, label %resume
    //                                    i8 1, label %cleanup]

    auto *SuspendBB = S->getParent();
    auto *ResumeBB =
        SuspendBB->splitBasicBlock(S, "resume." + Twine(SuspendIndex));
    auto *LandingBB = ResumeBB->splitBasicBlock(
        S->getNextNode(), ResumeBB->getName() + Twine(".landing"));
    Switch->addCase(IndexVal, ResumeBB);

    cast<BranchInst>(SuspendBB->getTerminator())->setSuccessor(0, LandingBB);
    auto *PN = PHINode::Create(Builder.getInt8Ty(), 2, "", &LandingBB->front());
    S->replaceAllUsesWith(PN);
    PN->addIncoming(Builder.getInt8(-1), SuspendBB);
    PN->addIncoming(S, ResumeBB);

    ++SuspendIndex;
  }

  Builder.SetInsertPoint(UnreachBB);
  Builder.CreateUnreachable();

  Shape.SwitchLowering.ResumeEntryBlock = NewEntry;
}


// Rewrite final suspend point handling. We do not use suspend index to
// represent the final suspend point. Instead we zero-out ResumeFnAddr in the
// coroutine frame, since it is undefined behavior to resume a coroutine
// suspended at the final suspend point. Thus, in the resume function, we can
// simply remove the last case (when coro::Shape is built, the final suspend
// point (if present) is always the last element of CoroSuspends array).
// In the destroy function, we add a code sequence to check if ResumeFnAddress
// is Null, and if so, jump to the appropriate label to handle cleanup from the
// final suspend point.
void CoroCloner::handleFinalSuspend() {
  assert(Shape.ABI == coro::ABI::Switch &&
         Shape.SwitchLowering.HasFinalSuspend);
  auto *Switch = cast<SwitchInst>(VMap[Shape.SwitchLowering.ResumeSwitch]);
  auto FinalCaseIt = std::prev(Switch->case_end());
  BasicBlock *ResumeBB = FinalCaseIt->getCaseSuccessor();
  Switch->removeCase(FinalCaseIt);
  if (isSwitchDestroyFunction()) {
    BasicBlock *OldSwitchBB = Switch->getParent();
    auto *NewSwitchBB = OldSwitchBB->splitBasicBlock(Switch, "Switch");
    Builder.SetInsertPoint(OldSwitchBB->getTerminator());
    auto *GepIndex = Builder.CreateStructGEP(Shape.FrameTy, NewFramePtr,
                                       coro::Shape::SwitchFieldIndex::Resume,
                                             "ResumeFn.addr");
    auto *Load = Builder.CreateLoad(Shape.getSwitchResumePointerType(),
                                    GepIndex);
    auto *Cond = Builder.CreateIsNull(Load);
    Builder.CreateCondBr(Cond, ResumeBB, NewSwitchBB);
    OldSwitchBB->getTerminator()->eraseFromParent();
  }
}

static FunctionType *
getFunctionTypeFromAsyncSuspend(AnyCoroSuspendInst *Suspend) {
  auto *AsyncSuspend = cast<CoroSuspendAsyncInst>(Suspend);
  auto *StructTy = cast<StructType>(AsyncSuspend->getType());
  auto &Context = Suspend->getParent()->getParent()->getContext();
  auto *VoidTy = Type::getVoidTy(Context);
  return FunctionType::get(VoidTy, StructTy->elements(), false);
}

static Function *createCloneDeclaration(Function &OrigF, coro::Shape &Shape,
                                        const Twine &Suffix,
                                        Module::iterator InsertBefore,
                                        AnyCoroSuspendInst *ActiveSuspend) {
  Module *M = OrigF.getParent();
  auto *FnTy = (Shape.ABI != coro::ABI::Async)
                   ? Shape.getResumeFunctionType()
                   : getFunctionTypeFromAsyncSuspend(ActiveSuspend);

  Function *NewF =
      Function::Create(FnTy, GlobalValue::LinkageTypes::InternalLinkage,
                       OrigF.getName() + Suffix);
  if (Shape.ABI != coro::ABI::Async)
    NewF->addParamAttr(0, Attribute::NonNull);

  // For the async lowering ABI we can't guarantee that the context argument is
  // not access via a different pointer not based on the argument.
  if (Shape.ABI != coro::ABI::Async)
    NewF->addParamAttr(0, Attribute::NoAlias);

  M->getFunctionList().insert(InsertBefore, NewF);

  return NewF;
}

/// Replace uses of the active llvm.coro.suspend.retcon/async call with the
/// arguments to the continuation function.
///
/// This assumes that the builder has a meaningful insertion point.
void CoroCloner::replaceRetconOrAsyncSuspendUses() {
  assert(Shape.ABI == coro::ABI::Retcon || Shape.ABI == coro::ABI::RetconOnce ||
         Shape.ABI == coro::ABI::Async);

  auto NewS = VMap[ActiveSuspend];
  if (NewS->use_empty()) return;

  // Copy out all the continuation arguments after the buffer pointer into
  // an easily-indexed data structure for convenience.
  SmallVector<Value*, 8> Args;
  // The async ABI includes all arguments -- including the first argument.
  bool IsAsyncABI = Shape.ABI == coro::ABI::Async;
  for (auto I = IsAsyncABI ? NewF->arg_begin() : std::next(NewF->arg_begin()),
            E = NewF->arg_end();
       I != E; ++I)
    Args.push_back(&*I);

  // If the suspend returns a single scalar value, we can just do a simple
  // replacement.
  if (!isa<StructType>(NewS->getType())) {
    assert(Args.size() == 1);
    NewS->replaceAllUsesWith(Args.front());
    return;
  }

  // Try to peephole extracts of an aggregate return.
  for (Use &U : llvm::make_early_inc_range(NewS->uses())) {
    auto *EVI = dyn_cast<ExtractValueInst>(U.getUser());
    if (!EVI || EVI->getNumIndices() != 1)
      continue;

    EVI->replaceAllUsesWith(Args[EVI->getIndices().front()]);
    EVI->eraseFromParent();
  }

  // If we have no remaining uses, we're done.
  if (NewS->use_empty()) return;

  // Otherwise, we need to create an aggregate.
  Value *Agg = UndefValue::get(NewS->getType());
  for (size_t I = 0, E = Args.size(); I != E; ++I)
    Agg = Builder.CreateInsertValue(Agg, Args[I], I);

  NewS->replaceAllUsesWith(Agg);
}

void CoroCloner::replaceCoroSuspends() {
  Value *SuspendResult;

  switch (Shape.ABI) {
  // In switch lowering, replace coro.suspend with the appropriate value
  // for the type of function we're extracting.
  // Replacing coro.suspend with (0) will result in control flow proceeding to
  // a resume label associated with a suspend point, replacing it with (1) will
  // result in control flow proceeding to a cleanup label associated with this
  // suspend point.
  case coro::ABI::Switch:
    SuspendResult = Builder.getInt8(isSwitchDestroyFunction() ? 1 : 0);
    break;

  // In async lowering there are no uses of the result.
  case coro::ABI::Async:
    return;

  // In returned-continuation lowering, the arguments from earlier
  // continuations are theoretically arbitrary, and they should have been
  // spilled.
  case coro::ABI::RetconOnce:
  case coro::ABI::Retcon:
    return;
  }

  for (AnyCoroSuspendInst *CS : Shape.CoroSuspends) {
    // The active suspend was handled earlier.
    if (CS == ActiveSuspend) continue;

    auto *MappedCS = cast<AnyCoroSuspendInst>(VMap[CS]);
    MappedCS->replaceAllUsesWith(SuspendResult);
    MappedCS->eraseFromParent();
  }
}

void CoroCloner::replaceCoroEnds() {
  for (AnyCoroEndInst *CE : Shape.CoroEnds) {
    // We use a null call graph because there's no call graph node for
    // the cloned function yet.  We'll just be rebuilding that later.
    auto *NewCE = cast<AnyCoroEndInst>(VMap[CE]);
    replaceCoroEnd(NewCE, Shape, NewFramePtr, /*in resume*/ true, nullptr);
  }
}

static void replaceSwiftErrorOps(Function &F, coro::Shape &Shape,
                                 ValueToValueMapTy *VMap) {
  if (Shape.ABI == coro::ABI::Async && Shape.CoroSuspends.empty())
    return;
  Value *CachedSlot = nullptr;
  auto getSwiftErrorSlot = [&](Type *ValueTy) -> Value * {
    if (CachedSlot) {
      assert(cast<PointerType>(CachedSlot->getType())
                 ->isOpaqueOrPointeeTypeMatches(ValueTy) &&
             "multiple swifterror slots in function with different types");
      return CachedSlot;
    }

    // Check if the function has a swifterror argument.
    for (auto &Arg : F.args()) {
      if (Arg.isSwiftError()) {
        CachedSlot = &Arg;
        assert(cast<PointerType>(Arg.getType())
                   ->isOpaqueOrPointeeTypeMatches(ValueTy) &&
               "swifterror argument does not have expected type");
        return &Arg;
      }
    }

    // Create a swifterror alloca.
    IRBuilder<> Builder(F.getEntryBlock().getFirstNonPHIOrDbg());
    auto Alloca = Builder.CreateAlloca(ValueTy);
    Alloca->setSwiftError(true);

    CachedSlot = Alloca;
    return Alloca;
  };

  for (CallInst *Op : Shape.SwiftErrorOps) {
    auto MappedOp = VMap ? cast<CallInst>((*VMap)[Op]) : Op;
    IRBuilder<> Builder(MappedOp);

    // If there are no arguments, this is a 'get' operation.
    Value *MappedResult;
    if (Op->arg_empty()) {
      auto ValueTy = Op->getType();
      auto Slot = getSwiftErrorSlot(ValueTy);
      MappedResult = Builder.CreateLoad(ValueTy, Slot);
    } else {
      assert(Op->arg_size() == 1);
      auto Value = MappedOp->getArgOperand(0);
      auto ValueTy = Value->getType();
      auto Slot = getSwiftErrorSlot(ValueTy);
      Builder.CreateStore(Value, Slot);
      MappedResult = Slot;
    }

    MappedOp->replaceAllUsesWith(MappedResult);
    MappedOp->eraseFromParent();
  }

  // If we're updating the original function, we've invalidated SwiftErrorOps.
  if (VMap == nullptr) {
    Shape.SwiftErrorOps.clear();
  }
}

void CoroCloner::replaceSwiftErrorOps() {
  ::replaceSwiftErrorOps(*NewF, Shape, &VMap);
}

void CoroCloner::salvageDebugInfo() {
  SmallVector<DbgVariableIntrinsic *, 8> Worklist;
  SmallDenseMap<llvm::Value *, llvm::AllocaInst *, 4> DbgPtrAllocaCache;
  for (auto &BB : *NewF)
    for (auto &I : BB)
      if (auto *DVI = dyn_cast<DbgVariableIntrinsic>(&I))
        Worklist.push_back(DVI);
  for (DbgVariableIntrinsic *DVI : Worklist)
    coro::salvageDebugInfo(DbgPtrAllocaCache, DVI, Shape.Optimizing);

  // Remove all salvaged dbg.declare intrinsics that became
  // either unreachable or stale due to the CoroSplit transformation.
  DominatorTree DomTree(*NewF);
  auto IsUnreachableBlock = [&](BasicBlock *BB) {
    return !isPotentiallyReachable(&NewF->getEntryBlock(), BB, nullptr,
                                   &DomTree);
  };
  for (DbgVariableIntrinsic *DVI : Worklist) {
    if (IsUnreachableBlock(DVI->getParent()))
      DVI->eraseFromParent();
    else if (isa_and_nonnull<AllocaInst>(DVI->getVariableLocationOp(0))) {
      // Count all non-debuginfo uses in reachable blocks.
      unsigned Uses = 0;
      for (auto *User : DVI->getVariableLocationOp(0)->users())
        if (auto *I = dyn_cast<Instruction>(User))
          if (!isa<AllocaInst>(I) && !IsUnreachableBlock(I->getParent()))
            ++Uses;
      if (!Uses)
        DVI->eraseFromParent();
    }
  }
}

void CoroCloner::replaceEntryBlock() {
  // In the original function, the AllocaSpillBlock is a block immediately
  // following the allocation of the frame object which defines GEPs for
  // all the allocas that have been moved into the frame, and it ends by
  // branching to the original beginning of the coroutine.  Make this
  // the entry block of the cloned function.
  auto *Entry = cast<BasicBlock>(VMap[Shape.AllocaSpillBlock]);
  auto *OldEntry = &NewF->getEntryBlock();
  Entry->setName("entry" + Suffix);
  Entry->moveBefore(OldEntry);
  Entry->getTerminator()->eraseFromParent();

  // Clear all predecessors of the new entry block.  There should be
  // exactly one predecessor, which we created when splitting out
  // AllocaSpillBlock to begin with.
  assert(Entry->hasOneUse());
  auto BranchToEntry = cast<BranchInst>(Entry->user_back());
  assert(BranchToEntry->isUnconditional());
  Builder.SetInsertPoint(BranchToEntry);
  Builder.CreateUnreachable();
  BranchToEntry->eraseFromParent();

  // Branch from the entry to the appropriate place.
  Builder.SetInsertPoint(Entry);
  switch (Shape.ABI) {
  case coro::ABI::Switch: {
    // In switch-lowering, we built a resume-entry block in the original
    // function.  Make the entry block branch to this.
    auto *SwitchBB =
      cast<BasicBlock>(VMap[Shape.SwitchLowering.ResumeEntryBlock]);
    Builder.CreateBr(SwitchBB);
    break;
  }
  case coro::ABI::Async:
  case coro::ABI::Retcon:
  case coro::ABI::RetconOnce: {
    // In continuation ABIs, we want to branch to immediately after the
    // active suspend point.  Earlier phases will have put the suspend in its
    // own basic block, so just thread our jump directly to its successor.
    assert((Shape.ABI == coro::ABI::Async &&
            isa<CoroSuspendAsyncInst>(ActiveSuspend)) ||
           ((Shape.ABI == coro::ABI::Retcon ||
             Shape.ABI == coro::ABI::RetconOnce) &&
            isa<CoroSuspendRetconInst>(ActiveSuspend)));
    auto *MappedCS = cast<AnyCoroSuspendInst>(VMap[ActiveSuspend]);
    auto Branch = cast<BranchInst>(MappedCS->getNextNode());
    assert(Branch->isUnconditional());
    Builder.CreateBr(Branch->getSuccessor(0));
    break;
  }
  }

  // Any static alloca that's still being used but not reachable from the new
  // entry needs to be moved to the new entry.
  Function *F = OldEntry->getParent();
  DominatorTree DT{*F};
  for (Instruction &I : llvm::make_early_inc_range(instructions(F))) {
    auto *Alloca = dyn_cast<AllocaInst>(&I);
    if (!Alloca || I.use_empty())
      continue;
    if (DT.isReachableFromEntry(I.getParent()) ||
        !isa<ConstantInt>(Alloca->getArraySize()))
      continue;
    I.moveBefore(*Entry, Entry->getFirstInsertionPt());
  }
}

/// Derive the value of the new frame pointer.
Value *CoroCloner::deriveNewFramePointer() {
  // Builder should be inserting to the front of the new entry block.

  switch (Shape.ABI) {
  // In switch-lowering, the argument is the frame pointer.
  case coro::ABI::Switch:
    return &*NewF->arg_begin();
  // In async-lowering, one of the arguments is an async context as determined
  // by the `llvm.coro.id.async` intrinsic. We can retrieve the async context of
  // the resume function from the async context projection function associated
  // with the active suspend. The frame is located as a tail to the async
  // context header.
  case coro::ABI::Async: {
    auto *ActiveAsyncSuspend = cast<CoroSuspendAsyncInst>(ActiveSuspend);
    auto ContextIdx = ActiveAsyncSuspend->getStorageArgumentIndex() & 0xff;
    auto *CalleeContext = NewF->getArg(ContextIdx);
    auto *FramePtrTy = Shape.FrameTy->getPointerTo();
    auto *ProjectionFunc =
        ActiveAsyncSuspend->getAsyncContextProjectionFunction();
    auto DbgLoc =
        cast<CoroSuspendAsyncInst>(VMap[ActiveSuspend])->getDebugLoc();
    // Calling i8* (i8*)
    auto *CallerContext = Builder.CreateCall(ProjectionFunc->getFunctionType(),
                                             ProjectionFunc, CalleeContext);
    CallerContext->setCallingConv(ProjectionFunc->getCallingConv());
    CallerContext->setDebugLoc(DbgLoc);
    // The frame is located after the async_context header.
    auto &Context = Builder.getContext();
    auto *FramePtrAddr = Builder.CreateConstInBoundsGEP1_32(
        Type::getInt8Ty(Context), CallerContext,
        Shape.AsyncLowering.FrameOffset, "async.ctx.frameptr");
    // Inline the projection function.
    InlineFunctionInfo InlineInfo;
    auto InlineRes = InlineFunction(*CallerContext, InlineInfo);
    assert(InlineRes.isSuccess());
    (void)InlineRes;
    return Builder.CreateBitCast(FramePtrAddr, FramePtrTy);
  }
  // In continuation-lowering, the argument is the opaque storage.
  case coro::ABI::Retcon:
  case coro::ABI::RetconOnce: {
    Argument *NewStorage = &*NewF->arg_begin();
    auto FramePtrTy = Shape.FrameTy->getPointerTo();

    // If the storage is inline, just bitcast to the storage to the frame type.
    if (Shape.RetconLowering.IsFrameInlineInStorage)
      return Builder.CreateBitCast(NewStorage, FramePtrTy);

    // Otherwise, load the real frame from the opaque storage.
    auto FramePtrPtr =
      Builder.CreateBitCast(NewStorage, FramePtrTy->getPointerTo());
    return Builder.CreateLoad(FramePtrTy, FramePtrPtr);
  }
  }
  llvm_unreachable("bad ABI");
}

static void addFramePointerAttrs(AttributeList &Attrs, LLVMContext &Context,
                                 unsigned ParamIndex,
                                 uint64_t Size, Align Alignment) {
  AttrBuilder ParamAttrs(Context);
  ParamAttrs.addAttribute(Attribute::NonNull);
  ParamAttrs.addAttribute(Attribute::NoAlias);
  ParamAttrs.addAlignmentAttr(Alignment);
  ParamAttrs.addDereferenceableAttr(Size);
  Attrs = Attrs.addParamAttributes(Context, ParamIndex, ParamAttrs);
}

static void addAsyncContextAttrs(AttributeList &Attrs, LLVMContext &Context,
                                 unsigned ParamIndex) {
  AttrBuilder ParamAttrs(Context);
  ParamAttrs.addAttribute(Attribute::SwiftAsync);
  Attrs = Attrs.addParamAttributes(Context, ParamIndex, ParamAttrs);
}

static void addSwiftSelfAttrs(AttributeList &Attrs, LLVMContext &Context,
                              unsigned ParamIndex) {
  AttrBuilder ParamAttrs(Context);
  ParamAttrs.addAttribute(Attribute::SwiftSelf);
  Attrs = Attrs.addParamAttributes(Context, ParamIndex, ParamAttrs);
}

/// Clone the body of the original function into a resume function of
/// some sort.
void CoroCloner::create() {
  // Create the new function if we don't already have one.
  if (!NewF) {
    NewF = createCloneDeclaration(OrigF, Shape, Suffix,
                                  OrigF.getParent()->end(), ActiveSuspend);
  }

  // Replace all args with dummy instructions. If an argument is the old frame
  // pointer, the dummy will be replaced by the new frame pointer once it is
  // computed below. Uses of all other arguments should have already been
  // rewritten by buildCoroutineFrame() to use loads/stores on the coroutine
  // frame.
  SmallVector<Instruction *> DummyArgs;
  for (Argument &A : OrigF.args()) {
    DummyArgs.push_back(new FreezeInst(UndefValue::get(A.getType())));
    VMap[&A] = DummyArgs.back();
  }

  SmallVector<ReturnInst *, 4> Returns;

  // Ignore attempts to change certain attributes of the function.
  // TODO: maybe there should be a way to suppress this during cloning?
  auto savedVisibility = NewF->getVisibility();
  auto savedUnnamedAddr = NewF->getUnnamedAddr();
  auto savedDLLStorageClass = NewF->getDLLStorageClass();

  // NewF's linkage (which CloneFunctionInto does *not* change) might not
  // be compatible with the visibility of OrigF (which it *does* change),
  // so protect against that.
  auto savedLinkage = NewF->getLinkage();
  NewF->setLinkage(llvm::GlobalValue::ExternalLinkage);

  CloneFunctionInto(NewF, &OrigF, VMap,
                    CloneFunctionChangeType::LocalChangesOnly, Returns);

  auto &Context = NewF->getContext();

  // For async functions / continuations, adjust the scope line of the
  // clone to the line number of the suspend point. However, only
  // adjust the scope line when the files are the same. This ensures
  // line number and file name belong together. The scope line is
  // associated with all pre-prologue instructions. This avoids a jump
  // in the linetable from the function declaration to the suspend point.
  if (DISubprogram *SP = NewF->getSubprogram()) {
    assert(SP != OrigF.getSubprogram() && SP->isDistinct());
    if (ActiveSuspend)
      if (auto DL = ActiveSuspend->getDebugLoc())
        if (SP->getFile() == DL->getFile())
          SP->setScopeLine(DL->getLine());
    // Update the linkage name to reflect the modified symbol name. It
    // is necessary to update the linkage name in Swift, since the
    // mangling changes for resume functions. It might also be the
    // right thing to do in C++, but due to a limitation in LLVM's
    // AsmPrinter we can only do this if the function doesn't have an
    // abstract specification, since the DWARF backend expects the
    // abstract specification to contain the linkage name and asserts
    // that they are identical.
    if (!SP->getDeclaration() && SP->getUnit() &&
        SP->getUnit()->getSourceLanguage() == dwarf::DW_LANG_Swift)
      SP->replaceLinkageName(MDString::get(Context, NewF->getName()));
  }

  NewF->setLinkage(savedLinkage);
  NewF->setVisibility(savedVisibility);
  NewF->setUnnamedAddr(savedUnnamedAddr);
  NewF->setDLLStorageClass(savedDLLStorageClass);
  // The function sanitizer metadata needs to match the signature of the
  // function it is being attached to. However this does not hold for split
  // functions here. Thus remove the metadata for split functions.
  if (Shape.ABI == coro::ABI::Switch &&
      NewF->hasMetadata(LLVMContext::MD_func_sanitize))
    NewF->eraseMetadata(LLVMContext::MD_func_sanitize);

  // Replace the attributes of the new function:
  auto OrigAttrs = NewF->getAttributes();
  auto NewAttrs = AttributeList();

  switch (Shape.ABI) {
  case coro::ABI::Switch:
    // Bootstrap attributes by copying function attributes from the
    // original function.  This should include optimization settings and so on.
    NewAttrs = NewAttrs.addFnAttributes(
        Context, AttrBuilder(Context, OrigAttrs.getFnAttrs()));

    addFramePointerAttrs(NewAttrs, Context, 0,
                         Shape.FrameSize, Shape.FrameAlign);
    break;
  case coro::ABI::Async: {
    auto *ActiveAsyncSuspend = cast<CoroSuspendAsyncInst>(ActiveSuspend);
    if (OrigF.hasParamAttribute(Shape.AsyncLowering.ContextArgNo,
                                Attribute::SwiftAsync)) {
      uint32_t ArgAttributeIndices =
          ActiveAsyncSuspend->getStorageArgumentIndex();
      auto ContextArgIndex = ArgAttributeIndices & 0xff;
      addAsyncContextAttrs(NewAttrs, Context, ContextArgIndex);

      // `swiftasync` must preceed `swiftself` so 0 is not a valid index for
      // `swiftself`.
      auto SwiftSelfIndex = ArgAttributeIndices >> 8;
      if (SwiftSelfIndex)
        addSwiftSelfAttrs(NewAttrs, Context, SwiftSelfIndex);
    }

    // Transfer the original function's attributes.
    auto FnAttrs = OrigF.getAttributes().getFnAttrs();
    NewAttrs = NewAttrs.addFnAttributes(Context, AttrBuilder(Context, FnAttrs));
    break;
  }
  case coro::ABI::Retcon:
  case coro::ABI::RetconOnce:
    // If we have a continuation prototype, just use its attributes,
    // full-stop.
    NewAttrs = Shape.RetconLowering.ResumePrototype->getAttributes();

    addFramePointerAttrs(NewAttrs, Context, 0,
                         Shape.getRetconCoroId()->getStorageSize(),
                         Shape.getRetconCoroId()->getStorageAlignment());
    break;
  }

  switch (Shape.ABI) {
  // In these ABIs, the cloned functions always return 'void', and the
  // existing return sites are meaningless.  Note that for unique
  // continuations, this includes the returns associated with suspends;
  // this is fine because we can't suspend twice.
  case coro::ABI::Switch:
  case coro::ABI::RetconOnce:
    // Remove old returns.
    for (ReturnInst *Return : Returns)
      changeToUnreachable(Return);
    break;

  // With multi-suspend continuations, we'll already have eliminated the
  // original returns and inserted returns before all the suspend points,
  // so we want to leave any returns in place.
  case coro::ABI::Retcon:
    break;
  // Async lowering will insert musttail call functions at all suspend points
  // followed by a return.
  // Don't change returns to unreachable because that will trip up the verifier.
  // These returns should be unreachable from the clone.
  case coro::ABI::Async:
    break;
  }

  NewF->setAttributes(NewAttrs);
  NewF->setCallingConv(Shape.getResumeFunctionCC());

  // Set up the new entry block.
  replaceEntryBlock();

  Builder.SetInsertPoint(&NewF->getEntryBlock().front());
  NewFramePtr = deriveNewFramePointer();

  // Remap frame pointer.
  Value *OldFramePtr = VMap[Shape.FramePtr];
  NewFramePtr->takeName(OldFramePtr);
  OldFramePtr->replaceAllUsesWith(NewFramePtr);

  // Remap vFrame pointer.
  auto *NewVFrame = Builder.CreateBitCast(
      NewFramePtr, Type::getInt8PtrTy(Builder.getContext()), "vFrame");
  Value *OldVFrame = cast<Value>(VMap[Shape.CoroBegin]);
  if (OldVFrame != NewVFrame)
    OldVFrame->replaceAllUsesWith(NewVFrame);

  // All uses of the arguments should have been resolved by this point,
  // so we can safely remove the dummy values.
  for (Instruction *DummyArg : DummyArgs) {
    DummyArg->replaceAllUsesWith(UndefValue::get(DummyArg->getType()));
    DummyArg->deleteValue();
  }

  switch (Shape.ABI) {
  case coro::ABI::Switch:
    // Rewrite final suspend handling as it is not done via switch (allows to
    // remove final case from the switch, since it is undefined behavior to
    // resume the coroutine suspended at the final suspend point.
    if (Shape.SwitchLowering.HasFinalSuspend)
      handleFinalSuspend();
    break;
  case coro::ABI::Async:
  case coro::ABI::Retcon:
  case coro::ABI::RetconOnce:
    // Replace uses of the active suspend with the corresponding
    // continuation-function arguments.
    assert(ActiveSuspend != nullptr &&
           "no active suspend when lowering a continuation-style coroutine");
    replaceRetconOrAsyncSuspendUses();
    break;
  }

  // Handle suspends.
  replaceCoroSuspends();

  // Handle swifterror.
  replaceSwiftErrorOps();

  // Remove coro.end intrinsics.
  replaceCoroEnds();

  // Salvage debug info that points into the coroutine frame.
  salvageDebugInfo();

  // Eliminate coro.free from the clones, replacing it with 'null' in cleanup,
  // to suppress deallocation code.
  if (Shape.ABI == coro::ABI::Switch)
    coro::replaceCoroFree(cast<CoroIdInst>(VMap[Shape.CoroBegin->getId()]),
                          /*Elide=*/ FKind == CoroCloner::Kind::SwitchCleanup);
}

// Create a resume clone by cloning the body of the original function, setting
// new entry block and replacing coro.suspend an appropriate value to force
// resume or cleanup pass for every suspend point.
static Function *createClone(Function &F, const Twine &Suffix,
                             coro::Shape &Shape, CoroCloner::Kind FKind) {
  CoroCloner Cloner(F, Suffix, Shape, FKind);
  Cloner.create();
  return Cloner.getFunction();
}

static void updateAsyncFuncPointerContextSize(coro::Shape &Shape) {
  assert(Shape.ABI == coro::ABI::Async);

  auto *FuncPtrStruct = cast<ConstantStruct>(
      Shape.AsyncLowering.AsyncFuncPointer->getInitializer());
  auto *OrigRelativeFunOffset = FuncPtrStruct->getOperand(0);
  auto *OrigContextSize = FuncPtrStruct->getOperand(1);
  auto *NewContextSize = ConstantInt::get(OrigContextSize->getType(),
                                          Shape.AsyncLowering.ContextSize);
  auto *NewFuncPtrStruct = ConstantStruct::get(
      FuncPtrStruct->getType(), OrigRelativeFunOffset, NewContextSize);

  Shape.AsyncLowering.AsyncFuncPointer->setInitializer(NewFuncPtrStruct);
}

static void replaceFrameSizeAndAlignment(coro::Shape &Shape) {
  if (Shape.ABI == coro::ABI::Async)
    updateAsyncFuncPointerContextSize(Shape);

  for (CoroAlignInst *CA : Shape.CoroAligns) {
    CA->replaceAllUsesWith(
        ConstantInt::get(CA->getType(), Shape.FrameAlign.value()));
    CA->eraseFromParent();
  }

  if (Shape.CoroSizes.empty())
    return;

  // In the same function all coro.sizes should have the same result type.
  auto *SizeIntrin = Shape.CoroSizes.back();
  Module *M = SizeIntrin->getModule();
  const DataLayout &DL = M->getDataLayout();
  auto Size = DL.getTypeAllocSize(Shape.FrameTy);
  auto *SizeConstant = ConstantInt::get(SizeIntrin->getType(), Size);

  for (CoroSizeInst *CS : Shape.CoroSizes) {
    CS->replaceAllUsesWith(SizeConstant);
    CS->eraseFromParent();
  }
}

// Create a global constant array containing pointers to functions provided and
// set Info parameter of CoroBegin to point at this constant. Example:
//
//   @f.resumers = internal constant [2 x void(%f.frame*)*]
//                    [void(%f.frame*)* @f.resume, void(%f.frame*)* @f.destroy]
//   define void @f() {
//     ...
//     call i8* @llvm.coro.begin(i8* null, i32 0, i8* null,
//                    i8* bitcast([2 x void(%f.frame*)*] * @f.resumers to i8*))
//
// Assumes that all the functions have the same signature.
static void setCoroInfo(Function &F, coro::Shape &Shape,
                        ArrayRef<Function *> Fns) {
  // This only works under the switch-lowering ABI because coro elision
  // only works on the switch-lowering ABI.
  assert(Shape.ABI == coro::ABI::Switch);

  SmallVector<Constant *, 4> Args(Fns.begin(), Fns.end());
  assert(!Args.empty());
  Function *Part = *Fns.begin();
  Module *M = Part->getParent();
  auto *ArrTy = ArrayType::get(Part->getType(), Args.size());

  auto *ConstVal = ConstantArray::get(ArrTy, Args);
  auto *GV = new GlobalVariable(*M, ConstVal->getType(), /*isConstant=*/true,
                                GlobalVariable::PrivateLinkage, ConstVal,
                                F.getName() + Twine(".resumers"));

  // Update coro.begin instruction to refer to this constant.
  LLVMContext &C = F.getContext();
  auto *BC = ConstantExpr::getPointerCast(GV, Type::getInt8PtrTy(C));
  Shape.getSwitchCoroId()->setInfo(BC);
}

// Store addresses of Resume/Destroy/Cleanup functions in the coroutine frame.
static void updateCoroFrame(coro::Shape &Shape, Function *ResumeFn,
                            Function *DestroyFn, Function *CleanupFn) {
  assert(Shape.ABI == coro::ABI::Switch);

  IRBuilder<> Builder(Shape.getInsertPtAfterFramePtr());

  auto *ResumeAddr = Builder.CreateStructGEP(
      Shape.FrameTy, Shape.FramePtr, coro::Shape::SwitchFieldIndex::Resume,
      "resume.addr");
  Builder.CreateStore(ResumeFn, ResumeAddr);

  Value *DestroyOrCleanupFn = DestroyFn;

  CoroIdInst *CoroId = Shape.getSwitchCoroId();
  if (CoroAllocInst *CA = CoroId->getCoroAlloc()) {
    // If there is a CoroAlloc and it returns false (meaning we elide the
    // allocation, use CleanupFn instead of DestroyFn).
    DestroyOrCleanupFn = Builder.CreateSelect(CA, DestroyFn, CleanupFn);
  }

  auto *DestroyAddr = Builder.CreateStructGEP(
      Shape.FrameTy, Shape.FramePtr, coro::Shape::SwitchFieldIndex::Destroy,
      "destroy.addr");
  Builder.CreateStore(DestroyOrCleanupFn, DestroyAddr);
}

static void postSplitCleanup(Function &F) {
  removeUnreachableBlocks(F);

#ifndef NDEBUG
  // For now, we do a mandatory verification step because we don't
  // entirely trust this pass.  Note that we don't want to add a verifier
  // pass to FPM below because it will also verify all the global data.
  if (verifyFunction(F, &errs()))
    report_fatal_error("Broken function");
#endif
}

// Assuming we arrived at the block NewBlock from Prev instruction, store
// PHI's incoming values in the ResolvedValues map.
static void
scanPHIsAndUpdateValueMap(Instruction *Prev, BasicBlock *NewBlock,
                          DenseMap<Value *, Value *> &ResolvedValues) {
  auto *PrevBB = Prev->getParent();
  for (PHINode &PN : NewBlock->phis()) {
    auto V = PN.getIncomingValueForBlock(PrevBB);
    // See if we already resolved it.
    auto VI = ResolvedValues.find(V);
    if (VI != ResolvedValues.end())
      V = VI->second;
    // Remember the value.
    ResolvedValues[&PN] = V;
  }
}

// Replace a sequence of branches leading to a ret, with a clone of a ret
// instruction. Suspend instruction represented by a switch, track the PHI
// values and select the correct case successor when possible.
static bool simplifyTerminatorLeadingToRet(Instruction *InitialInst) {
  DenseMap<Value *, Value *> ResolvedValues;
  BasicBlock *UnconditionalSucc = nullptr;
  assert(InitialInst->getModule());
  const DataLayout &DL = InitialInst->getModule()->getDataLayout();

  auto GetFirstValidInstruction = [](Instruction *I) {
    while (I) {
      // BitCastInst wouldn't generate actual code so that we could skip it.
      if (isa<BitCastInst>(I) || I->isDebugOrPseudoInst() ||
          I->isLifetimeStartOrEnd())
        I = I->getNextNode();
      else if (isInstructionTriviallyDead(I))
        // Duing we are in the middle of the transformation, we need to erase
        // the dead instruction manually.
        I = &*I->eraseFromParent();
      else
        break;
    }
    return I;
  };

  auto TryResolveConstant = [&ResolvedValues](Value *V) {
    auto It = ResolvedValues.find(V);
    if (It != ResolvedValues.end())
      V = It->second;
    return dyn_cast<ConstantInt>(V);
  };

  Instruction *I = InitialInst;
  while (I->isTerminator() || isa<CmpInst>(I)) {
    if (isa<ReturnInst>(I)) {
      if (I != InitialInst) {
        // If InitialInst is an unconditional branch,
        // remove PHI values that come from basic block of InitialInst
        if (UnconditionalSucc)
          UnconditionalSucc->removePredecessor(InitialInst->getParent(), true);
        ReplaceInstWithInst(InitialInst, I->clone());
      }
      return true;
    }
    if (auto *BR = dyn_cast<BranchInst>(I)) {
      if (BR->isUnconditional()) {
        BasicBlock *Succ = BR->getSuccessor(0);
        if (I == InitialInst)
          UnconditionalSucc = Succ;
        scanPHIsAndUpdateValueMap(I, Succ, ResolvedValues);
        I = GetFirstValidInstruction(Succ->getFirstNonPHIOrDbgOrLifetime());
        continue;
      }

      BasicBlock *BB = BR->getParent();
      // Handle the case the condition of the conditional branch is constant.
      // e.g.,
      //
      //     br i1 false, label %cleanup, label %CoroEnd
      //
      // It is possible during the transformation. We could continue the
      // simplifying in this case.
      if (ConstantFoldTerminator(BB, /*DeleteDeadConditions=*/true)) {
        // Handle this branch in next iteration.
        I = BB->getTerminator();
        continue;
      }
    } else if (auto *CondCmp = dyn_cast<CmpInst>(I)) {
      // If the case number of suspended switch instruction is reduced to
      // 1, then it is simplified to CmpInst in llvm::ConstantFoldTerminator.
      auto *BR = dyn_cast<BranchInst>(
          GetFirstValidInstruction(CondCmp->getNextNode()));
      if (!BR || !BR->isConditional() || CondCmp != BR->getCondition())
        return false;

      // And the comparsion looks like : %cond = icmp eq i8 %V, constant.
      // So we try to resolve constant for the first operand only since the
      // second operand should be literal constant by design.
      ConstantInt *Cond0 = TryResolveConstant(CondCmp->getOperand(0));
      auto *Cond1 = dyn_cast<ConstantInt>(CondCmp->getOperand(1));
      if (!Cond0 || !Cond1)
        return false;

      // Both operands of the CmpInst are Constant. So that we could evaluate
      // it immediately to get the destination.
      auto *ConstResult =
          dyn_cast_or_null<ConstantInt>(ConstantFoldCompareInstOperands(
              CondCmp->getPredicate(), Cond0, Cond1, DL));
      if (!ConstResult)
        return false;

      CondCmp->replaceAllUsesWith(ConstResult);
      CondCmp->eraseFromParent();

      // Handle this branch in next iteration.
      I = BR;
      continue;
    } else if (auto *SI = dyn_cast<SwitchInst>(I)) {
      ConstantInt *Cond = TryResolveConstant(SI->getCondition());
      if (!Cond)
        return false;

      BasicBlock *BB = SI->findCaseValue(Cond)->getCaseSuccessor();
      scanPHIsAndUpdateValueMap(I, BB, ResolvedValues);
      I = GetFirstValidInstruction(BB->getFirstNonPHIOrDbgOrLifetime());
      continue;
    }

    return false;
  }
  return false;
}

// Check whether CI obeys the rules of musttail attribute.
static bool shouldBeMustTail(const CallInst &CI, const Function &F) {
  if (CI.isInlineAsm())
    return false;

  // Match prototypes and calling conventions of resume function.
  FunctionType *CalleeTy = CI.getFunctionType();
  if (!CalleeTy->getReturnType()->isVoidTy() || (CalleeTy->getNumParams() != 1))
    return false;

  Type *CalleeParmTy = CalleeTy->getParamType(0);
  if (!CalleeParmTy->isPointerTy() ||
      (CalleeParmTy->getPointerAddressSpace() != 0))
    return false;

  if (CI.getCallingConv() != F.getCallingConv())
    return false;

  // CI should not has any ABI-impacting function attributes.
  static const Attribute::AttrKind ABIAttrs[] = {
      Attribute::StructRet,    Attribute::ByVal,     Attribute::InAlloca,
      Attribute::Preallocated, Attribute::InReg,     Attribute::Returned,
      Attribute::SwiftSelf,    Attribute::SwiftError};
  AttributeList Attrs = CI.getAttributes();
  for (auto AK : ABIAttrs)
    if (Attrs.hasParamAttr(0, AK))
      return false;

  return true;
}

// Add musttail to any resume instructions that is immediately followed by a
// suspend (i.e. ret) to implement symmetric transfer. We wouldn't do this in
// O0 since symmetric transfer is not part of standard now.
// This transformation is done only in the resume part of the coroutine that has
// identical signature and calling convention as the coro.resume call.
static void addMustTailToCoroResumes(Function &F) {
  bool changed = false;

  // Collect potential resume instructions.
  SmallVector<CallInst *, 4> Resumes;
  for (auto &I : instructions(F))
    if (auto *Call = dyn_cast<CallInst>(&I))
      if (shouldBeMustTail(*Call, F))
        Resumes.push_back(Call);

  // Set musttail on those that are followed by a ret instruction.
  for (CallInst *Call : Resumes)
    if (simplifyTerminatorLeadingToRet(Call->getNextNode())) {
      Call->setTailCallKind(CallInst::TCK_MustTail);
      changed = true;
    }

  if (changed)
    removeUnreachableBlocks(F);
}

// Coroutine has no suspend points. Remove heap allocation for the coroutine
// frame if possible.
static void handleNoSuspendCoroutine(coro::Shape &Shape) {
  auto *CoroBegin = Shape.CoroBegin;
  auto *CoroId = CoroBegin->getId();
  auto *AllocInst = CoroId->getCoroAlloc();
  switch (Shape.ABI) {
  case coro::ABI::Switch: {
    auto SwitchId = cast<CoroIdInst>(CoroId);
    coro::replaceCoroFree(SwitchId, /*Elide=*/AllocInst != nullptr);
    if (AllocInst) {
      IRBuilder<> Builder(AllocInst);
      auto *Frame = Builder.CreateAlloca(Shape.FrameTy);
      Frame->setAlignment(Shape.FrameAlign);
      auto *VFrame = Builder.CreateBitCast(Frame, Builder.getInt8PtrTy());
      AllocInst->replaceAllUsesWith(Builder.getFalse());
      AllocInst->eraseFromParent();
      CoroBegin->replaceAllUsesWith(VFrame);
    } else {
      CoroBegin->replaceAllUsesWith(CoroBegin->getMem());
    }

    break;
  }
  case coro::ABI::Async:
  case coro::ABI::Retcon:
  case coro::ABI::RetconOnce:
    CoroBegin->replaceAllUsesWith(UndefValue::get(CoroBegin->getType()));
    break;
  }

  CoroBegin->eraseFromParent();
}

// SimplifySuspendPoint needs to check that there is no calls between
// coro_save and coro_suspend, since any of the calls may potentially resume
// the coroutine and if that is the case we cannot eliminate the suspend point.
static bool hasCallsInBlockBetween(Instruction *From, Instruction *To) {
  for (Instruction *I = From; I != To; I = I->getNextNode()) {
    // Assume that no intrinsic can resume the coroutine.
    if (isa<IntrinsicInst>(I))
      continue;

    if (isa<CallBase>(I))
      return true;
  }
  return false;
}

static bool hasCallsInBlocksBetween(BasicBlock *SaveBB, BasicBlock *ResDesBB) {
  SmallPtrSet<BasicBlock *, 8> Set;
  SmallVector<BasicBlock *, 8> Worklist;

  Set.insert(SaveBB);
  Worklist.push_back(ResDesBB);

  // Accumulate all blocks between SaveBB and ResDesBB. Because CoroSaveIntr
  // returns a token consumed by suspend instruction, all blocks in between
  // will have to eventually hit SaveBB when going backwards from ResDesBB.
  while (!Worklist.empty()) {
    auto *BB = Worklist.pop_back_val();
    Set.insert(BB);
    for (auto *Pred : predecessors(BB))
      if (!Set.contains(Pred))
        Worklist.push_back(Pred);
  }

  // SaveBB and ResDesBB are checked separately in hasCallsBetween.
  Set.erase(SaveBB);
  Set.erase(ResDesBB);

  for (auto *BB : Set)
    if (hasCallsInBlockBetween(BB->getFirstNonPHI(), nullptr))
      return true;

  return false;
}

static bool hasCallsBetween(Instruction *Save, Instruction *ResumeOrDestroy) {
  auto *SaveBB = Save->getParent();
  auto *ResumeOrDestroyBB = ResumeOrDestroy->getParent();

  if (SaveBB == ResumeOrDestroyBB)
    return hasCallsInBlockBetween(Save->getNextNode(), ResumeOrDestroy);

  // Any calls from Save to the end of the block?
  if (hasCallsInBlockBetween(Save->getNextNode(), nullptr))
    return true;

  // Any calls from begging of the block up to ResumeOrDestroy?
  if (hasCallsInBlockBetween(ResumeOrDestroyBB->getFirstNonPHI(),
                             ResumeOrDestroy))
    return true;

  // Any calls in all of the blocks between SaveBB and ResumeOrDestroyBB?
  if (hasCallsInBlocksBetween(SaveBB, ResumeOrDestroyBB))
    return true;

  return false;
}

// If a SuspendIntrin is preceded by Resume or Destroy, we can eliminate the
// suspend point and replace it with nornal control flow.
static bool simplifySuspendPoint(CoroSuspendInst *Suspend,
                                 CoroBeginInst *CoroBegin) {
  Instruction *Prev = Suspend->getPrevNode();
  if (!Prev) {
    auto *Pred = Suspend->getParent()->getSinglePredecessor();
    if (!Pred)
      return false;
    Prev = Pred->getTerminator();
  }

  CallBase *CB = dyn_cast<CallBase>(Prev);
  if (!CB)
    return false;

  auto *Callee = CB->getCalledOperand()->stripPointerCasts();

  // See if the callsite is for resumption or destruction of the coroutine.
  auto *SubFn = dyn_cast<CoroSubFnInst>(Callee);
  if (!SubFn)
    return false;

  // Does not refer to the current coroutine, we cannot do anything with it.
  if (SubFn->getFrame() != CoroBegin)
    return false;

  // See if the transformation is safe. Specifically, see if there are any
  // calls in between Save and CallInstr. They can potenitally resume the
  // coroutine rendering this optimization unsafe.
  auto *Save = Suspend->getCoroSave();
  if (hasCallsBetween(Save, CB))
    return false;

  // Replace llvm.coro.suspend with the value that results in resumption over
  // the resume or cleanup path.
  Suspend->replaceAllUsesWith(SubFn->getRawIndex());
  Suspend->eraseFromParent();
  Save->eraseFromParent();

  // No longer need a call to coro.resume or coro.destroy.
  if (auto *Invoke = dyn_cast<InvokeInst>(CB)) {
    BranchInst::Create(Invoke->getNormalDest(), Invoke);
  }

  // Grab the CalledValue from CB before erasing the CallInstr.
  auto *CalledValue = CB->getCalledOperand();
  CB->eraseFromParent();

  // If no more users remove it. Usually it is a bitcast of SubFn.
  if (CalledValue != SubFn && CalledValue->user_empty())
    if (auto *I = dyn_cast<Instruction>(CalledValue))
      I->eraseFromParent();

  // Now we are good to remove SubFn.
  if (SubFn->user_empty())
    SubFn->eraseFromParent();

  return true;
}

// Remove suspend points that are simplified.
static void simplifySuspendPoints(coro::Shape &Shape) {
  // Currently, the only simplification we do is switch-lowering-specific.
  if (Shape.ABI != coro::ABI::Switch)
    return;

  auto &S = Shape.CoroSuspends;
  size_t I = 0, N = S.size();
  if (N == 0)
    return;
  while (true) {
    auto SI = cast<CoroSuspendInst>(S[I]);
    // Leave final.suspend to handleFinalSuspend since it is undefined behavior
    // to resume a coroutine suspended at the final suspend point.
    if (!SI->isFinal() && simplifySuspendPoint(SI, Shape.CoroBegin)) {
      if (--N == I)
        break;
      std::swap(S[I], S[N]);
      continue;
    }
    if (++I == N)
      break;
  }
  S.resize(N);
}

static void splitSwitchCoroutine(Function &F, coro::Shape &Shape,
                                 SmallVectorImpl<Function *> &Clones,
                                 TargetTransformInfo &TTI) {
  assert(Shape.ABI == coro::ABI::Switch);

  createResumeEntryBlock(F, Shape);
  auto ResumeClone = createClone(F, ".resume", Shape,
                                 CoroCloner::Kind::SwitchResume);
  auto DestroyClone = createClone(F, ".destroy", Shape,
                                  CoroCloner::Kind::SwitchUnwind);
  auto CleanupClone = createClone(F, ".cleanup", Shape,
                                  CoroCloner::Kind::SwitchCleanup);

  postSplitCleanup(*ResumeClone);
  postSplitCleanup(*DestroyClone);
  postSplitCleanup(*CleanupClone);

<<<<<<< HEAD
  // Prepare to do symmetric transfer. We only do this if optimization is
  // enabled since the symmetric transfer is not part of the C++ standard now.
  if (Shape.Optimizing)
=======
  // Adding musttail call to support symmetric transfer.
  // Skip targets which don't support tail call.
  //
  // FIXME: Could we support symmetric transfer effectively without musttail
  // call?
  if (TTI.supportsTailCalls())
>>>>>>> 3de04b6d
    addMustTailToCoroResumes(*ResumeClone);

  // Store addresses resume/destroy/cleanup functions in the coroutine frame.
  updateCoroFrame(Shape, ResumeClone, DestroyClone, CleanupClone);

  assert(Clones.empty());
  Clones.push_back(ResumeClone);
  Clones.push_back(DestroyClone);
  Clones.push_back(CleanupClone);

  // Create a constant array referring to resume/destroy/clone functions pointed
  // by the last argument of @llvm.coro.info, so that CoroElide pass can
  // determined correct function to call.
  setCoroInfo(F, Shape, Clones);
}

static void replaceAsyncResumeFunction(CoroSuspendAsyncInst *Suspend,
                                       Value *Continuation) {
  auto *ResumeIntrinsic = Suspend->getResumeFunction();
  auto &Context = Suspend->getParent()->getParent()->getContext();
  auto *Int8PtrTy = Type::getInt8PtrTy(Context);

  IRBuilder<> Builder(ResumeIntrinsic);
  auto *Val = Builder.CreateBitOrPointerCast(Continuation, Int8PtrTy);
  ResumeIntrinsic->replaceAllUsesWith(Val);
  ResumeIntrinsic->eraseFromParent();
  Suspend->setOperand(CoroSuspendAsyncInst::ResumeFunctionArg,
                      UndefValue::get(Int8PtrTy));
}

/// Coerce the arguments in \p FnArgs according to \p FnTy in \p CallArgs.
static void coerceArguments(IRBuilder<> &Builder, FunctionType *FnTy,
                            ArrayRef<Value *> FnArgs,
                            SmallVectorImpl<Value *> &CallArgs) {
  size_t ArgIdx = 0;
  for (auto paramTy : FnTy->params()) {
    assert(ArgIdx < FnArgs.size());
    if (paramTy != FnArgs[ArgIdx]->getType())
      CallArgs.push_back(
          Builder.CreateBitOrPointerCast(FnArgs[ArgIdx], paramTy));
    else
      CallArgs.push_back(FnArgs[ArgIdx]);
    ++ArgIdx;
  }
}

CallInst *coro::createMustTailCall(DebugLoc Loc, Function *MustTailCallFn,
                                   ArrayRef<Value *> Arguments,
                                   IRBuilder<> &Builder) {
  auto *FnTy = MustTailCallFn->getFunctionType();
  // Coerce the arguments, llvm optimizations seem to ignore the types in
  // vaarg functions and throws away casts in optimized mode.
  SmallVector<Value *, 8> CallArgs;
  coerceArguments(Builder, FnTy, Arguments, CallArgs);

  auto *TailCall = Builder.CreateCall(FnTy, MustTailCallFn, CallArgs);
  TailCall->setTailCallKind(CallInst::TCK_MustTail);
  TailCall->setDebugLoc(Loc);
  TailCall->setCallingConv(MustTailCallFn->getCallingConv());
  return TailCall;
}

static void splitAsyncCoroutine(Function &F, coro::Shape &Shape,
                                SmallVectorImpl<Function *> &Clones) {
  assert(Shape.ABI == coro::ABI::Async);
  assert(Clones.empty());
  // Reset various things that the optimizer might have decided it
  // "knows" about the coroutine function due to not seeing a return.
  F.removeFnAttr(Attribute::NoReturn);
  F.removeRetAttr(Attribute::NoAlias);
  F.removeRetAttr(Attribute::NonNull);

  auto &Context = F.getContext();
  auto *Int8PtrTy = Type::getInt8PtrTy(Context);

  auto *Id = cast<CoroIdAsyncInst>(Shape.CoroBegin->getId());
  IRBuilder<> Builder(Id);

  auto *FramePtr = Id->getStorage();
  FramePtr = Builder.CreateBitOrPointerCast(FramePtr, Int8PtrTy);
  FramePtr = Builder.CreateConstInBoundsGEP1_32(
      Type::getInt8Ty(Context), FramePtr, Shape.AsyncLowering.FrameOffset,
      "async.ctx.frameptr");

  // Map all uses of llvm.coro.begin to the allocated frame pointer.
  {
    // Make sure we don't invalidate Shape.FramePtr.
    TrackingVH<Value> Handle(Shape.FramePtr);
    Shape.CoroBegin->replaceAllUsesWith(FramePtr);
    Shape.FramePtr = Handle.getValPtr();
  }

  // Create all the functions in order after the main function.
  auto NextF = std::next(F.getIterator());

  // Create a continuation function for each of the suspend points.
  Clones.reserve(Shape.CoroSuspends.size());
  for (size_t Idx = 0, End = Shape.CoroSuspends.size(); Idx != End; ++Idx) {
    auto *Suspend = cast<CoroSuspendAsyncInst>(Shape.CoroSuspends[Idx]);

    // Create the clone declaration.
    auto ResumeNameSuffix = ".resume.";
    auto ProjectionFunctionName =
        Suspend->getAsyncContextProjectionFunction()->getName();
    bool UseSwiftMangling = false;
    if (ProjectionFunctionName.equals("__swift_async_resume_project_context")) {
      ResumeNameSuffix = "TQ";
      UseSwiftMangling = true;
    } else if (ProjectionFunctionName.equals(
                   "__swift_async_resume_get_context")) {
      ResumeNameSuffix = "TY";
      UseSwiftMangling = true;
    }
    auto *Continuation = createCloneDeclaration(
        F, Shape,
        UseSwiftMangling ? ResumeNameSuffix + Twine(Idx) + "_"
                         : ResumeNameSuffix + Twine(Idx),
        NextF, Suspend);
    Clones.push_back(Continuation);

    // Insert a branch to a new return block immediately before the suspend
    // point.
    auto *SuspendBB = Suspend->getParent();
    auto *NewSuspendBB = SuspendBB->splitBasicBlock(Suspend);
    auto *Branch = cast<BranchInst>(SuspendBB->getTerminator());

    // Place it before the first suspend.
    auto *ReturnBB =
        BasicBlock::Create(F.getContext(), "coro.return", &F, NewSuspendBB);
    Branch->setSuccessor(0, ReturnBB);

    IRBuilder<> Builder(ReturnBB);

    // Insert the call to the tail call function and inline it.
    auto *Fn = Suspend->getMustTailCallFunction();
    SmallVector<Value *, 8> Args(Suspend->args());
    auto FnArgs = ArrayRef<Value *>(Args).drop_front(
        CoroSuspendAsyncInst::MustTailCallFuncArg + 1);
    auto *TailCall =
        coro::createMustTailCall(Suspend->getDebugLoc(), Fn, FnArgs, Builder);
    Builder.CreateRetVoid();
    InlineFunctionInfo FnInfo;
    auto InlineRes = InlineFunction(*TailCall, FnInfo);
    assert(InlineRes.isSuccess() && "Expected inlining to succeed");
    (void)InlineRes;

    // Replace the lvm.coro.async.resume intrisic call.
    replaceAsyncResumeFunction(Suspend, Continuation);
  }

  assert(Clones.size() == Shape.CoroSuspends.size());
  for (size_t Idx = 0, End = Shape.CoroSuspends.size(); Idx != End; ++Idx) {
    auto *Suspend = Shape.CoroSuspends[Idx];
    auto *Clone = Clones[Idx];

    CoroCloner(F, "resume." + Twine(Idx), Shape, Clone, Suspend).create();
  }
}

static void splitRetconCoroutine(Function &F, coro::Shape &Shape,
                                 SmallVectorImpl<Function *> &Clones) {
  assert(Shape.ABI == coro::ABI::Retcon ||
         Shape.ABI == coro::ABI::RetconOnce);
  assert(Clones.empty());

  // Reset various things that the optimizer might have decided it
  // "knows" about the coroutine function due to not seeing a return.
  F.removeFnAttr(Attribute::NoReturn);
  F.removeRetAttr(Attribute::NoAlias);
  F.removeRetAttr(Attribute::NonNull);

  // Allocate the frame.
  auto *Id = cast<AnyCoroIdRetconInst>(Shape.CoroBegin->getId());
  Value *RawFramePtr;
  if (Shape.RetconLowering.IsFrameInlineInStorage) {
    RawFramePtr = Id->getStorage();
  } else {
    IRBuilder<> Builder(Id);

    // Determine the size of the frame.
    const DataLayout &DL = F.getParent()->getDataLayout();
    auto Size = DL.getTypeAllocSize(Shape.FrameTy);

    // Allocate.  We don't need to update the call graph node because we're
    // going to recompute it from scratch after splitting.
    // FIXME: pass the required alignment
    RawFramePtr = Shape.emitAlloc(Builder, Builder.getInt64(Size), nullptr);
    RawFramePtr =
      Builder.CreateBitCast(RawFramePtr, Shape.CoroBegin->getType());

    // Stash the allocated frame pointer in the continuation storage.
    auto Dest = Builder.CreateBitCast(Id->getStorage(),
                                      RawFramePtr->getType()->getPointerTo());
    Builder.CreateStore(RawFramePtr, Dest);
  }

  // Map all uses of llvm.coro.begin to the allocated frame pointer.
  {
    // Make sure we don't invalidate Shape.FramePtr.
    TrackingVH<Value> Handle(Shape.FramePtr);
    Shape.CoroBegin->replaceAllUsesWith(RawFramePtr);
    Shape.FramePtr = Handle.getValPtr();
  }

  // Create a unique return block.
  BasicBlock *ReturnBB = nullptr;
  SmallVector<PHINode *, 4> ReturnPHIs;

  // Create all the functions in order after the main function.
  auto NextF = std::next(F.getIterator());

  // Create a continuation function for each of the suspend points.
  Clones.reserve(Shape.CoroSuspends.size());
  for (size_t i = 0, e = Shape.CoroSuspends.size(); i != e; ++i) {
    auto Suspend = cast<CoroSuspendRetconInst>(Shape.CoroSuspends[i]);

    // Create the clone declaration.
    auto Continuation =
        createCloneDeclaration(F, Shape, ".resume." + Twine(i), NextF, nullptr);
    Clones.push_back(Continuation);

    // Insert a branch to the unified return block immediately before
    // the suspend point.
    auto SuspendBB = Suspend->getParent();
    auto NewSuspendBB = SuspendBB->splitBasicBlock(Suspend);
    auto Branch = cast<BranchInst>(SuspendBB->getTerminator());

    // Create the unified return block.
    if (!ReturnBB) {
      // Place it before the first suspend.
      ReturnBB = BasicBlock::Create(F.getContext(), "coro.return", &F,
                                    NewSuspendBB);
      Shape.RetconLowering.ReturnBlock = ReturnBB;

      IRBuilder<> Builder(ReturnBB);

      // Create PHIs for all the return values.
      assert(ReturnPHIs.empty());

      // First, the continuation.
      ReturnPHIs.push_back(Builder.CreatePHI(Continuation->getType(),
                                             Shape.CoroSuspends.size()));

      // Next, all the directly-yielded values.
      for (auto ResultTy : Shape.getRetconResultTypes())
        ReturnPHIs.push_back(Builder.CreatePHI(ResultTy,
                                               Shape.CoroSuspends.size()));

      // Build the return value.
      auto RetTy = F.getReturnType();

      // Cast the continuation value if necessary.
      // We can't rely on the types matching up because that type would
      // have to be infinite.
      auto CastedContinuationTy =
        (ReturnPHIs.size() == 1 ? RetTy : RetTy->getStructElementType(0));
      auto *CastedContinuation =
        Builder.CreateBitCast(ReturnPHIs[0], CastedContinuationTy);

      Value *RetV;
      if (ReturnPHIs.size() == 1) {
        RetV = CastedContinuation;
      } else {
        RetV = UndefValue::get(RetTy);
        RetV = Builder.CreateInsertValue(RetV, CastedContinuation, 0);
        for (size_t I = 1, E = ReturnPHIs.size(); I != E; ++I)
          RetV = Builder.CreateInsertValue(RetV, ReturnPHIs[I], I);
      }

      Builder.CreateRet(RetV);
    }

    // Branch to the return block.
    Branch->setSuccessor(0, ReturnBB);
    ReturnPHIs[0]->addIncoming(Continuation, SuspendBB);
    size_t NextPHIIndex = 1;
    for (auto &VUse : Suspend->value_operands())
      ReturnPHIs[NextPHIIndex++]->addIncoming(&*VUse, SuspendBB);
    assert(NextPHIIndex == ReturnPHIs.size());
  }

  assert(Clones.size() == Shape.CoroSuspends.size());
  for (size_t i = 0, e = Shape.CoroSuspends.size(); i != e; ++i) {
    auto Suspend = Shape.CoroSuspends[i];
    auto Clone = Clones[i];

    CoroCloner(F, "resume." + Twine(i), Shape, Clone, Suspend).create();
  }
}

namespace {
  class PrettyStackTraceFunction : public PrettyStackTraceEntry {
    Function &F;
  public:
    PrettyStackTraceFunction(Function &F) : F(F) {}
    void print(raw_ostream &OS) const override {
      OS << "While splitting coroutine ";
      F.printAsOperand(OS, /*print type*/ false, F.getParent());
      OS << "\n";
    }
  };
}

static coro::Shape splitCoroutine(Function &F,
                                  SmallVectorImpl<Function *> &Clones,
<<<<<<< HEAD
                                  bool Optimizing) {
=======
                                  TargetTransformInfo &TTI,
                                  bool OptimizeFrame) {
>>>>>>> 3de04b6d
  PrettyStackTraceFunction prettyStackTrace(F);

  // The suspend-crossing algorithm in buildCoroutineFrame get tripped
  // up by uses in unreachable blocks, so remove them as a first pass.
  removeUnreachableBlocks(F);

  coro::Shape Shape(F, Optimizing);
  if (!Shape.CoroBegin)
    return Shape;

  simplifySuspendPoints(Shape);
  buildCoroutineFrame(F, Shape);
  replaceFrameSizeAndAlignment(Shape);

  // If there are no suspend points, no split required, just remove
  // the allocation and deallocation blocks, they are not needed.
  if (Shape.CoroSuspends.empty()) {
    handleNoSuspendCoroutine(Shape);
  } else {
    switch (Shape.ABI) {
    case coro::ABI::Switch:
      splitSwitchCoroutine(F, Shape, Clones, TTI);
      break;
    case coro::ABI::Async:
      splitAsyncCoroutine(F, Shape, Clones);
      break;
    case coro::ABI::Retcon:
    case coro::ABI::RetconOnce:
      splitRetconCoroutine(F, Shape, Clones);
      break;
    }
  }

  // Replace all the swifterror operations in the original function.
  // This invalidates SwiftErrorOps in the Shape.
  replaceSwiftErrorOps(F, Shape, nullptr);

  // Finally, salvage the llvm.dbg.{declare,addr} in our original function that
  // point into the coroutine frame. We only do this for the current function
  // since the Cloner salvaged debug info for us in the new coroutine funclets.
  SmallVector<DbgVariableIntrinsic *, 8> Worklist;
  SmallDenseMap<llvm::Value *, llvm::AllocaInst *, 4> DbgPtrAllocaCache;
  for (auto &BB : F) {
    for (auto &I : BB) {
      if (auto *DDI = dyn_cast<DbgDeclareInst>(&I)) {
        Worklist.push_back(DDI);
        continue;
      }
      if (auto *DDI = dyn_cast<DbgAddrIntrinsic>(&I)) {
        Worklist.push_back(DDI);
        continue;
      }
    }
  }
  for (auto *DDI : Worklist)
    coro::salvageDebugInfo(DbgPtrAllocaCache, DDI, Shape.Optimizing);

  return Shape;
}

static void updateCallGraphAfterCoroutineSplit(
    LazyCallGraph::Node &N, const coro::Shape &Shape,
    const SmallVectorImpl<Function *> &Clones, LazyCallGraph::SCC &C,
    LazyCallGraph &CG, CGSCCAnalysisManager &AM, CGSCCUpdateResult &UR,
    FunctionAnalysisManager &FAM) {
  if (!Shape.CoroBegin)
    return;

  for (llvm::AnyCoroEndInst *End : Shape.CoroEnds) {
    auto &Context = End->getContext();
    End->replaceAllUsesWith(ConstantInt::getFalse(Context));
    End->eraseFromParent();
  }

  if (!Clones.empty()) {
    switch (Shape.ABI) {
    case coro::ABI::Switch:
      // Each clone in the Switch lowering is independent of the other clones.
      // Let the LazyCallGraph know about each one separately.
      for (Function *Clone : Clones)
        CG.addSplitFunction(N.getFunction(), *Clone);
      break;
    case coro::ABI::Async:
    case coro::ABI::Retcon:
    case coro::ABI::RetconOnce:
      // Each clone in the Async/Retcon lowering references of the other clones.
      // Let the LazyCallGraph know about all of them at once.
      if (!Clones.empty())
        CG.addSplitRefRecursiveFunctions(N.getFunction(), Clones);
      break;
    }

    // Let the CGSCC infra handle the changes to the original function.
    updateCGAndAnalysisManagerForCGSCCPass(CG, C, N, AM, UR, FAM);
  }

  // Do some cleanup and let the CGSCC infra see if we've cleaned up any edges
  // to the split functions.
  postSplitCleanup(N.getFunction());
  updateCGAndAnalysisManagerForFunctionPass(CG, C, N, AM, UR, FAM);
}

/// Replace a call to llvm.coro.prepare.retcon.
static void replacePrepare(CallInst *Prepare, LazyCallGraph &CG,
                           LazyCallGraph::SCC &C) {
  auto CastFn = Prepare->getArgOperand(0); // as an i8*
  auto Fn = CastFn->stripPointerCasts();   // as its original type

  // Attempt to peephole this pattern:
  //    %0 = bitcast [[TYPE]] @some_function to i8*
  //    %1 = call @llvm.coro.prepare.retcon(i8* %0)
  //    %2 = bitcast %1 to [[TYPE]]
  // ==>
  //    %2 = @some_function
  for (Use &U : llvm::make_early_inc_range(Prepare->uses())) {
    // Look for bitcasts back to the original function type.
    auto *Cast = dyn_cast<BitCastInst>(U.getUser());
    if (!Cast || Cast->getType() != Fn->getType())
      continue;

    // Replace and remove the cast.
    Cast->replaceAllUsesWith(Fn);
    Cast->eraseFromParent();
  }

  // Replace any remaining uses with the function as an i8*.
  // This can never directly be a callee, so we don't need to update CG.
  Prepare->replaceAllUsesWith(CastFn);
  Prepare->eraseFromParent();

  // Kill dead bitcasts.
  while (auto *Cast = dyn_cast<BitCastInst>(CastFn)) {
    if (!Cast->use_empty())
      break;
    CastFn = Cast->getOperand(0);
    Cast->eraseFromParent();
  }
}

static bool replaceAllPrepares(Function *PrepareFn, LazyCallGraph &CG,
                               LazyCallGraph::SCC &C) {
  bool Changed = false;
  for (Use &P : llvm::make_early_inc_range(PrepareFn->uses())) {
    // Intrinsics can only be used in calls.
    auto *Prepare = cast<CallInst>(P.getUser());
    replacePrepare(Prepare, CG, C);
    Changed = true;
  }

  return Changed;
}

static void addPrepareFunction(const Module &M,
                               SmallVectorImpl<Function *> &Fns,
                               StringRef Name) {
  auto *PrepareFn = M.getFunction(Name);
  if (PrepareFn && !PrepareFn->use_empty())
    Fns.push_back(PrepareFn);
}

PreservedAnalyses CoroSplitPass::run(LazyCallGraph::SCC &C,
                                     CGSCCAnalysisManager &AM,
                                     LazyCallGraph &CG, CGSCCUpdateResult &UR) {
  // NB: One invariant of a valid LazyCallGraph::SCC is that it must contain a
  //     non-zero number of nodes, so we assume that here and grab the first
  //     node's function's module.
  Module &M = *C.begin()->getFunction().getParent();
  auto &FAM =
      AM.getResult<FunctionAnalysisManagerCGSCCProxy>(C, CG).getManager();

  // Check for uses of llvm.coro.prepare.retcon/async.
  SmallVector<Function *, 2> PrepareFns;
  addPrepareFunction(M, PrepareFns, "llvm.coro.prepare.retcon");
  addPrepareFunction(M, PrepareFns, "llvm.coro.prepare.async");

  // Find coroutines for processing.
  SmallVector<LazyCallGraph::Node *> Coroutines;
  for (LazyCallGraph::Node &N : C)
    if (N.getFunction().isPresplitCoroutine())
      Coroutines.push_back(&N);

  if (Coroutines.empty() && PrepareFns.empty())
    return PreservedAnalyses::all();

  if (Coroutines.empty()) {
    for (auto *PrepareFn : PrepareFns) {
      replaceAllPrepares(PrepareFn, CG, C);
    }
  }

  // Split all the coroutines.
  for (LazyCallGraph::Node *N : Coroutines) {
    Function &F = N->getFunction();
    LLVM_DEBUG(dbgs() << "CoroSplit: Processing coroutine '" << F.getName()
                      << "\n");
    F.setSplittedCoroutine();

    SmallVector<Function *, 4> Clones;
<<<<<<< HEAD
    const coro::Shape Shape = splitCoroutine(F, Clones, Optimizing);
=======
    const coro::Shape Shape = splitCoroutine(
        F, Clones, FAM.getResult<TargetIRAnalysis>(F), OptimizeFrame);
>>>>>>> 3de04b6d
    updateCallGraphAfterCoroutineSplit(*N, Shape, Clones, C, CG, AM, UR, FAM);

    if (!Shape.CoroSuspends.empty()) {
      // Run the CGSCC pipeline on the original and newly split functions.
      UR.CWorklist.insert(&C);
      for (Function *Clone : Clones)
        UR.CWorklist.insert(CG.lookupSCC(CG.get(*Clone)));
    }
  }

  if (!PrepareFns.empty()) {
    for (auto *PrepareFn : PrepareFns) {
      replaceAllPrepares(PrepareFn, CG, C);
    }
  }

  return PreservedAnalyses::none();
}<|MERGE_RESOLUTION|>--- conflicted
+++ resolved
@@ -684,7 +684,7 @@
       if (auto *DVI = dyn_cast<DbgVariableIntrinsic>(&I))
         Worklist.push_back(DVI);
   for (DbgVariableIntrinsic *DVI : Worklist)
-    coro::salvageDebugInfo(DbgPtrAllocaCache, DVI, Shape.Optimizing);
+    coro::salvageDebugInfo(DbgPtrAllocaCache, DVI, Shape.OptimizeFrame);
 
   // Remove all salvaged dbg.declare intrinsics that became
   // either unreachable or stale due to the CoroSplit transformation.
@@ -1358,8 +1358,8 @@
 }
 
 // Add musttail to any resume instructions that is immediately followed by a
-// suspend (i.e. ret) to implement symmetric transfer. We wouldn't do this in
-// O0 since symmetric transfer is not part of standard now.
+// suspend (i.e. ret). We do this even in -O0 to support guaranteed tail call
+// for symmetrical coroutine control transfer (C++ Coroutines TS extension).
 // This transformation is done only in the resume part of the coroutine that has
 // identical signature and calling convention as the coro.resume call.
 static void addMustTailToCoroResumes(Function &F) {
@@ -1588,18 +1588,12 @@
   postSplitCleanup(*DestroyClone);
   postSplitCleanup(*CleanupClone);
 
-<<<<<<< HEAD
-  // Prepare to do symmetric transfer. We only do this if optimization is
-  // enabled since the symmetric transfer is not part of the C++ standard now.
-  if (Shape.Optimizing)
-=======
   // Adding musttail call to support symmetric transfer.
   // Skip targets which don't support tail call.
   //
   // FIXME: Could we support symmetric transfer effectively without musttail
   // call?
   if (TTI.supportsTailCalls())
->>>>>>> 3de04b6d
     addMustTailToCoroResumes(*ResumeClone);
 
   // Store addresses resume/destroy/cleanup functions in the coroutine frame.
@@ -1905,19 +1899,15 @@
 
 static coro::Shape splitCoroutine(Function &F,
                                   SmallVectorImpl<Function *> &Clones,
-<<<<<<< HEAD
-                                  bool Optimizing) {
-=======
                                   TargetTransformInfo &TTI,
                                   bool OptimizeFrame) {
->>>>>>> 3de04b6d
   PrettyStackTraceFunction prettyStackTrace(F);
 
   // The suspend-crossing algorithm in buildCoroutineFrame get tripped
   // up by uses in unreachable blocks, so remove them as a first pass.
   removeUnreachableBlocks(F);
 
-  coro::Shape Shape(F, Optimizing);
+  coro::Shape Shape(F, OptimizeFrame);
   if (!Shape.CoroBegin)
     return Shape;
 
@@ -1966,7 +1956,7 @@
     }
   }
   for (auto *DDI : Worklist)
-    coro::salvageDebugInfo(DbgPtrAllocaCache, DDI, Shape.Optimizing);
+    coro::salvageDebugInfo(DbgPtrAllocaCache, DDI, Shape.OptimizeFrame);
 
   return Shape;
 }
@@ -2109,12 +2099,8 @@
     F.setSplittedCoroutine();
 
     SmallVector<Function *, 4> Clones;
-<<<<<<< HEAD
-    const coro::Shape Shape = splitCoroutine(F, Clones, Optimizing);
-=======
     const coro::Shape Shape = splitCoroutine(
         F, Clones, FAM.getResult<TargetIRAnalysis>(F), OptimizeFrame);
->>>>>>> 3de04b6d
     updateCallGraphAfterCoroutineSplit(*N, Shape, Clones, C, CG, AM, UR, FAM);
 
     if (!Shape.CoroSuspends.empty()) {
