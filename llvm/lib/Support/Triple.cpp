//===--- Triple.cpp - Target triple helper class --------------------------===//
//
// Part of the LLVM Project, under the Apache License v2.0 with LLVM Exceptions.
// See https://llvm.org/LICENSE.txt for license information.
// SPDX-License-Identifier: Apache-2.0 WITH LLVM-exception
//
//===----------------------------------------------------------------------===//

#include "llvm/ADT/Triple.h"
#include "llvm/ADT/STLExtras.h"
#include "llvm/ADT/SmallString.h"
#include "llvm/ADT/StringExtras.h"
#include "llvm/ADT/StringSwitch.h"
#include "llvm/Support/ErrorHandling.h"
#include "llvm/Support/Host.h"
#include "llvm/Support/SwapByteOrder.h"
#include "llvm/Support/TargetParser.h"
#include "llvm/Support/VersionTuple.h"
#include <cassert>
#include <cstring>
using namespace llvm;

StringRef Triple::getArchTypeName(ArchType Kind) {
  switch (Kind) {
  case UnknownArch:    return "unknown";

  case aarch64:        return "aarch64";
  case aarch64_32:     return "aarch64_32";
  case aarch64_be:     return "aarch64_be";
  case amdgcn:         return "amdgcn";
  case amdil64:        return "amdil64";
  case amdil:          return "amdil";
  case arc:            return "arc";
  case arm:            return "arm";
  case armeb:          return "armeb";
  case avr:            return "avr";
  case bpfeb:          return "bpfeb";
  case bpfel:          return "bpfel";
  case fpga:           return "fpga";
  case csky:           return "csky";
  case hexagon:        return "hexagon";
  case hsail64:        return "hsail64";
  case hsail:          return "hsail";
  case kalimba:        return "kalimba";
  case lanai:          return "lanai";
  case le32:           return "le32";
  case le64:           return "le64";
  case m68k:           return "m68k";
  case mips64:         return "mips64";
  case mips64el:       return "mips64el";
  case mips:           return "mips";
  case mipsel:         return "mipsel";
  case msp430:         return "msp430";
  case nvptx64:        return "nvptx64";
  case nvptx:          return "nvptx";
  case ppc64:          return "powerpc64";
  case ppc64le:        return "powerpc64le";
  case ppc:            return "powerpc";
  case ppcle:          return "powerpcle";
  case r600:           return "r600";
  case renderscript32: return "renderscript32";
  case renderscript64: return "renderscript64";
  case riscv32:        return "riscv32";
  case riscv64:        return "riscv64";
  case shave:          return "shave";
  case sparc:          return "sparc";
  case sparcel:        return "sparcel";
  case sparcv9:        return "sparcv9";
  case spir64:         return "spir64";
  case spir:           return "spir";
  case spirv32:        return "spirv32";
  case spirv64:        return "spirv64";
  case systemz:        return "s390x";
  case tce:            return "tce";
  case tcele:          return "tcele";
  case thumb:          return "thumb";
  case thumbeb:        return "thumbeb";
  case ve:             return "ve";
  case wasm32:         return "wasm32";
  case wasm64:         return "wasm64";
  case x86:            return "i386";
  case x86_64:         return "x86_64";
  case xcore:          return "xcore";
  }

  llvm_unreachable("Invalid ArchType!");
}

StringRef Triple::getArchTypePrefix(ArchType Kind) {
  switch (Kind) {
  default:
    return StringRef();

  case aarch64:
  case aarch64_be:
  case aarch64_32:  return "aarch64";

  case arc:         return "arc";

  case arm:
  case armeb:
  case thumb:
  case thumbeb:     return "arm";

  case avr:         return "avr";

  case ppc64:
  case ppc64le:
  case ppc:
  case ppcle:       return "ppc";

  case m68k:        return "m68k";

  case mips:
  case mipsel:
  case mips64:
  case mips64el:    return "mips";

  case hexagon:     return "hexagon";

  case amdgcn:      return "amdgcn";
  case r600:        return "r600";

  case bpfel:
  case bpfeb:       return "bpf";

  case sparcv9:
  case sparcel:
  case sparc:       return "sparc";

  case systemz:     return "s390";

  case x86:
  case x86_64:      return "x86";

  case xcore:       return "xcore";

  // NVPTX intrinsics are namespaced under nvvm.
  case nvptx:       return "nvvm";
  case nvptx64:     return "nvvm";

  case le32:        return "le32";
  case le64:        return "le64";

  case amdil:
  case amdil64:     return "amdil";

  case hsail:
  case hsail64:     return "hsail";

  case spir:
  case spir64:      return "spir";

  case spirv32:
  case spirv64:     return "spirv";

  case kalimba:     return "kalimba";
  case lanai:       return "lanai";
  case shave:       return "shave";
  case wasm32:
  case wasm64:      return "wasm";

  case riscv32:
  case riscv64:     return "riscv";

  case fpga:        return "fpga";

  case ve:          return "ve";
  case csky:        return "csky";
  }
}

StringRef Triple::getVendorTypeName(VendorType Kind) {
  switch (Kind) {
  case UnknownVendor: return "unknown";

  case AMD: return "amd";
  case Apple: return "apple";
  case CSR: return "csr";
  case Freescale: return "fsl";
  case IBM: return "ibm";
  case ImaginationTechnologies: return "img";
  case Intel: return "intel";
  case Mesa: return "mesa";
  case MipsTechnologies: return "mti";
  case Myriad: return "myriad";
  case NVIDIA: return "nvidia";
  case OpenEmbedded: return "oe";
  case PC: return "pc";
  case SCEI: return "scei";
  case SUSE: return "suse";
  }

  llvm_unreachable("Invalid VendorType!");
}

StringRef Triple::getOSTypeName(OSType Kind) {
  switch (Kind) {
  case UnknownOS: return "unknown";

  case AIX: return "aix";
  case AMDHSA: return "amdhsa";
  case AMDPAL: return "amdpal";
  case Ananas: return "ananas";
  case CUDA: return "cuda";
  case CloudABI: return "cloudabi";
  case Contiki: return "contiki";
  case Darwin: return "darwin";
  case DragonFly: return "dragonfly";
  case ELFIAMCU: return "elfiamcu";
  case Emscripten: return "emscripten";
  case FreeBSD: return "freebsd";
  case Fuchsia: return "fuchsia";
  case Haiku: return "haiku";
  case HermitCore: return "hermit";
  case Hurd: return "hurd";
  case IOS: return "ios";
  case KFreeBSD: return "kfreebsd";
  case Linux: return "linux";
  case Lv2: return "lv2";
  case MacOSX: return "macosx";
  case Mesa3D: return "mesa3d";
  case Minix: return "minix";
  case NVCL: return "nvcl";
  case NaCl: return "nacl";
  case NetBSD: return "netbsd";
  case OpenBSD: return "openbsd";
  case PS4: return "ps4";
  case RTEMS: return "rtems";
  case Solaris: return "solaris";
  case TvOS: return "tvos";
  case WASI: return "wasi";
  case WatchOS: return "watchos";
  case Win32: return "windows";
  case ZOS: return "zos";
  }

  llvm_unreachable("Invalid OSType");
}

StringRef Triple::getEnvironmentTypeName(EnvironmentType Kind) {
  switch (Kind) {
  case UnknownEnvironment: return "unknown";
  case Android: return "android";
  case CODE16: return "code16";
  case CoreCLR: return "coreclr";
  case Cygnus: return "cygnus";
  case EABI: return "eabi";
  case EABIHF: return "eabihf";
  case GNU: return "gnu";
  case GNUABI64: return "gnuabi64";
  case GNUABIN32: return "gnuabin32";
  case GNUEABI: return "gnueabi";
  case GNUEABIHF: return "gnueabihf";
  case GNUX32: return "gnux32";
  case GNUILP32: return "gnu_ilp32";
  case Itanium: return "itanium";
  case MSVC: return "msvc";
  case MacABI: return "macabi";
  case Musl: return "musl";
  case MuslEABI: return "musleabi";
  case MuslEABIHF: return "musleabihf";
  case MuslX32: return "muslx32";
  case Simulator: return "simulator";
  }

  llvm_unreachable("Invalid EnvironmentType!");
}

static Triple::ArchType parseBPFArch(StringRef ArchName) {
  if (ArchName.equals("bpf")) {
    if (sys::IsLittleEndianHost)
      return Triple::bpfel;
    else
      return Triple::bpfeb;
  } else if (ArchName.equals("bpf_be") || ArchName.equals("bpfeb")) {
    return Triple::bpfeb;
  } else if (ArchName.equals("bpf_le") || ArchName.equals("bpfel")) {
    return Triple::bpfel;
  } else {
    return Triple::UnknownArch;
  }
}

Triple::ArchType Triple::getArchTypeForLLVMName(StringRef Name) {
  Triple::ArchType BPFArch(parseBPFArch(Name));
  return StringSwitch<Triple::ArchType>(Name)
    .Case("aarch64", aarch64)
    .Case("aarch64_be", aarch64_be)
    .Case("aarch64_32", aarch64_32)
    .Case("arc", arc)
    .Case("arm64", aarch64) // "arm64" is an alias for "aarch64"
    .Case("arm64_32", aarch64_32)
    .Case("arm", arm)
    .Case("armeb", armeb)
    .Case("avr", avr)
    .StartsWith("bpf", BPFArch)
    .Case("m68k", m68k)
    .Case("mips", mips)
    .Case("mipsel", mipsel)
    .Case("mips64", mips64)
    .Case("mips64el", mips64el)
    .Case("msp430", msp430)
    .Case("ppc64", ppc64)
    .Case("ppc32", ppc)
    .Case("ppc", ppc)
    .Case("ppc32le", ppcle)
    .Case("ppcle", ppcle)
    .Case("ppc64le", ppc64le)
    .Case("r600", r600)
    .Case("amdgcn", amdgcn)
    .Case("riscv32", riscv32)
    .Case("riscv64", riscv64)
    .Case("hexagon", hexagon)
    .Case("sparc", sparc)
    .Case("sparcel", sparcel)
    .Case("sparcv9", sparcv9)
    .Case("systemz", systemz)
    .Case("tce", tce)
    .Case("tcele", tcele)
    .Case("thumb", thumb)
    .Case("thumbeb", thumbeb)
    .Case("x86", x86)
    .Case("x86-64", x86_64)
    .Case("xcore", xcore)
    .Case("nvptx", nvptx)
    .Case("nvptx64", nvptx64)
    .Case("le32", le32)
    .Case("le64", le64)
    .Case("amdil", amdil)
    .Case("amdil64", amdil64)
    .Case("hsail", hsail)
    .Case("hsail64", hsail64)
<<<<<<< HEAD
    .StartsWith("spir64", spir64)
    .StartsWith("spir", spir)
=======
    .Case("spir", spir)
    .Case("spir64", spir64)
    .Case("spirv32", spirv32)
    .Case("spirv64", spirv64)
>>>>>>> a10a69fe
    .Case("kalimba", kalimba)
    .Case("lanai", lanai)
    .Case("shave", shave)
    .Case("wasm32", wasm32)
    .Case("wasm64", wasm64)
    .Case("renderscript32", renderscript32)
    .Case("renderscript64", renderscript64)
    .Case("fpga", fpga)
    .Case("ve", ve)
    .Case("csky", csky)
    .Default(UnknownArch);
}

static Triple::ArchType parseARMArch(StringRef ArchName) {
  ARM::ISAKind ISA = ARM::parseArchISA(ArchName);
  ARM::EndianKind ENDIAN = ARM::parseArchEndian(ArchName);

  Triple::ArchType arch = Triple::UnknownArch;
  switch (ENDIAN) {
  case ARM::EndianKind::LITTLE: {
    switch (ISA) {
    case ARM::ISAKind::ARM:
      arch = Triple::arm;
      break;
    case ARM::ISAKind::THUMB:
      arch = Triple::thumb;
      break;
    case ARM::ISAKind::AARCH64:
      arch = Triple::aarch64;
      break;
    case ARM::ISAKind::INVALID:
      break;
    }
    break;
  }
  case ARM::EndianKind::BIG: {
    switch (ISA) {
    case ARM::ISAKind::ARM:
      arch = Triple::armeb;
      break;
    case ARM::ISAKind::THUMB:
      arch = Triple::thumbeb;
      break;
    case ARM::ISAKind::AARCH64:
      arch = Triple::aarch64_be;
      break;
    case ARM::ISAKind::INVALID:
      break;
    }
    break;
  }
  case ARM::EndianKind::INVALID: {
    break;
  }
  }

  ArchName = ARM::getCanonicalArchName(ArchName);
  if (ArchName.empty())
    return Triple::UnknownArch;

  // Thumb only exists in v4+
  if (ISA == ARM::ISAKind::THUMB &&
      (ArchName.startswith("v2") || ArchName.startswith("v3")))
    return Triple::UnknownArch;

  // Thumb only for v6m
  ARM::ProfileKind Profile = ARM::parseArchProfile(ArchName);
  unsigned Version = ARM::parseArchVersion(ArchName);
  if (Profile == ARM::ProfileKind::M && Version == 6) {
    if (ENDIAN == ARM::EndianKind::BIG)
      return Triple::thumbeb;
    else
      return Triple::thumb;
  }

  return arch;
}

static Triple::ArchType parseArch(StringRef ArchName) {
  auto AT = StringSwitch<Triple::ArchType>(ArchName)
    .Cases("i386", "i486", "i586", "i686", Triple::x86)
    // FIXME: Do we need to support these?
    .Cases("i786", "i886", "i986", Triple::x86)
    .Cases("amd64", "x86_64", "x86_64h", Triple::x86_64)
    .Cases("powerpc", "powerpcspe", "ppc", "ppc32", Triple::ppc)
    .Cases("powerpcle", "ppcle", "ppc32le", Triple::ppcle)
    .Cases("powerpc64", "ppu", "ppc64", Triple::ppc64)
    .Cases("powerpc64le", "ppc64le", Triple::ppc64le)
    .Case("xscale", Triple::arm)
    .Case("xscaleeb", Triple::armeb)
    .Case("aarch64", Triple::aarch64)
    .Case("aarch64_be", Triple::aarch64_be)
    .Case("aarch64_32", Triple::aarch64_32)
    .Case("arc", Triple::arc)
    .Case("arm64", Triple::aarch64)
    .Case("arm64_32", Triple::aarch64_32)
    .Case("arm64e", Triple::aarch64)
    .Case("arm", Triple::arm)
    .Case("armeb", Triple::armeb)
    .Case("thumb", Triple::thumb)
    .Case("thumbeb", Triple::thumbeb)
    .Case("avr", Triple::avr)
    .Case("m68k", Triple::m68k)
    .Case("msp430", Triple::msp430)
    .Cases("mips", "mipseb", "mipsallegrex", "mipsisa32r6",
           "mipsr6", Triple::mips)
    .Cases("mipsel", "mipsallegrexel", "mipsisa32r6el", "mipsr6el",
           Triple::mipsel)
    .Cases("mips64", "mips64eb", "mipsn32", "mipsisa64r6",
           "mips64r6", "mipsn32r6", Triple::mips64)
    .Cases("mips64el", "mipsn32el", "mipsisa64r6el", "mips64r6el",
           "mipsn32r6el", Triple::mips64el)
    .Case("r600", Triple::r600)
    .Case("amdgcn", Triple::amdgcn)
    .Case("riscv32", Triple::riscv32)
    .Case("riscv64", Triple::riscv64)
    .Case("hexagon", Triple::hexagon)
    .Cases("s390x", "systemz", Triple::systemz)
    .Case("sparc", Triple::sparc)
    .Case("sparcel", Triple::sparcel)
    .Cases("sparcv9", "sparc64", Triple::sparcv9)
    .Case("tce", Triple::tce)
    .Case("tcele", Triple::tcele)
    .Case("xcore", Triple::xcore)
    .Case("nvptx", Triple::nvptx)
    .Case("nvptx64", Triple::nvptx64)
    .Case("le32", Triple::le32)
    .Case("le64", Triple::le64)
    .Case("amdil", Triple::amdil)
    .Case("amdil64", Triple::amdil64)
    .Case("hsail", Triple::hsail)
    .Case("hsail64", Triple::hsail64)
<<<<<<< HEAD
    .StartsWith("spir64", Triple::spir64)
    .StartsWith("spir", Triple::spir)
=======
    .Case("spir", Triple::spir)
    .Case("spir64", Triple::spir64)
    .Case("spirv32", Triple::spirv32)
    .Case("spirv64", Triple::spirv64)
>>>>>>> a10a69fe
    .StartsWith("kalimba", Triple::kalimba)
    .Case("lanai", Triple::lanai)
    .Case("renderscript32", Triple::renderscript32)
    .Case("renderscript64", Triple::renderscript64)
    .StartsWith("fpga", Triple::fpga)
    .Case("shave", Triple::shave)
    .Case("ve", Triple::ve)
    .Case("wasm32", Triple::wasm32)
    .Case("wasm64", Triple::wasm64)
    .Case("csky", Triple::csky)
    .Default(Triple::UnknownArch);

  // Some architectures require special parsing logic just to compute the
  // ArchType result.
  if (AT == Triple::UnknownArch) {
    if (ArchName.startswith("arm") || ArchName.startswith("thumb") ||
        ArchName.startswith("aarch64"))
      return parseARMArch(ArchName);
    if (ArchName.startswith("bpf"))
      return parseBPFArch(ArchName);
  }

  return AT;
}

static Triple::VendorType parseVendor(StringRef VendorName) {
  return StringSwitch<Triple::VendorType>(VendorName)
    .Case("apple", Triple::Apple)
    .Case("pc", Triple::PC)
    .Case("scei", Triple::SCEI)
    .Case("sie", Triple::SCEI)
    .Case("fsl", Triple::Freescale)
    .Case("ibm", Triple::IBM)
    .Case("img", Triple::ImaginationTechnologies)
    .Case("mti", Triple::MipsTechnologies)
    .Case("nvidia", Triple::NVIDIA)
    .Case("csr", Triple::CSR)
    .Case("myriad", Triple::Myriad)
    .Case("amd", Triple::AMD)
    .Case("mesa", Triple::Mesa)
    .Case("suse", Triple::SUSE)
    .Case("oe", Triple::OpenEmbedded)
    .Case("intel", Triple::Intel)
    .Default(Triple::UnknownVendor);
}

static Triple::OSType parseOS(StringRef OSName) {
  return StringSwitch<Triple::OSType>(OSName)
    .StartsWith("ananas", Triple::Ananas)
    .StartsWith("cloudabi", Triple::CloudABI)
    .StartsWith("darwin", Triple::Darwin)
    .StartsWith("dragonfly", Triple::DragonFly)
    .StartsWith("freebsd", Triple::FreeBSD)
    .StartsWith("fuchsia", Triple::Fuchsia)
    .StartsWith("ios", Triple::IOS)
    .StartsWith("kfreebsd", Triple::KFreeBSD)
    .StartsWith("linux", Triple::Linux)
    .StartsWith("lv2", Triple::Lv2)
    .StartsWith("macos", Triple::MacOSX)
    .StartsWith("netbsd", Triple::NetBSD)
    .StartsWith("openbsd", Triple::OpenBSD)
    .StartsWith("solaris", Triple::Solaris)
    .StartsWith("win32", Triple::Win32)
    .StartsWith("windows", Triple::Win32)
    .StartsWith("zos", Triple::ZOS)
    .StartsWith("haiku", Triple::Haiku)
    .StartsWith("minix", Triple::Minix)
    .StartsWith("rtems", Triple::RTEMS)
    .StartsWith("nacl", Triple::NaCl)
    .StartsWith("aix", Triple::AIX)
    .StartsWith("cuda", Triple::CUDA)
    .StartsWith("nvcl", Triple::NVCL)
    .StartsWith("amdhsa", Triple::AMDHSA)
    .StartsWith("ps4", Triple::PS4)
    .StartsWith("elfiamcu", Triple::ELFIAMCU)
    .StartsWith("tvos", Triple::TvOS)
    .StartsWith("watchos", Triple::WatchOS)
    .StartsWith("mesa3d", Triple::Mesa3D)
    .StartsWith("contiki", Triple::Contiki)
    .StartsWith("amdpal", Triple::AMDPAL)
    .StartsWith("hermit", Triple::HermitCore)
    .StartsWith("hurd", Triple::Hurd)
    .StartsWith("wasi", Triple::WASI)
    .StartsWith("emscripten", Triple::Emscripten)
    .Default(Triple::UnknownOS);
}

static Triple::EnvironmentType parseEnvironment(StringRef EnvironmentName) {
  return StringSwitch<Triple::EnvironmentType>(EnvironmentName)
      .StartsWith("eabihf", Triple::EABIHF)
      .StartsWith("eabi", Triple::EABI)
      .StartsWith("gnuabin32", Triple::GNUABIN32)
      .StartsWith("gnuabi64", Triple::GNUABI64)
      .StartsWith("gnueabihf", Triple::GNUEABIHF)
      .StartsWith("gnueabi", Triple::GNUEABI)
      .StartsWith("gnux32", Triple::GNUX32)
      .StartsWith("gnu_ilp32", Triple::GNUILP32)
      .StartsWith("code16", Triple::CODE16)
      .StartsWith("gnu", Triple::GNU)
      .StartsWith("android", Triple::Android)
      .StartsWith("musleabihf", Triple::MuslEABIHF)
      .StartsWith("musleabi", Triple::MuslEABI)
      .StartsWith("muslx32", Triple::MuslX32)
      .StartsWith("musl", Triple::Musl)
      .StartsWith("msvc", Triple::MSVC)
      .StartsWith("itanium", Triple::Itanium)
      .StartsWith("cygnus", Triple::Cygnus)
      .StartsWith("coreclr", Triple::CoreCLR)
      .StartsWith("simulator", Triple::Simulator)
      .StartsWith("macabi", Triple::MacABI)
      .Default(Triple::UnknownEnvironment);
}

static Triple::ObjectFormatType parseFormat(StringRef EnvironmentName) {
  return StringSwitch<Triple::ObjectFormatType>(EnvironmentName)
    // "xcoff" must come before "coff" because of the order-dependendent
    // pattern matching.
    .EndsWith("xcoff", Triple::XCOFF)
    .EndsWith("coff", Triple::COFF)
    .EndsWith("elf", Triple::ELF)
    .EndsWith("goff", Triple::GOFF)
    .EndsWith("macho", Triple::MachO)
    .EndsWith("wasm", Triple::Wasm)
    .Default(Triple::UnknownObjectFormat);
}

static Triple::SubArchType parseSubArch(StringRef SubArchName) {
  if (SubArchName.startswith("mips") &&
      (SubArchName.endswith("r6el") || SubArchName.endswith("r6")))
    return Triple::MipsSubArch_r6;

  if (SubArchName.startswith("spir")) {
    StringRef SA(SubArchName);
    if (SA.consume_front("spir64_") || SA.consume_front("spir_")) {
      if (SA == "fpga")
        return Triple::SPIRSubArch_fpga;
      else if (SA == "gen")
        return Triple::SPIRSubArch_gen;
      else if (SA == "x86_64")
        return Triple::SPIRSubArch_x86_64;
    }
  }

  if (SubArchName == "powerpcspe")
    return Triple::PPCSubArch_spe;

  if (SubArchName == "arm64e")
    return Triple::AArch64SubArch_arm64e;

  StringRef ARMSubArch = ARM::getCanonicalArchName(SubArchName);

  // For now, this is the small part. Early return.
  if (ARMSubArch.empty())
    return StringSwitch<Triple::SubArchType>(SubArchName)
      .EndsWith("kalimba3", Triple::KalimbaSubArch_v3)
      .EndsWith("kalimba4", Triple::KalimbaSubArch_v4)
      .EndsWith("kalimba5", Triple::KalimbaSubArch_v5)
      .Default(Triple::NoSubArch);

  // ARM sub arch.
  switch(ARM::parseArch(ARMSubArch)) {
  case ARM::ArchKind::ARMV4:
    return Triple::NoSubArch;
  case ARM::ArchKind::ARMV4T:
    return Triple::ARMSubArch_v4t;
  case ARM::ArchKind::ARMV5T:
    return Triple::ARMSubArch_v5;
  case ARM::ArchKind::ARMV5TE:
  case ARM::ArchKind::IWMMXT:
  case ARM::ArchKind::IWMMXT2:
  case ARM::ArchKind::XSCALE:
  case ARM::ArchKind::ARMV5TEJ:
    return Triple::ARMSubArch_v5te;
  case ARM::ArchKind::ARMV6:
    return Triple::ARMSubArch_v6;
  case ARM::ArchKind::ARMV6K:
  case ARM::ArchKind::ARMV6KZ:
    return Triple::ARMSubArch_v6k;
  case ARM::ArchKind::ARMV6T2:
    return Triple::ARMSubArch_v6t2;
  case ARM::ArchKind::ARMV6M:
    return Triple::ARMSubArch_v6m;
  case ARM::ArchKind::ARMV7A:
  case ARM::ArchKind::ARMV7R:
    return Triple::ARMSubArch_v7;
  case ARM::ArchKind::ARMV7VE:
    return Triple::ARMSubArch_v7ve;
  case ARM::ArchKind::ARMV7K:
    return Triple::ARMSubArch_v7k;
  case ARM::ArchKind::ARMV7M:
    return Triple::ARMSubArch_v7m;
  case ARM::ArchKind::ARMV7S:
    return Triple::ARMSubArch_v7s;
  case ARM::ArchKind::ARMV7EM:
    return Triple::ARMSubArch_v7em;
  case ARM::ArchKind::ARMV8A:
    return Triple::ARMSubArch_v8;
  case ARM::ArchKind::ARMV8_1A:
    return Triple::ARMSubArch_v8_1a;
  case ARM::ArchKind::ARMV8_2A:
    return Triple::ARMSubArch_v8_2a;
  case ARM::ArchKind::ARMV8_3A:
    return Triple::ARMSubArch_v8_3a;
  case ARM::ArchKind::ARMV8_4A:
    return Triple::ARMSubArch_v8_4a;
  case ARM::ArchKind::ARMV8_5A:
    return Triple::ARMSubArch_v8_5a;
  case ARM::ArchKind::ARMV8_6A:
    return Triple::ARMSubArch_v8_6a;
  case ARM::ArchKind::ARMV8_7A:
    return Triple::ARMSubArch_v8_7a;
  case ARM::ArchKind::ARMV9A:
    return Triple::ARMSubArch_v9;
  case ARM::ArchKind::ARMV9_1A:
    return Triple::ARMSubArch_v9_1a;
  case ARM::ArchKind::ARMV9_2A:
    return Triple::ARMSubArch_v9_2a;
  case ARM::ArchKind::ARMV8R:
    return Triple::ARMSubArch_v8r;
  case ARM::ArchKind::ARMV8MBaseline:
    return Triple::ARMSubArch_v8m_baseline;
  case ARM::ArchKind::ARMV8MMainline:
    return Triple::ARMSubArch_v8m_mainline;
  case ARM::ArchKind::ARMV8_1MMainline:
    return Triple::ARMSubArch_v8_1m_mainline;
  default:
    return Triple::NoSubArch;
  }
}

static StringRef getObjectFormatTypeName(Triple::ObjectFormatType Kind) {
  switch (Kind) {
  case Triple::UnknownObjectFormat: return "";
  case Triple::COFF:  return "coff";
  case Triple::ELF:   return "elf";
  case Triple::GOFF:  return "goff";
  case Triple::MachO: return "macho";
  case Triple::Wasm:  return "wasm";
  case Triple::XCOFF: return "xcoff";
  }
  llvm_unreachable("unknown object format type");
}

static Triple::ObjectFormatType getDefaultFormat(const Triple &T) {
  switch (T.getArch()) {
  case Triple::UnknownArch:
  case Triple::aarch64:
  case Triple::aarch64_32:
  case Triple::arm:
  case Triple::thumb:
  case Triple::x86:
  case Triple::x86_64:
    if (T.isOSDarwin())
      return Triple::MachO;
    else if (T.isOSWindows())
      return Triple::COFF;
    return Triple::ELF;

  case Triple::aarch64_be:
  case Triple::amdgcn:
  case Triple::amdil64:
  case Triple::amdil:
  case Triple::arc:
  case Triple::armeb:
  case Triple::avr:
  case Triple::bpfeb:
  case Triple::bpfel:
  case Triple::fpga:
  case Triple::csky:
  case Triple::hexagon:
  case Triple::hsail64:
  case Triple::hsail:
  case Triple::kalimba:
  case Triple::lanai:
  case Triple::le32:
  case Triple::le64:
  case Triple::m68k:
  case Triple::mips64:
  case Triple::mips64el:
  case Triple::mips:
  case Triple::mipsel:
  case Triple::msp430:
  case Triple::nvptx64:
  case Triple::nvptx:
  case Triple::ppc64le:
  case Triple::ppcle:
  case Triple::r600:
  case Triple::renderscript32:
  case Triple::renderscript64:
  case Triple::riscv32:
  case Triple::riscv64:
  case Triple::shave:
  case Triple::sparc:
  case Triple::sparcel:
  case Triple::sparcv9:
  case Triple::spir64:
  case Triple::spir:
  case Triple::tce:
  case Triple::tcele:
  case Triple::thumbeb:
  case Triple::ve:
  case Triple::xcore:
    return Triple::ELF;

  case Triple::ppc64:
  case Triple::ppc:
    if (T.isOSAIX())
      return Triple::XCOFF;
    return Triple::ELF;

  case Triple::systemz:
    if (T.isOSzOS())
      return Triple::GOFF;
    return Triple::ELF;

  case Triple::wasm32:
  case Triple::wasm64:
    return Triple::Wasm;

  case Triple::spirv32:
  case Triple::spirv64:
    // TODO: In future this will be Triple::SPIRV.
    return Triple::UnknownObjectFormat;
  }
  llvm_unreachable("unknown architecture");
}

/// Construct a triple from the string representation provided.
///
/// This stores the string representation and parses the various pieces into
/// enum members.
Triple::Triple(const Twine &Str)
    : Data(Str.str()), Arch(UnknownArch), SubArch(NoSubArch),
      Vendor(UnknownVendor), OS(UnknownOS), Environment(UnknownEnvironment),
      ObjectFormat(UnknownObjectFormat) {
  // Do minimal parsing by hand here.
  SmallVector<StringRef, 4> Components;
  StringRef(Data).split(Components, '-', /*MaxSplit*/ 3);
  if (Components.size() > 0) {
    Arch = parseArch(Components[0]);
    SubArch = parseSubArch(Components[0]);
    if (Components.size() > 1) {
      Vendor = parseVendor(Components[1]);
      if (Components.size() > 2) {
        OS = parseOS(Components[2]);
        if (Components.size() > 3) {
          Environment = parseEnvironment(Components[3]);
          ObjectFormat = parseFormat(Components[3]);
        }
      }
    } else {
      Environment =
          StringSwitch<Triple::EnvironmentType>(Components[0])
              .StartsWith("mipsn32", Triple::GNUABIN32)
              .StartsWith("mips64", Triple::GNUABI64)
              .StartsWith("mipsisa64", Triple::GNUABI64)
              .StartsWith("mipsisa32", Triple::GNU)
              .Cases("mips", "mipsel", "mipsr6", "mipsr6el", Triple::GNU)
              .Default(UnknownEnvironment);
    }
  }
  if (ObjectFormat == UnknownObjectFormat)
    ObjectFormat = getDefaultFormat(*this);
}

/// Construct a triple from string representations of the architecture,
/// vendor, and OS.
///
/// This joins each argument into a canonical string representation and parses
/// them into enum members. It leaves the environment unknown and omits it from
/// the string representation.
Triple::Triple(const Twine &ArchStr, const Twine &VendorStr, const Twine &OSStr)
    : Data((ArchStr + Twine('-') + VendorStr + Twine('-') + OSStr).str()),
      Arch(parseArch(ArchStr.str())),
      SubArch(parseSubArch(ArchStr.str())),
      Vendor(parseVendor(VendorStr.str())),
      OS(parseOS(OSStr.str())),
      Environment(), ObjectFormat(Triple::UnknownObjectFormat) {
  ObjectFormat = getDefaultFormat(*this);
}

/// Construct a triple from string representations of the architecture,
/// vendor, OS, and environment.
///
/// This joins each argument into a canonical string representation and parses
/// them into enum members.
Triple::Triple(const Twine &ArchStr, const Twine &VendorStr, const Twine &OSStr,
               const Twine &EnvironmentStr)
    : Data((ArchStr + Twine('-') + VendorStr + Twine('-') + OSStr + Twine('-') +
            EnvironmentStr).str()),
      Arch(parseArch(ArchStr.str())),
      SubArch(parseSubArch(ArchStr.str())),
      Vendor(parseVendor(VendorStr.str())),
      OS(parseOS(OSStr.str())),
      Environment(parseEnvironment(EnvironmentStr.str())),
      ObjectFormat(parseFormat(EnvironmentStr.str())) {
  if (ObjectFormat == Triple::UnknownObjectFormat)
    ObjectFormat = getDefaultFormat(*this);
}

std::string Triple::normalize(StringRef Str) {
  bool IsMinGW32 = false;
  bool IsCygwin = false;

  // Parse into components.
  SmallVector<StringRef, 4> Components;
  Str.split(Components, '-');

  // If the first component corresponds to a known architecture, preferentially
  // use it for the architecture.  If the second component corresponds to a
  // known vendor, preferentially use it for the vendor, etc.  This avoids silly
  // component movement when a component parses as (eg) both a valid arch and a
  // valid os.
  ArchType Arch = UnknownArch;
  if (Components.size() > 0)
    Arch = parseArch(Components[0]);
  VendorType Vendor = UnknownVendor;
  if (Components.size() > 1)
    Vendor = parseVendor(Components[1]);
  OSType OS = UnknownOS;
  if (Components.size() > 2) {
    OS = parseOS(Components[2]);
    IsCygwin = Components[2].startswith("cygwin");
    IsMinGW32 = Components[2].startswith("mingw");
  }
  EnvironmentType Environment = UnknownEnvironment;
  if (Components.size() > 3)
    Environment = parseEnvironment(Components[3]);
  ObjectFormatType ObjectFormat = UnknownObjectFormat;
  if (Components.size() > 4)
    ObjectFormat = parseFormat(Components[4]);

  // Note which components are already in their final position.  These will not
  // be moved.
  bool Found[4];
  Found[0] = Arch != UnknownArch;
  Found[1] = Vendor != UnknownVendor;
  Found[2] = OS != UnknownOS;
  Found[3] = Environment != UnknownEnvironment;

  // If they are not there already, permute the components into their canonical
  // positions by seeing if they parse as a valid architecture, and if so moving
  // the component to the architecture position etc.
  for (unsigned Pos = 0; Pos != array_lengthof(Found); ++Pos) {
    if (Found[Pos])
      continue; // Already in the canonical position.

    for (unsigned Idx = 0; Idx != Components.size(); ++Idx) {
      // Do not reparse any components that already matched.
      if (Idx < array_lengthof(Found) && Found[Idx])
        continue;

      // Does this component parse as valid for the target position?
      bool Valid = false;
      StringRef Comp = Components[Idx];
      switch (Pos) {
      default: llvm_unreachable("unexpected component type!");
      case 0:
        Arch = parseArch(Comp);
        Valid = Arch != UnknownArch;
        break;
      case 1:
        Vendor = parseVendor(Comp);
        Valid = Vendor != UnknownVendor;
        break;
      case 2:
        OS = parseOS(Comp);
        IsCygwin = Comp.startswith("cygwin");
        IsMinGW32 = Comp.startswith("mingw");
        Valid = OS != UnknownOS || IsCygwin || IsMinGW32;
        break;
      case 3:
        Environment = parseEnvironment(Comp);
        Valid = Environment != UnknownEnvironment;
        if (!Valid) {
          ObjectFormat = parseFormat(Comp);
          Valid = ObjectFormat != UnknownObjectFormat;
        }
        break;
      }
      if (!Valid)
        continue; // Nope, try the next component.

      // Move the component to the target position, pushing any non-fixed
      // components that are in the way to the right.  This tends to give
      // good results in the common cases of a forgotten vendor component
      // or a wrongly positioned environment.
      if (Pos < Idx) {
        // Insert left, pushing the existing components to the right.  For
        // example, a-b-i386 -> i386-a-b when moving i386 to the front.
        StringRef CurrentComponent(""); // The empty component.
        // Replace the component we are moving with an empty component.
        std::swap(CurrentComponent, Components[Idx]);
        // Insert the component being moved at Pos, displacing any existing
        // components to the right.
        for (unsigned i = Pos; !CurrentComponent.empty(); ++i) {
          // Skip over any fixed components.
          while (i < array_lengthof(Found) && Found[i])
            ++i;
          // Place the component at the new position, getting the component
          // that was at this position - it will be moved right.
          std::swap(CurrentComponent, Components[i]);
        }
      } else if (Pos > Idx) {
        // Push right by inserting empty components until the component at Idx
        // reaches the target position Pos.  For example, pc-a -> -pc-a when
        // moving pc to the second position.
        do {
          // Insert one empty component at Idx.
          StringRef CurrentComponent(""); // The empty component.
          for (unsigned i = Idx; i < Components.size();) {
            // Place the component at the new position, getting the component
            // that was at this position - it will be moved right.
            std::swap(CurrentComponent, Components[i]);
            // If it was placed on top of an empty component then we are done.
            if (CurrentComponent.empty())
              break;
            // Advance to the next component, skipping any fixed components.
            while (++i < array_lengthof(Found) && Found[i])
              ;
          }
          // The last component was pushed off the end - append it.
          if (!CurrentComponent.empty())
            Components.push_back(CurrentComponent);

          // Advance Idx to the component's new position.
          while (++Idx < array_lengthof(Found) && Found[Idx])
            ;
        } while (Idx < Pos); // Add more until the final position is reached.
      }
      assert(Pos < Components.size() && Components[Pos] == Comp &&
             "Component moved wrong!");
      Found[Pos] = true;
      break;
    }
  }

  // Replace empty components with "unknown" value.
  for (unsigned i = 0, e = Components.size(); i < e; ++i) {
    if (Components[i].empty())
      Components[i] = "unknown";
  }

  // Special case logic goes here.  At this point Arch, Vendor and OS have the
  // correct values for the computed components.
  std::string NormalizedEnvironment;
  if (Environment == Triple::Android && Components[3].startswith("androideabi")) {
    StringRef AndroidVersion = Components[3].drop_front(strlen("androideabi"));
    if (AndroidVersion.empty()) {
      Components[3] = "android";
    } else {
      NormalizedEnvironment = Twine("android", AndroidVersion).str();
      Components[3] = NormalizedEnvironment;
    }
  }

  // SUSE uses "gnueabi" to mean "gnueabihf"
  if (Vendor == Triple::SUSE && Environment == llvm::Triple::GNUEABI)
    Components[3] = "gnueabihf";

  if (OS == Triple::Win32) {
    Components.resize(4);
    Components[2] = "windows";
    if (Environment == UnknownEnvironment) {
      if (ObjectFormat == UnknownObjectFormat || ObjectFormat == Triple::COFF)
        Components[3] = "msvc";
      else
        Components[3] = getObjectFormatTypeName(ObjectFormat);
    }
  } else if (IsMinGW32) {
    Components.resize(4);
    Components[2] = "windows";
    Components[3] = "gnu";
  } else if (IsCygwin) {
    Components.resize(4);
    Components[2] = "windows";
    Components[3] = "cygnus";
  }
  if (IsMinGW32 || IsCygwin ||
      (OS == Triple::Win32 && Environment != UnknownEnvironment)) {
    if (ObjectFormat != UnknownObjectFormat && ObjectFormat != Triple::COFF) {
      Components.resize(5);
      Components[4] = getObjectFormatTypeName(ObjectFormat);
    }
  }

  // Stick the corrected components back together to form the normalized string.
  return join(Components, "-");
}

StringRef Triple::getArchName() const {
  return StringRef(Data).split('-').first;           // Isolate first component
}

StringRef Triple::getArchName(ArchType Kind, SubArchType SubArch) const {
  switch (Kind) {
  case Triple::mips:
    if (SubArch == MipsSubArch_r6)
      return "mipsisa32r6";
    break;
  case Triple::mipsel:
    if (SubArch == MipsSubArch_r6)
      return "mipsisa32r6el";
    break;
  case Triple::mips64:
    if (SubArch == MipsSubArch_r6)
      return "mipsisa64r6";
    break;
  case Triple::mips64el:
    if (SubArch == MipsSubArch_r6)
      return "mipsisa64r6el";
    break;
  default:
    break;
  }
  return getArchTypeName(Kind);
}

StringRef Triple::getVendorName() const {
  StringRef Tmp = StringRef(Data).split('-').second; // Strip first component
  return Tmp.split('-').first;                       // Isolate second component
}

StringRef Triple::getOSName() const {
  StringRef Tmp = StringRef(Data).split('-').second; // Strip first component
  Tmp = Tmp.split('-').second;                       // Strip second component
  return Tmp.split('-').first;                       // Isolate third component
}

StringRef Triple::getEnvironmentName() const {
  StringRef Tmp = StringRef(Data).split('-').second; // Strip first component
  Tmp = Tmp.split('-').second;                       // Strip second component
  return Tmp.split('-').second;                      // Strip third component
}

StringRef Triple::getOSAndEnvironmentName() const {
  StringRef Tmp = StringRef(Data).split('-').second; // Strip first component
  return Tmp.split('-').second;                      // Strip second component
}

static unsigned EatNumber(StringRef &Str) {
  assert(!Str.empty() && isDigit(Str[0]) && "Not a number");
  unsigned Result = 0;

  do {
    // Consume the leading digit.
    Result = Result*10 + (Str[0] - '0');

    // Eat the digit.
    Str = Str.substr(1);
  } while (!Str.empty() && isDigit(Str[0]));

  return Result;
}

static void parseVersionFromName(StringRef Name, unsigned &Major,
                                 unsigned &Minor, unsigned &Micro) {
  // Any unset version defaults to 0.
  Major = Minor = Micro = 0;

  // Parse up to three components.
  unsigned *Components[3] = {&Major, &Minor, &Micro};
  for (unsigned i = 0; i != 3; ++i) {
    if (Name.empty() || Name[0] < '0' || Name[0] > '9')
      break;

    // Consume the leading number.
    *Components[i] = EatNumber(Name);

    // Consume the separator, if present.
    if (Name.startswith("."))
      Name = Name.substr(1);
  }
}

void Triple::getEnvironmentVersion(unsigned &Major, unsigned &Minor,
                                   unsigned &Micro) const {
  StringRef EnvironmentName = getEnvironmentName();
  StringRef EnvironmentTypeName = getEnvironmentTypeName(getEnvironment());
  if (EnvironmentName.startswith(EnvironmentTypeName))
    EnvironmentName = EnvironmentName.substr(EnvironmentTypeName.size());

  parseVersionFromName(EnvironmentName, Major, Minor, Micro);
}

void Triple::getOSVersion(unsigned &Major, unsigned &Minor,
                          unsigned &Micro) const {
  StringRef OSName = getOSName();
  // Assume that the OS portion of the triple starts with the canonical name.
  StringRef OSTypeName = getOSTypeName(getOS());
  if (OSName.startswith(OSTypeName))
    OSName = OSName.substr(OSTypeName.size());
  else if (getOS() == MacOSX)
    OSName.consume_front("macos");

  parseVersionFromName(OSName, Major, Minor, Micro);
}

bool Triple::getMacOSXVersion(unsigned &Major, unsigned &Minor,
                              unsigned &Micro) const {
  getOSVersion(Major, Minor, Micro);

  switch (getOS()) {
  default: llvm_unreachable("unexpected OS for Darwin triple");
  case Darwin:
    // Default to darwin8, i.e., MacOSX 10.4.
    if (Major == 0)
      Major = 8;
    // Darwin version numbers are skewed from OS X versions.
    if (Major < 4)
      return false;
    if (Major <= 19) {
      Micro = 0;
      Minor = Major - 4;
      Major = 10;
    } else {
      Micro = 0;
      Minor = 0;
      // darwin20+ corresponds to macOS 11+.
      Major = 11 + Major - 20;
    }
    break;
  case MacOSX:
    // Default to 10.4.
    if (Major == 0) {
      Major = 10;
      Minor = 4;
    } else if (Major < 10)
      return false;
    break;
  case IOS:
  case TvOS:
  case WatchOS:
    // Ignore the version from the triple.  This is only handled because the
    // the clang driver combines OS X and IOS support into a common Darwin
    // toolchain that wants to know the OS X version number even when targeting
    // IOS.
    Major = 10;
    Minor = 4;
    Micro = 0;
    break;
  }
  return true;
}

void Triple::getiOSVersion(unsigned &Major, unsigned &Minor,
                           unsigned &Micro) const {
  switch (getOS()) {
  default: llvm_unreachable("unexpected OS for Darwin triple");
  case Darwin:
  case MacOSX:
    // Ignore the version from the triple.  This is only handled because the
    // the clang driver combines OS X and IOS support into a common Darwin
    // toolchain that wants to know the iOS version number even when targeting
    // OS X.
    Major = 5;
    Minor = 0;
    Micro = 0;
    break;
  case IOS:
  case TvOS:
    getOSVersion(Major, Minor, Micro);
    // Default to 5.0 (or 7.0 for arm64).
    if (Major == 0)
      Major = (getArch() == aarch64) ? 7 : 5;
    break;
  case WatchOS:
    llvm_unreachable("conflicting triple info");
  }
}

void Triple::getWatchOSVersion(unsigned &Major, unsigned &Minor,
                               unsigned &Micro) const {
  switch (getOS()) {
  default: llvm_unreachable("unexpected OS for Darwin triple");
  case Darwin:
  case MacOSX:
    // Ignore the version from the triple.  This is only handled because the
    // the clang driver combines OS X and IOS support into a common Darwin
    // toolchain that wants to know the iOS version number even when targeting
    // OS X.
    Major = 2;
    Minor = 0;
    Micro = 0;
    break;
  case WatchOS:
    getOSVersion(Major, Minor, Micro);
    if (Major == 0)
      Major = 2;
    break;
  case IOS:
    llvm_unreachable("conflicting triple info");
  }
}

void Triple::setTriple(const Twine &Str) {
  *this = Triple(Str);
}

void Triple::setArch(ArchType Kind, SubArchType SubArch) {
  setArchName(getArchName(Kind, SubArch));
}

void Triple::setVendor(VendorType Kind) {
  setVendorName(getVendorTypeName(Kind));
}

void Triple::setOS(OSType Kind) {
  setOSName(getOSTypeName(Kind));
}

void Triple::setEnvironment(EnvironmentType Kind) {
  if (ObjectFormat == getDefaultFormat(*this))
    return setEnvironmentName(getEnvironmentTypeName(Kind));

  setEnvironmentName((getEnvironmentTypeName(Kind) + Twine("-") +
                      getObjectFormatTypeName(ObjectFormat)).str());
}

void Triple::setObjectFormat(ObjectFormatType Kind) {
  if (Environment == UnknownEnvironment)
    return setEnvironmentName(getObjectFormatTypeName(Kind));

  setEnvironmentName((getEnvironmentTypeName(Environment) + Twine("-") +
                      getObjectFormatTypeName(Kind)).str());
}

void Triple::setArchName(StringRef Str) {
  // Work around a miscompilation bug for Twines in gcc 4.0.3.
  SmallString<64> Triple;
  Triple += Str;
  Triple += "-";
  Triple += getVendorName();
  Triple += "-";
  Triple += getOSAndEnvironmentName();
  setTriple(Triple);
}

void Triple::setVendorName(StringRef Str) {
  setTriple(getArchName() + "-" + Str + "-" + getOSAndEnvironmentName());
}

void Triple::setOSName(StringRef Str) {
  if (hasEnvironment())
    setTriple(getArchName() + "-" + getVendorName() + "-" + Str +
              "-" + getEnvironmentName());
  else
    setTriple(getArchName() + "-" + getVendorName() + "-" + Str);
}

void Triple::setEnvironmentName(StringRef Str) {
  setTriple(getArchName() + "-" + getVendorName() + "-" + getOSName() +
            "-" + Str);
}

void Triple::setOSAndEnvironmentName(StringRef Str) {
  setTriple(getArchName() + "-" + getVendorName() + "-" + Str);
}

static unsigned getArchPointerBitWidth(llvm::Triple::ArchType Arch) {
  switch (Arch) {
  case llvm::Triple::UnknownArch:
    return 0;

  case llvm::Triple::avr:
  case llvm::Triple::msp430:
    return 16;

  case llvm::Triple::aarch64_32:
  case llvm::Triple::amdil:
  case llvm::Triple::arc:
  case llvm::Triple::arm:
  case llvm::Triple::armeb:
  case llvm::Triple::fpga:
  case llvm::Triple::csky:
  case llvm::Triple::hexagon:
  case llvm::Triple::hsail:
  case llvm::Triple::kalimba:
  case llvm::Triple::lanai:
  case llvm::Triple::le32:
  case llvm::Triple::m68k:
  case llvm::Triple::mips:
  case llvm::Triple::mipsel:
  case llvm::Triple::nvptx:
  case llvm::Triple::ppc:
  case llvm::Triple::ppcle:
  case llvm::Triple::r600:
  case llvm::Triple::renderscript32:
  case llvm::Triple::riscv32:
  case llvm::Triple::shave:
  case llvm::Triple::sparc:
  case llvm::Triple::sparcel:
  case llvm::Triple::spir:
  case llvm::Triple::spirv32:
  case llvm::Triple::tce:
  case llvm::Triple::tcele:
  case llvm::Triple::thumb:
  case llvm::Triple::thumbeb:
  case llvm::Triple::wasm32:
  case llvm::Triple::x86:
  case llvm::Triple::xcore:
    return 32;

  case llvm::Triple::aarch64:
  case llvm::Triple::aarch64_be:
  case llvm::Triple::amdgcn:
  case llvm::Triple::amdil64:
  case llvm::Triple::bpfeb:
  case llvm::Triple::bpfel:
  case llvm::Triple::hsail64:
  case llvm::Triple::le64:
  case llvm::Triple::mips64:
  case llvm::Triple::mips64el:
  case llvm::Triple::nvptx64:
  case llvm::Triple::ppc64:
  case llvm::Triple::ppc64le:
  case llvm::Triple::renderscript64:
  case llvm::Triple::riscv64:
  case llvm::Triple::sparcv9:
  case llvm::Triple::spir64:
  case llvm::Triple::spirv64:
  case llvm::Triple::systemz:
  case llvm::Triple::ve:
  case llvm::Triple::wasm64:
  case llvm::Triple::x86_64:
    return 64;
  }
  llvm_unreachable("Invalid architecture value");
}

bool Triple::isArch64Bit() const {
  return getArchPointerBitWidth(getArch()) == 64;
}

bool Triple::isArch32Bit() const {
  return getArchPointerBitWidth(getArch()) == 32;
}

bool Triple::isArch16Bit() const {
  return getArchPointerBitWidth(getArch()) == 16;
}

Triple Triple::get32BitArchVariant() const {
  Triple T(*this);
  switch (getArch()) {
  case Triple::UnknownArch:
  case Triple::amdgcn:
  case Triple::avr:
  case Triple::bpfeb:
  case Triple::bpfel:
  case Triple::msp430:
  case Triple::systemz:
  case Triple::ve:
    T.setArch(UnknownArch);
    break;

  case Triple::aarch64_32:
  case Triple::amdil:
  case Triple::arc:
  case Triple::arm:
  case Triple::armeb:
  case Triple::fpga:
  case Triple::csky:
  case Triple::hexagon:
  case Triple::hsail:
  case Triple::kalimba:
  case Triple::lanai:
  case Triple::le32:
  case Triple::m68k:
  case Triple::mips:
  case Triple::mipsel:
  case Triple::nvptx:
  case Triple::ppc:
  case Triple::ppcle:
  case Triple::r600:
  case Triple::renderscript32:
  case Triple::riscv32:
  case Triple::shave:
  case Triple::sparc:
  case Triple::sparcel:
  case Triple::spir:
  case Triple::spirv32:
  case Triple::tce:
  case Triple::tcele:
  case Triple::thumb:
  case Triple::thumbeb:
  case Triple::wasm32:
  case Triple::x86:
  case Triple::xcore:
    // Already 32-bit.
    break;

  case Triple::aarch64:        T.setArch(Triple::arm);     break;
  case Triple::aarch64_be:     T.setArch(Triple::armeb);   break;
  case Triple::amdil64:        T.setArch(Triple::amdil);   break;
  case Triple::hsail64:        T.setArch(Triple::hsail);   break;
  case Triple::le64:           T.setArch(Triple::le32);    break;
  case Triple::mips64:
    T.setArch(Triple::mips, getSubArch());
    break;
  case Triple::mips64el:
    T.setArch(Triple::mipsel, getSubArch());
    break;
  case Triple::nvptx64:        T.setArch(Triple::nvptx);   break;
  case Triple::ppc64:          T.setArch(Triple::ppc);     break;
  case Triple::ppc64le:        T.setArch(Triple::ppcle);   break;
  case Triple::renderscript64: T.setArch(Triple::renderscript32); break;
  case Triple::riscv64:        T.setArch(Triple::riscv32); break;
  case Triple::sparcv9:        T.setArch(Triple::sparc);   break;
  case Triple::spir64:         T.setArch(Triple::spir);    break;
  case Triple::spirv64:        T.setArch(Triple::spirv32); break;
  case Triple::wasm64:         T.setArch(Triple::wasm32);  break;
  case Triple::x86_64:         T.setArch(Triple::x86);     break;
  }
  return T;
}

Triple Triple::get64BitArchVariant() const {
  Triple T(*this);
  switch (getArch()) {
  case Triple::UnknownArch:
  case Triple::arc:
  case Triple::avr:
  case Triple::fpga:
  case Triple::csky:
  case Triple::hexagon:
  case Triple::kalimba:
  case Triple::lanai:
  case Triple::m68k:
  case Triple::msp430:
  case Triple::r600:
  case Triple::shave:
  case Triple::sparcel:
  case Triple::tce:
  case Triple::tcele:
  case Triple::xcore:
    T.setArch(UnknownArch);
    break;

  case Triple::aarch64:
  case Triple::aarch64_be:
  case Triple::amdgcn:
  case Triple::amdil64:
  case Triple::bpfeb:
  case Triple::bpfel:
  case Triple::hsail64:
  case Triple::le64:
  case Triple::mips64:
  case Triple::mips64el:
  case Triple::nvptx64:
  case Triple::ppc64:
  case Triple::ppc64le:
  case Triple::renderscript64:
  case Triple::riscv64:
  case Triple::sparcv9:
  case Triple::spir64:
  case Triple::spirv64:
  case Triple::systemz:
  case Triple::ve:
  case Triple::wasm64:
  case Triple::x86_64:
    // Already 64-bit.
    break;

  case Triple::aarch64_32:      T.setArch(Triple::aarch64);    break;
  case Triple::amdil:           T.setArch(Triple::amdil64);    break;
  case Triple::arm:             T.setArch(Triple::aarch64);    break;
  case Triple::armeb:           T.setArch(Triple::aarch64_be); break;
  case Triple::hsail:           T.setArch(Triple::hsail64);    break;
  case Triple::le32:            T.setArch(Triple::le64);       break;
  case Triple::mips:
    T.setArch(Triple::mips64, getSubArch());
    break;
  case Triple::mipsel:
    T.setArch(Triple::mips64el, getSubArch());
    break;
  case Triple::nvptx:           T.setArch(Triple::nvptx64);    break;
  case Triple::ppc:             T.setArch(Triple::ppc64);      break;
  case Triple::ppcle:           T.setArch(Triple::ppc64le);    break;
  case Triple::renderscript32:  T.setArch(Triple::renderscript64);     break;
  case Triple::riscv32:         T.setArch(Triple::riscv64);    break;
  case Triple::sparc:           T.setArch(Triple::sparcv9);    break;
  case Triple::spir:            T.setArch(Triple::spir64);     break;
  case Triple::spirv32:         T.setArch(Triple::spirv64);    break;
  case Triple::thumb:           T.setArch(Triple::aarch64);    break;
  case Triple::thumbeb:         T.setArch(Triple::aarch64_be); break;
  case Triple::wasm32:          T.setArch(Triple::wasm64);     break;
  case Triple::x86:             T.setArch(Triple::x86_64);     break;
  }
  return T;
}

Triple Triple::getBigEndianArchVariant() const {
  Triple T(*this);
  // Already big endian.
  if (!isLittleEndian())
    return T;
  switch (getArch()) {
  case Triple::UnknownArch:
  case Triple::amdgcn:
  case Triple::amdil64:
  case Triple::amdil:
  case Triple::avr:
  case Triple::hexagon:
  case Triple::hsail64:
  case Triple::hsail:
  case Triple::kalimba:
  case Triple::le32:
  case Triple::le64:
  case Triple::msp430:
  case Triple::nvptx64:
  case Triple::nvptx:
  case Triple::r600:
  case Triple::renderscript32:
  case Triple::renderscript64:
  case Triple::riscv32:
  case Triple::riscv64:
  case Triple::shave:
  case Triple::spir64:
  case Triple::spir:
  case Triple::spirv32:
  case Triple::spirv64:
  case Triple::wasm32:
  case Triple::wasm64:
  case Triple::x86:
  case Triple::x86_64:
  case Triple::xcore:
  case Triple::ve:
  case Triple::csky:

  // ARM is intentionally unsupported here, changing the architecture would
  // drop any arch suffixes.
  case Triple::arm:
  case Triple::thumb:
    T.setArch(UnknownArch);
    break;

  case Triple::aarch64: T.setArch(Triple::aarch64_be); break;
  case Triple::bpfel:   T.setArch(Triple::bpfeb);      break;
  case Triple::mips64el:
    T.setArch(Triple::mips64, getSubArch());
    break;
  case Triple::mipsel:
    T.setArch(Triple::mips, getSubArch());
    break;
  case Triple::ppcle:   T.setArch(Triple::ppc);        break;
  case Triple::ppc64le: T.setArch(Triple::ppc64);      break;
  case Triple::sparcel: T.setArch(Triple::sparc);      break;
  case Triple::tcele:   T.setArch(Triple::tce);        break;
  default:
    llvm_unreachable("getBigEndianArchVariant: unknown triple.");
  }
  return T;
}

Triple Triple::getLittleEndianArchVariant() const {
  Triple T(*this);
  if (isLittleEndian())
    return T;

  switch (getArch()) {
  case Triple::UnknownArch:
  case Triple::lanai:
  case Triple::sparcv9:
  case Triple::systemz:
  case Triple::m68k:

  // ARM is intentionally unsupported here, changing the architecture would
  // drop any arch suffixes.
  case Triple::armeb:
  case Triple::thumbeb:
    T.setArch(UnknownArch);
    break;

  case Triple::aarch64_be: T.setArch(Triple::aarch64);  break;
  case Triple::bpfeb:      T.setArch(Triple::bpfel);    break;
  case Triple::mips64:
    T.setArch(Triple::mips64el, getSubArch());
    break;
  case Triple::mips:
    T.setArch(Triple::mipsel, getSubArch());
    break;
  case Triple::ppc:        T.setArch(Triple::ppcle);    break;
  case Triple::ppc64:      T.setArch(Triple::ppc64le);  break;
  case Triple::sparc:      T.setArch(Triple::sparcel);  break;
  case Triple::tce:        T.setArch(Triple::tcele);    break;
  default:
    llvm_unreachable("getLittleEndianArchVariant: unknown triple.");
  }
  return T;
}

bool Triple::isLittleEndian() const {
  switch (getArch()) {
  case Triple::aarch64:
  case Triple::aarch64_32:
  case Triple::amdgcn:
  case Triple::amdil64:
  case Triple::amdil:
  case Triple::arm:
  case Triple::avr:
  case Triple::bpfel:
  case Triple::csky:
  case Triple::hexagon:
  case Triple::hsail64:
  case Triple::hsail:
  case Triple::kalimba:
  case Triple::le32:
  case Triple::le64:
  case Triple::mips64el:
  case Triple::mipsel:
  case Triple::msp430:
  case Triple::nvptx64:
  case Triple::nvptx:
  case Triple::ppcle:
  case Triple::ppc64le:
  case Triple::r600:
  case Triple::renderscript32:
  case Triple::renderscript64:
  case Triple::riscv32:
  case Triple::riscv64:
  case Triple::shave:
  case Triple::sparcel:
  case Triple::spir64:
  case Triple::spir:
  case Triple::spirv32:
  case Triple::spirv64:
  case Triple::tcele:
  case Triple::thumb:
  case Triple::ve:
  case Triple::wasm32:
  case Triple::wasm64:
  case Triple::x86:
  case Triple::x86_64:
  case Triple::xcore:
    return true;
  default:
    return false;
  }
}

bool Triple::isCompatibleWith(const Triple &Other) const {
  // ARM and Thumb triples are compatible, if subarch, vendor and OS match.
  if ((getArch() == Triple::thumb && Other.getArch() == Triple::arm) ||
      (getArch() == Triple::arm && Other.getArch() == Triple::thumb) ||
      (getArch() == Triple::thumbeb && Other.getArch() == Triple::armeb) ||
      (getArch() == Triple::armeb && Other.getArch() == Triple::thumbeb)) {
    if (getVendor() == Triple::Apple)
      return getSubArch() == Other.getSubArch() &&
             getVendor() == Other.getVendor() && getOS() == Other.getOS();
    else
      return getSubArch() == Other.getSubArch() &&
             getVendor() == Other.getVendor() && getOS() == Other.getOS() &&
             getEnvironment() == Other.getEnvironment() &&
             getObjectFormat() == Other.getObjectFormat();
  }

  // If vendor is apple, ignore the version number.
  if (getVendor() == Triple::Apple)
    return getArch() == Other.getArch() && getSubArch() == Other.getSubArch() &&
           getVendor() == Other.getVendor() && getOS() == Other.getOS();

  return *this == Other;
}

std::string Triple::merge(const Triple &Other) const {
  // If vendor is apple, pick the triple with the larger version number.
  if (getVendor() == Triple::Apple)
    if (Other.isOSVersionLT(*this))
      return str();

  return Other.str();
}

bool Triple::isMacOSXVersionLT(unsigned Major, unsigned Minor,
                               unsigned Micro) const {
  assert(isMacOSX() && "Not an OS X triple!");

  // If this is OS X, expect a sane version number.
  if (getOS() == Triple::MacOSX)
    return isOSVersionLT(Major, Minor, Micro);

  // Otherwise, compare to the "Darwin" number.
  if (Major == 10) {
    return isOSVersionLT(Minor + 4, Micro, 0);
  } else {
    assert(Major >= 11 && "Unexpected major version");
    return isOSVersionLT(Major - 11 + 20, Minor, Micro);
  }
}

VersionTuple Triple::getMinimumSupportedOSVersion() const {
  if (getVendor() != Triple::Apple || getArch() != Triple::aarch64)
    return VersionTuple();
  switch (getOS()) {
  case Triple::MacOSX:
    // ARM64 slice is supported starting from macOS 11.0+.
    return VersionTuple(11, 0, 0);
  case Triple::IOS:
    // ARM64 slice is supported starting from Mac Catalyst 14 (macOS 11).
    // ARM64 simulators are supported for iOS 14+.
    if (isMacCatalystEnvironment() || isSimulatorEnvironment())
      return VersionTuple(14, 0, 0);
    // ARM64e slice is supported starting from iOS 14.
    if (isArm64e())
      return VersionTuple(14, 0, 0);
    break;
  case Triple::TvOS:
    // ARM64 simulators are supported for tvOS 14+.
    if (isSimulatorEnvironment())
      return VersionTuple(14, 0, 0);
    break;
  case Triple::WatchOS:
    // ARM64 simulators are supported for watchOS 7+.
    if (isSimulatorEnvironment())
      return VersionTuple(7, 0, 0);
    break;
  default:
    break;
  }
  return VersionTuple();
}

StringRef Triple::getARMCPUForArch(StringRef MArch) const {
  if (MArch.empty())
    MArch = getArchName();
  MArch = ARM::getCanonicalArchName(MArch);

  // Some defaults are forced.
  switch (getOS()) {
  case llvm::Triple::FreeBSD:
  case llvm::Triple::NetBSD:
  case llvm::Triple::OpenBSD:
    if (!MArch.empty() && MArch == "v6")
      return "arm1176jzf-s";
    if (!MArch.empty() && MArch == "v7")
      return "cortex-a8";
    break;
  case llvm::Triple::Win32:
    // FIXME: this is invalid for WindowsCE
    if (ARM::parseArchVersion(MArch) <= 7)
      return "cortex-a9";
    break;
  case llvm::Triple::IOS:
  case llvm::Triple::MacOSX:
  case llvm::Triple::TvOS:
  case llvm::Triple::WatchOS:
    if (MArch == "v7k")
      return "cortex-a7";
    break;
  default:
    break;
  }

  if (MArch.empty())
    return StringRef();

  StringRef CPU = ARM::getDefaultCPU(MArch);
  if (!CPU.empty() && !CPU.equals("invalid"))
    return CPU;

  // If no specific architecture version is requested, return the minimum CPU
  // required by the OS and environment.
  switch (getOS()) {
  case llvm::Triple::NetBSD:
    switch (getEnvironment()) {
    case llvm::Triple::EABI:
    case llvm::Triple::EABIHF:
    case llvm::Triple::GNUEABI:
    case llvm::Triple::GNUEABIHF:
      return "arm926ej-s";
    default:
      return "strongarm";
    }
  case llvm::Triple::NaCl:
  case llvm::Triple::OpenBSD:
    return "cortex-a8";
  default:
    switch (getEnvironment()) {
    case llvm::Triple::EABIHF:
    case llvm::Triple::GNUEABIHF:
    case llvm::Triple::MuslEABIHF:
      return "arm1176jzf-s";
    default:
      return "arm7tdmi";
    }
  }

  llvm_unreachable("invalid arch name");
}

VersionTuple Triple::getCanonicalVersionForOS(OSType OSKind,
                                              const VersionTuple &Version) {
  switch (OSKind) {
  case MacOSX:
    // macOS 10.16 is canonicalized to macOS 11.
    if (Version == VersionTuple(10, 16))
      return VersionTuple(11, 0);
    LLVM_FALLTHROUGH;
  default:
    return Version;
  }
}<|MERGE_RESOLUTION|>--- conflicted
+++ resolved
@@ -331,15 +331,10 @@
     .Case("amdil64", amdil64)
     .Case("hsail", hsail)
     .Case("hsail64", hsail64)
-<<<<<<< HEAD
+    .StartsWith("spirv64", spirv64)
+    .StartsWith("spirv32", spirv32)
     .StartsWith("spir64", spir64)
     .StartsWith("spir", spir)
-=======
-    .Case("spir", spir)
-    .Case("spir64", spir64)
-    .Case("spirv32", spirv32)
-    .Case("spirv64", spirv64)
->>>>>>> a10a69fe
     .Case("kalimba", kalimba)
     .Case("lanai", lanai)
     .Case("shave", shave)
@@ -472,15 +467,10 @@
     .Case("amdil64", Triple::amdil64)
     .Case("hsail", Triple::hsail)
     .Case("hsail64", Triple::hsail64)
-<<<<<<< HEAD
+    .StartsWith("spirv64", Triple::spirv64)
+    .StartsWith("spirv32", Triple::spirv32)
     .StartsWith("spir64", Triple::spir64)
     .StartsWith("spir", Triple::spir)
-=======
-    .Case("spir", Triple::spir)
-    .Case("spir64", Triple::spir64)
-    .Case("spirv32", Triple::spirv32)
-    .Case("spirv64", Triple::spirv64)
->>>>>>> a10a69fe
     .StartsWith("kalimba", Triple::kalimba)
     .Case("lanai", Triple::lanai)
     .Case("renderscript32", Triple::renderscript32)
