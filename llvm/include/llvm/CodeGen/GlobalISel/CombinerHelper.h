//===-- llvm/CodeGen/GlobalISel/CombinerHelper.h --------------*- C++ -*-===//
//
// Part of the LLVM Project, under the Apache License v2.0 with LLVM Exceptions.
// See https://llvm.org/LICENSE.txt for license information.
// SPDX-License-Identifier: Apache-2.0 WITH LLVM-exception
//
//===--------------------------------------------------------------------===//
/// \file
/// This contains common combine transformations that may be used in a combine
/// pass,or by the target elsewhere.
/// Targets can pick individual opcode transformations from the helper or use
/// tryCombine which invokes all transformations. All of the transformations
/// return true if the MachineInstruction changed and false otherwise.
///
//===--------------------------------------------------------------------===//

#ifndef LLVM_CODEGEN_GLOBALISEL_COMBINERHELPER_H
#define LLVM_CODEGEN_GLOBALISEL_COMBINERHELPER_H

#include "llvm/ADT/APFloat.h"
#include "llvm/ADT/DenseMap.h"
#include "llvm/CodeGen/GlobalISel/GenericMachineInstrs.h"
#include "llvm/CodeGen/LowLevelType.h"
#include "llvm/CodeGen/Register.h"
#include "llvm/Support/Alignment.h"

namespace llvm {

class GISelChangeObserver;
class MachineIRBuilder;
class MachineInstrBuilder;
class MachineRegisterInfo;
class MachineInstr;
class MachineOperand;
class GISelKnownBits;
class MachineDominatorTree;
class LegalizerInfo;
struct LegalityQuery;
class TargetLowering;

struct PreferredTuple {
  LLT Ty;                // The result type of the extend.
  unsigned ExtendOpcode; // G_ANYEXT/G_SEXT/G_ZEXT
  MachineInstr *MI;
};

struct IndexedLoadStoreMatchInfo {
  Register Addr;
  Register Base;
  Register Offset;
  bool IsPre;
};

struct PtrAddChain {
  int64_t Imm;
  Register Base;
};

struct RegisterImmPair {
  Register Reg;
  int64_t Imm;
};

struct ShiftOfShiftedLogic {
  MachineInstr *Logic;
  MachineInstr *Shift2;
  Register LogicNonShiftReg;
  uint64_t ValSum;
};

using OperandBuildSteps =
    SmallVector<std::function<void(MachineInstrBuilder &)>, 4>;
struct InstructionBuildSteps {
  unsigned Opcode = 0;          /// The opcode for the produced instruction.
  OperandBuildSteps OperandFns; /// Operands to be added to the instruction.
  InstructionBuildSteps() = default;
  InstructionBuildSteps(unsigned Opcode, const OperandBuildSteps &OperandFns)
      : Opcode(Opcode), OperandFns(OperandFns) {}
};

struct InstructionStepsMatchInfo {
  /// Describes instructions to be built during a combine.
  SmallVector<InstructionBuildSteps, 2> InstrsToBuild;
  InstructionStepsMatchInfo() = default;
  InstructionStepsMatchInfo(
      std::initializer_list<InstructionBuildSteps> InstrsToBuild)
      : InstrsToBuild(InstrsToBuild) {}
};

class CombinerHelper {
protected:
  MachineIRBuilder &Builder;
  MachineRegisterInfo &MRI;
  GISelChangeObserver &Observer;
  GISelKnownBits *KB;
  MachineDominatorTree *MDT;
  const LegalizerInfo *LI;

public:
  CombinerHelper(GISelChangeObserver &Observer, MachineIRBuilder &B,
                 GISelKnownBits *KB = nullptr,
                 MachineDominatorTree *MDT = nullptr,
                 const LegalizerInfo *LI = nullptr);

  GISelKnownBits *getKnownBits() const {
    return KB;
  }

  const TargetLowering &getTargetLowering() const;

  /// \return true if the combine is running prior to legalization, or if \p
  /// Query is legal on the target.
  bool isLegalOrBeforeLegalizer(const LegalityQuery &Query) const;

  /// MachineRegisterInfo::replaceRegWith() and inform the observer of the changes
  void replaceRegWith(MachineRegisterInfo &MRI, Register FromReg, Register ToReg) const;

  /// Replace a single register operand with a new register and inform the
  /// observer of the changes.
  void replaceRegOpWith(MachineRegisterInfo &MRI, MachineOperand &FromRegOp,
                        Register ToReg) const;

  /// If \p MI is COPY, try to combine it.
  /// Returns true if MI changed.
  bool tryCombineCopy(MachineInstr &MI);
  bool matchCombineCopy(MachineInstr &MI);
  void applyCombineCopy(MachineInstr &MI);

  /// Returns true if \p DefMI precedes \p UseMI or they are the same
  /// instruction. Both must be in the same basic block.
  bool isPredecessor(const MachineInstr &DefMI, const MachineInstr &UseMI);

  /// Returns true if \p DefMI dominates \p UseMI. By definition an
  /// instruction dominates itself.
  ///
  /// If we haven't been provided with a MachineDominatorTree during
  /// construction, this function returns a conservative result that tracks just
  /// a single basic block.
  bool dominates(const MachineInstr &DefMI, const MachineInstr &UseMI);

  /// If \p MI is extend that consumes the result of a load, try to combine it.
  /// Returns true if MI changed.
  bool tryCombineExtendingLoads(MachineInstr &MI);
  bool matchCombineExtendingLoads(MachineInstr &MI, PreferredTuple &MatchInfo);
  void applyCombineExtendingLoads(MachineInstr &MI, PreferredTuple &MatchInfo);

  /// Combine \p MI into a pre-indexed or post-indexed load/store operation if
  /// legal and the surrounding code makes it useful.
  bool tryCombineIndexedLoadStore(MachineInstr &MI);
  bool matchCombineIndexedLoadStore(MachineInstr &MI, IndexedLoadStoreMatchInfo &MatchInfo);
  void applyCombineIndexedLoadStore(MachineInstr &MI, IndexedLoadStoreMatchInfo &MatchInfo);

  bool matchSextTruncSextLoad(MachineInstr &MI);
  void applySextTruncSextLoad(MachineInstr &MI);

  /// Match sext_inreg(load p), imm -> sextload p
  bool matchSextInRegOfLoad(MachineInstr &MI, std::tuple<Register, unsigned> &MatchInfo);
  void applySextInRegOfLoad(MachineInstr &MI, std::tuple<Register, unsigned> &MatchInfo);

  /// Try to combine G_[SU]DIV and G_[SU]REM into a single G_[SU]DIVREM
  /// when their source operands are identical.
  bool matchCombineDivRem(MachineInstr &MI, MachineInstr *&OtherMI);
  void applyCombineDivRem(MachineInstr &MI, MachineInstr *&OtherMI);

  /// If a brcond's true block is not the fallthrough, make it so by inverting
  /// the condition and swapping operands.
  bool matchOptBrCondByInvertingCond(MachineInstr &MI, MachineInstr *&BrCond);
  void applyOptBrCondByInvertingCond(MachineInstr &MI, MachineInstr *&BrCond);

  /// If \p MI is G_CONCAT_VECTORS, try to combine it.
  /// Returns true if MI changed.
  /// Right now, we support:
  /// - concat_vector(undef, undef) => undef
  /// - concat_vector(build_vector(A, B), build_vector(C, D)) =>
  ///   build_vector(A, B, C, D)
  ///
  /// \pre MI.getOpcode() == G_CONCAT_VECTORS.
  bool tryCombineConcatVectors(MachineInstr &MI);
  /// Check if the G_CONCAT_VECTORS \p MI is undef or if it
  /// can be flattened into a build_vector.
  /// In the first case \p IsUndef will be true.
  /// In the second case \p Ops will contain the operands needed
  /// to produce the flattened build_vector.
  ///
  /// \pre MI.getOpcode() == G_CONCAT_VECTORS.
  bool matchCombineConcatVectors(MachineInstr &MI, bool &IsUndef,
                                 SmallVectorImpl<Register> &Ops);
  /// Replace \p MI with a flattened build_vector with \p Ops or an
  /// implicit_def if IsUndef is true.
  void applyCombineConcatVectors(MachineInstr &MI, bool IsUndef,
                                 const ArrayRef<Register> Ops);

  /// Try to combine G_SHUFFLE_VECTOR into G_CONCAT_VECTORS.
  /// Returns true if MI changed.
  ///
  /// \pre MI.getOpcode() == G_SHUFFLE_VECTOR.
  bool tryCombineShuffleVector(MachineInstr &MI);
  /// Check if the G_SHUFFLE_VECTOR \p MI can be replaced by a
  /// concat_vectors.
  /// \p Ops will contain the operands needed to produce the flattened
  /// concat_vectors.
  ///
  /// \pre MI.getOpcode() == G_SHUFFLE_VECTOR.
  bool matchCombineShuffleVector(MachineInstr &MI,
                                 SmallVectorImpl<Register> &Ops);
  /// Replace \p MI with a concat_vectors with \p Ops.
  void applyCombineShuffleVector(MachineInstr &MI,
                                 const ArrayRef<Register> Ops);

  /// Optimize memcpy intrinsics et al, e.g. constant len calls.
  /// /p MaxLen if non-zero specifies the max length of a mem libcall to inline.
  ///
  /// For example (pre-indexed):
  ///
  ///     $addr = G_PTR_ADD $base, $offset
  ///     [...]
  ///     $val = G_LOAD $addr
  ///     [...]
  ///     $whatever = COPY $addr
  ///
  /// -->
  ///
  ///     $val, $addr = G_INDEXED_LOAD $base, $offset, 1 (IsPre)
  ///     [...]
  ///     $whatever = COPY $addr
  ///
  /// or (post-indexed):
  ///
  ///     G_STORE $val, $base
  ///     [...]
  ///     $addr = G_PTR_ADD $base, $offset
  ///     [...]
  ///     $whatever = COPY $addr
  ///
  /// -->
  ///
  ///     $addr = G_INDEXED_STORE $val, $base, $offset
  ///     [...]
  ///     $whatever = COPY $addr
  bool tryCombineMemCpyFamily(MachineInstr &MI, unsigned MaxLen = 0);

  bool matchPtrAddImmedChain(MachineInstr &MI, PtrAddChain &MatchInfo);
  void applyPtrAddImmedChain(MachineInstr &MI, PtrAddChain &MatchInfo);

  /// Fold (shift (shift base, x), y) -> (shift base (x+y))
  bool matchShiftImmedChain(MachineInstr &MI, RegisterImmPair &MatchInfo);
  void applyShiftImmedChain(MachineInstr &MI, RegisterImmPair &MatchInfo);

  /// If we have a shift-by-constant of a bitwise logic op that itself has a
  /// shift-by-constant operand with identical opcode, we may be able to convert
  /// that into 2 independent shifts followed by the logic op.
  bool matchShiftOfShiftedLogic(MachineInstr &MI,
                                ShiftOfShiftedLogic &MatchInfo);
  void applyShiftOfShiftedLogic(MachineInstr &MI,
                                ShiftOfShiftedLogic &MatchInfo);

  /// Transform a multiply by a power-of-2 value to a left shift.
  bool matchCombineMulToShl(MachineInstr &MI, unsigned &ShiftVal);
  void applyCombineMulToShl(MachineInstr &MI, unsigned &ShiftVal);

  // Transform a G_SHL with an extended source into a narrower shift if
  // possible.
  bool matchCombineShlOfExtend(MachineInstr &MI, RegisterImmPair &MatchData);
  void applyCombineShlOfExtend(MachineInstr &MI,
                               const RegisterImmPair &MatchData);

  /// Reduce a shift by a constant to an unmerge and a shift on a half sized
  /// type. This will not produce a shift smaller than \p TargetShiftSize.
  bool matchCombineShiftToUnmerge(MachineInstr &MI, unsigned TargetShiftSize,
                                 unsigned &ShiftVal);
  void applyCombineShiftToUnmerge(MachineInstr &MI, const unsigned &ShiftVal);
  bool tryCombineShiftToUnmerge(MachineInstr &MI, unsigned TargetShiftAmount);

  /// Transform <ty,...> G_UNMERGE(G_MERGE ty X, Y, Z) -> ty X, Y, Z.
  bool
  matchCombineUnmergeMergeToPlainValues(MachineInstr &MI,
                                        SmallVectorImpl<Register> &Operands);
  void
  applyCombineUnmergeMergeToPlainValues(MachineInstr &MI,
                                        SmallVectorImpl<Register> &Operands);

  /// Transform G_UNMERGE Constant -> Constant1, Constant2, ...
  bool matchCombineUnmergeConstant(MachineInstr &MI,
                                   SmallVectorImpl<APInt> &Csts);
  void applyCombineUnmergeConstant(MachineInstr &MI,
                                   SmallVectorImpl<APInt> &Csts);

  /// Transform X, Y<dead> = G_UNMERGE Z -> X = G_TRUNC Z.
  bool matchCombineUnmergeWithDeadLanesToTrunc(MachineInstr &MI);
  void applyCombineUnmergeWithDeadLanesToTrunc(MachineInstr &MI);

  /// Transform X, Y = G_UNMERGE(G_ZEXT(Z)) -> X = G_ZEXT(Z); Y = G_CONSTANT 0
  bool matchCombineUnmergeZExtToZExt(MachineInstr &MI);
  void applyCombineUnmergeZExtToZExt(MachineInstr &MI);

  /// Transform fp_instr(cst) to constant result of the fp operation.
  bool matchCombineConstantFoldFpUnary(MachineInstr &MI,
                                       Optional<APFloat> &Cst);
  void applyCombineConstantFoldFpUnary(MachineInstr &MI,
                                       Optional<APFloat> &Cst);

  /// Transform IntToPtr(PtrToInt(x)) to x if cast is in the same address space.
  bool matchCombineI2PToP2I(MachineInstr &MI, Register &Reg);
  void applyCombineI2PToP2I(MachineInstr &MI, Register &Reg);

  /// Transform PtrToInt(IntToPtr(x)) to x.
  bool matchCombineP2IToI2P(MachineInstr &MI, Register &Reg);
  void applyCombineP2IToI2P(MachineInstr &MI, Register &Reg);

  /// Transform G_ADD (G_PTRTOINT x), y -> G_PTRTOINT (G_PTR_ADD x, y)
  /// Transform G_ADD y, (G_PTRTOINT x) -> G_PTRTOINT (G_PTR_ADD x, y)
  bool matchCombineAddP2IToPtrAdd(MachineInstr &MI,
                                  std::pair<Register, bool> &PtrRegAndCommute);
  void applyCombineAddP2IToPtrAdd(MachineInstr &MI,
                                  std::pair<Register, bool> &PtrRegAndCommute);

  // Transform G_PTR_ADD (G_PTRTOINT C1), C2 -> C1 + C2
  bool matchCombineConstPtrAddToI2P(MachineInstr &MI, int64_t &NewCst);
  void applyCombineConstPtrAddToI2P(MachineInstr &MI, int64_t &NewCst);

  /// Transform anyext(trunc(x)) to x.
  bool matchCombineAnyExtTrunc(MachineInstr &MI, Register &Reg);
  void applyCombineAnyExtTrunc(MachineInstr &MI, Register &Reg);

  /// Transform zext(trunc(x)) to x.
  bool matchCombineZextTrunc(MachineInstr &MI, Register &Reg);

  /// Transform [asz]ext([asz]ext(x)) to [asz]ext x.
  bool matchCombineExtOfExt(MachineInstr &MI,
                            std::tuple<Register, unsigned> &MatchInfo);
  void applyCombineExtOfExt(MachineInstr &MI,
                            std::tuple<Register, unsigned> &MatchInfo);

  /// Transform fneg(fneg(x)) to x.
  bool matchCombineFNegOfFNeg(MachineInstr &MI, Register &Reg);

  /// Match fabs(fabs(x)) to fabs(x).
  bool matchCombineFAbsOfFAbs(MachineInstr &MI, Register &Src);
  void applyCombineFAbsOfFAbs(MachineInstr &MI, Register &Src);

  /// Transform trunc ([asz]ext x) to x or ([asz]ext x) or (trunc x).
  bool matchCombineTruncOfExt(MachineInstr &MI,
                              std::pair<Register, unsigned> &MatchInfo);
  void applyCombineTruncOfExt(MachineInstr &MI,
                              std::pair<Register, unsigned> &MatchInfo);

  /// Transform trunc (shl x, K) to shl (trunc x),
  /// K => K < VT.getScalarSizeInBits().
  bool matchCombineTruncOfShl(MachineInstr &MI,
                              std::pair<Register, Register> &MatchInfo);
  void applyCombineTruncOfShl(MachineInstr &MI,
                              std::pair<Register, Register> &MatchInfo);

  /// Transform G_MUL(x, -1) to G_SUB(0, x)
  void applyCombineMulByNegativeOne(MachineInstr &MI);

  /// Return true if any explicit use operand on \p MI is defined by a
  /// G_IMPLICIT_DEF.
  bool matchAnyExplicitUseIsUndef(MachineInstr &MI);

  /// Return true if all register explicit use operands on \p MI are defined by
  /// a G_IMPLICIT_DEF.
  bool matchAllExplicitUsesAreUndef(MachineInstr &MI);

  /// Return true if a G_SHUFFLE_VECTOR instruction \p MI has an undef mask.
  bool matchUndefShuffleVectorMask(MachineInstr &MI);

  /// Return true if a G_STORE instruction \p MI is storing an undef value.
  bool matchUndefStore(MachineInstr &MI);

  /// Return true if a G_SELECT instruction \p MI has an undef comparison.
  bool matchUndefSelectCmp(MachineInstr &MI);

  /// Return true if a G_SELECT instruction \p MI has a constant comparison. If
  /// true, \p OpIdx will store the operand index of the known selected value.
  bool matchConstantSelectCmp(MachineInstr &MI, unsigned &OpIdx);

  /// Replace an instruction with a G_FCONSTANT with value \p C.
  bool replaceInstWithFConstant(MachineInstr &MI, double C);

  /// Replace an instruction with a G_CONSTANT with value \p C.
  bool replaceInstWithConstant(MachineInstr &MI, int64_t C);

  /// Replace an instruction with a G_IMPLICIT_DEF.
  bool replaceInstWithUndef(MachineInstr &MI);

  /// Delete \p MI and replace all of its uses with its \p OpIdx-th operand.
  bool replaceSingleDefInstWithOperand(MachineInstr &MI, unsigned OpIdx);

  /// Delete \p MI and replace all of its uses with \p Replacement.
  bool replaceSingleDefInstWithReg(MachineInstr &MI, Register Replacement);

  /// Return true if \p MOP1 and \p MOP2 are register operands are defined by
  /// equivalent instructions.
  bool matchEqualDefs(const MachineOperand &MOP1, const MachineOperand &MOP2);

  /// Return true if \p MOP is defined by a G_CONSTANT with a value equal to
  /// \p C.
  bool matchConstantOp(const MachineOperand &MOP, int64_t C);

  /// Optimize (cond ? x : x) -> x
  bool matchSelectSameVal(MachineInstr &MI);

  /// Optimize (x op x) -> x
  bool matchBinOpSameVal(MachineInstr &MI);

  /// Check if operand \p OpIdx is zero.
  bool matchOperandIsZero(MachineInstr &MI, unsigned OpIdx);

  /// Check if operand \p OpIdx is undef.
  bool matchOperandIsUndef(MachineInstr &MI, unsigned OpIdx);

  /// Check if operand \p OpIdx is known to be a power of 2.
  bool matchOperandIsKnownToBeAPowerOfTwo(MachineInstr &MI, unsigned OpIdx);

  /// Erase \p MI
  bool eraseInst(MachineInstr &MI);

  /// Return true if MI is a G_ADD which can be simplified to a G_SUB.
  bool matchSimplifyAddToSub(MachineInstr &MI,
                             std::tuple<Register, Register> &MatchInfo);
  void applySimplifyAddToSub(MachineInstr &MI,
                             std::tuple<Register, Register> &MatchInfo);

  /// Match (logic_op (op x...), (op y...)) -> (op (logic_op x, y))
  bool
  matchHoistLogicOpWithSameOpcodeHands(MachineInstr &MI,
                                       InstructionStepsMatchInfo &MatchInfo);

  /// Replace \p MI with a series of instructions described in \p MatchInfo.
  void applyBuildInstructionSteps(MachineInstr &MI,
                                  InstructionStepsMatchInfo &MatchInfo);

  /// Match ashr (shl x, C), C -> sext_inreg (C)
  bool matchAshrShlToSextInreg(MachineInstr &MI,
                               std::tuple<Register, int64_t> &MatchInfo);
  void applyAshShlToSextInreg(MachineInstr &MI,
                              std::tuple<Register, int64_t> &MatchInfo);

  /// Fold and(and(x, C1), C2) -> C1&C2 ? and(x, C1&C2) : 0
  bool matchOverlappingAnd(MachineInstr &MI,
                           std::function<void(MachineIRBuilder &)> &MatchInfo);

  /// \return true if \p MI is a G_AND instruction whose operands are x and y
  /// where x & y == x or x & y == y. (E.g., one of operands is all-ones value.)
  ///
  /// \param [in] MI - The G_AND instruction.
  /// \param [out] Replacement - A register the G_AND should be replaced with on
  /// success.
  bool matchRedundantAnd(MachineInstr &MI, Register &Replacement);

  /// \return true if \p MI is a G_OR instruction whose operands are x and y
  /// where x | y == x or x | y == y. (E.g., one of operands is all-zeros
  /// value.)
  ///
  /// \param [in] MI - The G_OR instruction.
  /// \param [out] Replacement - A register the G_OR should be replaced with on
  /// success.
  bool matchRedundantOr(MachineInstr &MI, Register &Replacement);

  /// \return true if \p MI is a G_SEXT_INREG that can be erased.
  bool matchRedundantSExtInReg(MachineInstr &MI);

  /// Combine inverting a result of a compare into the opposite cond code.
  bool matchNotCmp(MachineInstr &MI, SmallVectorImpl<Register> &RegsToNegate);
  void applyNotCmp(MachineInstr &MI, SmallVectorImpl<Register> &RegsToNegate);

  /// Fold (xor (and x, y), y) -> (and (not x), y)
  ///{
  bool matchXorOfAndWithSameReg(MachineInstr &MI,
                                std::pair<Register, Register> &MatchInfo);
  void applyXorOfAndWithSameReg(MachineInstr &MI,
                                std::pair<Register, Register> &MatchInfo);
  ///}

  /// Combine G_PTR_ADD with nullptr to G_INTTOPTR
  bool matchPtrAddZero(MachineInstr &MI);
  void applyPtrAddZero(MachineInstr &MI);

  /// Combine G_UREM x, (known power of 2) to an add and bitmasking.
  void applySimplifyURemByPow2(MachineInstr &MI);

  bool matchCombineInsertVecElts(MachineInstr &MI,
                                 SmallVectorImpl<Register> &MatchInfo);

  void applyCombineInsertVecElts(MachineInstr &MI,
                             SmallVectorImpl<Register> &MatchInfo);

  /// Match expression trees of the form
  ///
  /// \code
  ///  sN *a = ...
  ///  sM val = a[0] | (a[1] << N) | (a[2] << 2N) | (a[3] << 3N) ...
  /// \endcode
  ///
  /// And check if the tree can be replaced with a M-bit load + possibly a
  /// bswap.
  bool matchLoadOrCombine(MachineInstr &MI,
                          std::function<void(MachineIRBuilder &)> &MatchInfo);

  bool matchExtendThroughPhis(MachineInstr &MI, MachineInstr *&ExtMI);
  void applyExtendThroughPhis(MachineInstr &MI, MachineInstr *&ExtMI);

  bool matchExtractVecEltBuildVec(MachineInstr &MI, Register &Reg);
  void applyExtractVecEltBuildVec(MachineInstr &MI, Register &Reg);

  bool matchExtractAllEltsFromBuildVector(
      MachineInstr &MI,
      SmallVectorImpl<std::pair<Register, MachineInstr *>> &MatchInfo);
  void applyExtractAllEltsFromBuildVector(
      MachineInstr &MI,
      SmallVectorImpl<std::pair<Register, MachineInstr *>> &MatchInfo);

  /// Use a function which takes in a MachineIRBuilder to perform a combine.
  /// By default, it erases the instruction \p MI from the function.
  void applyBuildFn(MachineInstr &MI,
                    std::function<void(MachineIRBuilder &)> &MatchInfo);
  /// Use a function which takes in a MachineIRBuilder to perform a combine.
  /// This variant does not erase \p MI after calling the build function.
  void applyBuildFnNoErase(MachineInstr &MI,
                           std::function<void(MachineIRBuilder &)> &MatchInfo);

  bool matchFunnelShiftToRotate(MachineInstr &MI);
  void applyFunnelShiftToRotate(MachineInstr &MI);
  bool matchRotateOutOfRange(MachineInstr &MI);
  void applyRotateOutOfRange(MachineInstr &MI);

  /// \returns true if a G_ICMP instruction \p MI can be replaced with a true
  /// or false constant based off of KnownBits information.
  bool matchICmpToTrueFalseKnownBits(MachineInstr &MI, int64_t &MatchInfo);

  bool matchBitfieldExtractFromSExtInReg(
      MachineInstr &MI, std::function<void(MachineIRBuilder &)> &MatchInfo);
  /// Match: and (lshr x, cst), mask -> ubfx x, cst, width
  bool matchBitfieldExtractFromAnd(
      MachineInstr &MI, std::function<void(MachineIRBuilder &)> &MatchInfo);

  /// Reassociate pointer calculations with G_ADD involved, to allow better
  /// addressing mode usage.
  bool matchReassocPtrAdd(MachineInstr &MI,
                          std::function<void(MachineIRBuilder &)> &MatchInfo);

  /// Try to transform \p MI by using all of the above
  /// combine functions. Returns true if changed.
  bool tryCombine(MachineInstr &MI);

  /// Emit loads and stores that perform the given memcpy.
  /// Assumes \p MI is a G_MEMCPY_INLINE
  /// TODO: implement dynamically sized inline memcpy,
  ///       and rename: s/bool tryEmit/void emit/
  bool tryEmitMemcpyInline(MachineInstr &MI);

private:
  // Memcpy family optimization helpers.
  bool tryEmitMemcpyInline(MachineInstr &MI, Register Dst, Register Src,
                           uint64_t KnownLen, Align DstAlign, Align SrcAlign,
                           bool IsVolatile);
  bool optimizeMemcpy(MachineInstr &MI, Register Dst, Register Src,
                      uint64_t KnownLen, uint64_t Limit, Align DstAlign,
                      Align SrcAlign, bool IsVolatile);
  bool optimizeMemmove(MachineInstr &MI, Register Dst, Register Src,
                       uint64_t KnownLen, Align DstAlign, Align SrcAlign,
                       bool IsVolatile);
  bool optimizeMemset(MachineInstr &MI, Register Dst, Register Val,
                      uint64_t KnownLen, Align DstAlign, bool IsVolatile);

  /// Given a non-indexed load or store instruction \p MI, find an offset that
  /// can be usefully and legally folded into it as a post-indexing operation.
  ///
  /// \returns true if a candidate is found.
  bool findPostIndexCandidate(MachineInstr &MI, Register &Addr, Register &Base,
                              Register &Offset);

  /// Given a non-indexed load or store instruction \p MI, find an offset that
  /// can be usefully and legally folded into it as a pre-indexing operation.
  ///
  /// \returns true if a candidate is found.
  bool findPreIndexCandidate(MachineInstr &MI, Register &Addr, Register &Base,
                             Register &Offset);

  /// Helper function for matchLoadOrCombine. Searches for Registers
  /// which may have been produced by a load instruction + some arithmetic.
  ///
  /// \param [in] Root - The search root.
  ///
  /// \returns The Registers found during the search.
  Optional<SmallVector<Register, 8>>
  findCandidatesForLoadOrCombine(const MachineInstr *Root) const;

  /// Helper function for matchLoadOrCombine.
  ///
  /// Checks if every register in \p RegsToVisit is defined by a load
  /// instruction + some arithmetic.
  ///
  /// \param [out] MemOffset2Idx - Maps the byte positions each load ends up
  /// at to the index of the load.
  /// \param [in] MemSizeInBits - The number of bits each load should produce.
  ///
<<<<<<< HEAD
  /// \returns The lowest-index load found and the lowest index on success.
  Optional<std::pair<GZExtLoad *, int64_t>> findLoadOffsetsForLoadOrCombine(
=======
  /// \returns On success, a 3-tuple containing lowest-index load found, the
  /// lowest index, and the last load in the sequence.
  Optional<std::tuple<GZExtLoad *, int64_t, GZExtLoad *>>
  findLoadOffsetsForLoadOrCombine(
>>>>>>> 8c82cf7b
      SmallDenseMap<int64_t, int64_t, 8> &MemOffset2Idx,
      const SmallVector<Register, 8> &RegsToVisit,
      const unsigned MemSizeInBits);

  /// Examines the G_PTR_ADD instruction \p PtrAdd and determines if performing
  /// a re-association of its operands would break an existing legal addressing
  /// mode that the address computation currently represents.
  bool reassociationCanBreakAddressingModePattern(MachineInstr &PtrAdd);
};
} // namespace llvm

#endif<|MERGE_RESOLUTION|>--- conflicted
+++ resolved
@@ -596,15 +596,10 @@
   /// at to the index of the load.
   /// \param [in] MemSizeInBits - The number of bits each load should produce.
   ///
-<<<<<<< HEAD
-  /// \returns The lowest-index load found and the lowest index on success.
-  Optional<std::pair<GZExtLoad *, int64_t>> findLoadOffsetsForLoadOrCombine(
-=======
   /// \returns On success, a 3-tuple containing lowest-index load found, the
   /// lowest index, and the last load in the sequence.
   Optional<std::tuple<GZExtLoad *, int64_t, GZExtLoad *>>
   findLoadOffsetsForLoadOrCombine(
->>>>>>> 8c82cf7b
       SmallDenseMap<int64_t, int64_t, 8> &MemOffset2Idx,
       const SmallVector<Register, 8> &RegsToVisit,
       const unsigned MemSizeInBits);
