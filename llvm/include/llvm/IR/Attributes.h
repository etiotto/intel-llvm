--- conflicted
+++ resolved
@@ -846,14 +846,8 @@
   AttrBuilder &addAttribute(Attribute::AttrKind Val) {
     assert((unsigned)Val < Attribute::EndAttrKinds &&
            "Attribute out of range!");
-<<<<<<< HEAD
-    // TODO: This should really assert isEnumAttrKind().
-    assert(!Attribute::isIntAttrKind(Val) &&
-           "Adding integer attribute without adding a value!");
-=======
     assert(Attribute::isEnumAttrKind(Val) &&
            "Adding integer/type attribute without an argument!");
->>>>>>> 8c82cf7b
     Attrs[Val] = true;
     return *this;
   }
