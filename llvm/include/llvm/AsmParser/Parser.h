//===-- Parser.h - Parser for LLVM IR text assembly files -------*- C++ -*-===//
//
// Part of the LLVM Project, under the Apache License v2.0 with LLVM Exceptions.
// See https://llvm.org/LICENSE.txt for license information.
// SPDX-License-Identifier: Apache-2.0 WITH LLVM-exception
//
//===----------------------------------------------------------------------===//
//
//  These classes are implemented by the lib/AsmParser library.
//
//===----------------------------------------------------------------------===//

#ifndef LLVM_ASMPARSER_PARSER_H
#define LLVM_ASMPARSER_PARSER_H

#include "llvm/ADT/STLExtras.h"
#include "llvm/ADT/StringRef.h"
#include <memory>

namespace llvm {

class Constant;
class LLVMContext;
class MemoryBufferRef;
class Module;
class ModuleSummaryIndex;
struct SlotMapping;
class SMDiagnostic;
class Type;

typedef llvm::function_ref<Optional<std::string>(StringRef)>
    DataLayoutCallbackTy;

/// This function is a main interface to the LLVM Assembly Parser. It parses
/// an ASCII file that (presumably) contains LLVM Assembly code. It returns a
/// Module (intermediate representation) with the corresponding features. Note
/// that this does not verify that the generated Module is valid, so you should
/// run the verifier after parsing the file to check that it is okay.
/// Parse LLVM Assembly from a file
/// \param Filename The name of the file to parse
/// \param Err Error result info.
/// \param Context Context in which to allocate globals info.
/// \param Slots The optional slot mapping that will be initialized during
///              parsing.
std::unique_ptr<Module> parseAssemblyFile(StringRef Filename, SMDiagnostic &Err,
                                          LLVMContext &Context,
                                          SlotMapping *Slots = nullptr);

/// The function is a secondary interface to the LLVM Assembly Parser. It parses
/// an ASCII string that (presumably) contains LLVM Assembly code. It returns a
/// Module (intermediate representation) with the corresponding features. Note
/// that this does not verify that the generated Module is valid, so you should
/// run the verifier after parsing the file to check that it is okay.
/// Parse LLVM Assembly from a string
/// \param AsmString The string containing assembly
/// \param Err Error result info.
/// \param Context Context in which to allocate globals info.
/// \param Slots The optional slot mapping that will be initialized during
///              parsing.
std::unique_ptr<Module> parseAssemblyString(StringRef AsmString,
                                            SMDiagnostic &Err,
                                            LLVMContext &Context,
                                            SlotMapping *Slots = nullptr);

/// Holds the Module and ModuleSummaryIndex returned by the interfaces
/// that parse both.
struct ParsedModuleAndIndex {
  std::unique_ptr<Module> Mod;
  std::unique_ptr<ModuleSummaryIndex> Index;
};

/// This function is a main interface to the LLVM Assembly Parser. It parses
/// an ASCII file that (presumably) contains LLVM Assembly code, including
/// a module summary. It returns a Module (intermediate representation) and
/// a ModuleSummaryIndex with the corresponding features. Note that this does
/// not verify that the generated Module or Index are valid, so you should
/// run the verifier after parsing the file to check that they are okay.
/// Parse LLVM Assembly from a file
/// \param Filename The name of the file to parse
/// \param Err Error result info.
/// \param Context Context in which to allocate globals info.
/// \param Slots The optional slot mapping that will be initialized during
///              parsing.
/// \param DataLayoutCallback Override datalayout in the llvm assembly.
ParsedModuleAndIndex parseAssemblyFileWithIndex(
    StringRef Filename, SMDiagnostic &Err, LLVMContext &Context,
    SlotMapping *Slots = nullptr,
    DataLayoutCallbackTy DataLayoutCallback = [](StringRef) { return None; });

/// Only for use in llvm-as for testing; this does not produce a valid module.
ParsedModuleAndIndex parseAssemblyFileWithIndexNoUpgradeDebugInfo(
    StringRef Filename, SMDiagnostic &Err, LLVMContext &Context,
    SlotMapping *Slots, DataLayoutCallbackTy DataLayoutCallback);

/// This function is a main interface to the LLVM Assembly Parser. It parses
/// an ASCII file that (presumably) contains LLVM Assembly code for a module
/// summary. It returns a a ModuleSummaryIndex with the corresponding features.
/// Note that this does not verify that the generated Index is valid, so you
/// should run the verifier after parsing the file to check that it is okay.
/// Parse LLVM Assembly Index from a file
/// \param Filename The name of the file to parse
/// \param Err Error result info.
std::unique_ptr<ModuleSummaryIndex>
parseSummaryIndexAssemblyFile(StringRef Filename, SMDiagnostic &Err);

/// parseAssemblyFile and parseAssemblyString are wrappers around this function.
/// Parse LLVM Assembly from a MemoryBuffer.
/// \param F The MemoryBuffer containing assembly
/// \param Err Error result info.
/// \param Slots The optional slot mapping that will be initialized during
///              parsing.
/// \param DataLayoutCallback Override datalayout in the llvm assembly.
std::unique_ptr<Module> parseAssembly(
    MemoryBufferRef F, SMDiagnostic &Err, LLVMContext &Context,
    SlotMapping *Slots = nullptr,
    DataLayoutCallbackTy DataLayoutCallback = [](StringRef) { return None; });

/// Parse LLVM Assembly including the summary index from a MemoryBuffer.
///
/// \param F The MemoryBuffer containing assembly with summary
/// \param Err Error result info.
/// \param Slots The optional slot mapping that will be initialized during
///              parsing.
<<<<<<< HEAD
/// \param DataLayoutCallback Override datalayout in the llvm assembly.
=======
>>>>>>> 7685c6b8
///
/// parseAssemblyFileWithIndex is a wrapper around this function.
ParsedModuleAndIndex parseAssemblyWithIndex(MemoryBufferRef F,
                                            SMDiagnostic &Err,
                                            LLVMContext &Context,
                                            SlotMapping *Slots = nullptr);

/// Parse LLVM Assembly for summary index from a MemoryBuffer.
///
/// \param F The MemoryBuffer containing assembly with summary
/// \param Err Error result info.
///
/// parseSummaryIndexAssemblyFile is a wrapper around this function.
std::unique_ptr<ModuleSummaryIndex>
parseSummaryIndexAssembly(MemoryBufferRef F, SMDiagnostic &Err);

/// This function is the low-level interface to the LLVM Assembly Parser.
/// This is kept as an independent function instead of being inlined into
/// parseAssembly for the convenience of interactive users that want to add
/// recently parsed bits to an existing module.
///
/// \param F The MemoryBuffer containing assembly
/// \param M The module to add data to.
/// \param Index The index to add data to.
/// \param Err Error result info.
/// \param Slots The optional slot mapping that will be initialized during
///              parsing.
/// \return true on error.
/// \param DataLayoutCallback Override datalayout in the llvm assembly.
bool parseAssemblyInto(
    MemoryBufferRef F, Module *M, ModuleSummaryIndex *Index, SMDiagnostic &Err,
    SlotMapping *Slots = nullptr,
    DataLayoutCallbackTy DataLayoutCallback = [](StringRef) { return None; });

/// Parse a type and a constant value in the given string.
///
/// The constant value can be any LLVM constant, including a constant
/// expression.
///
/// \param Slots The optional slot mapping that will restore the parsing state
/// of the module.
/// \return null on error.
Constant *parseConstantValue(StringRef Asm, SMDiagnostic &Err, const Module &M,
                             const SlotMapping *Slots = nullptr);

/// Parse a type in the given string.
///
/// \param Slots The optional slot mapping that will restore the parsing state
/// of the module.
/// \return null on error.
Type *parseType(StringRef Asm, SMDiagnostic &Err, const Module &M,
                const SlotMapping *Slots = nullptr);

/// Parse a string \p Asm that starts with a type.
/// \p Read[out] gives the number of characters that have been read to parse
/// the type in \p Asm.
///
/// \param Slots The optional slot mapping that will restore the parsing state
/// of the module.
/// \return null on error.
Type *parseTypeAtBeginning(StringRef Asm, unsigned &Read, SMDiagnostic &Err,
                           const Module &M, const SlotMapping *Slots = nullptr);

} // End llvm namespace

#endif<|MERGE_RESOLUTION|>--- conflicted
+++ resolved
@@ -121,10 +121,6 @@
 /// \param Err Error result info.
 /// \param Slots The optional slot mapping that will be initialized during
 ///              parsing.
-<<<<<<< HEAD
-/// \param DataLayoutCallback Override datalayout in the llvm assembly.
-=======
->>>>>>> 7685c6b8
 ///
 /// parseAssemblyFileWithIndex is a wrapper around this function.
 ParsedModuleAndIndex parseAssemblyWithIndex(MemoryBufferRef F,
