//===- TargetTransformInfo.h ------------------------------------*- C++ -*-===//
//
// Part of the LLVM Project, under the Apache License v2.0 with LLVM Exceptions.
// See https://llvm.org/LICENSE.txt for license information.
// SPDX-License-Identifier: Apache-2.0 WITH LLVM-exception
//
//===----------------------------------------------------------------------===//
/// \file
/// This pass exposes codegen information to IR-level passes. Every
/// transformation that uses codegen information is broken into three parts:
/// 1. The IR-level analysis pass.
/// 2. The IR-level transformation interface which provides the needed
///    information.
/// 3. Codegen-level implementation which uses target-specific hooks.
///
/// This file defines #2, which is the interface that IR-level transformations
/// use for querying the codegen.
///
//===----------------------------------------------------------------------===//

#ifndef LLVM_ANALYSIS_TARGETTRANSFORMINFO_H
#define LLVM_ANALYSIS_TARGETTRANSFORMINFO_H

<<<<<<< HEAD
#include "llvm/ADT/Optional.h"
#include "llvm/Analysis/AssumptionCache.h"
#include "llvm/Analysis/LoopInfo.h"
#include "llvm/Analysis/ScalarEvolution.h"
#include "llvm/IR/Dominators.h"
=======
>>>>>>> a34309b7
#include "llvm/IR/Operator.h"
#include "llvm/IR/PassManager.h"
#include "llvm/Pass.h"
#include "llvm/Support/AtomicOrdering.h"
#include "llvm/Support/DataTypes.h"
#include <functional>

namespace llvm {

namespace Intrinsic {
typedef unsigned ID;
}

class AssumptionCache;
class BlockFrequencyInfo;
class DominatorTree;
class BranchInst;
class Function;
class GlobalValue;
class IntrinsicInst;
class LoadInst;
class LoopAccessInfo;
class Loop;
class LoopInfo;
class ProfileSummaryInfo;
class SCEV;
class ScalarEvolution;
class StoreInst;
class SwitchInst;
class TargetLibraryInfo;
class Type;
class User;
class Value;
template <typename T> class Optional;

/// Information about a load/store intrinsic defined by the target.
struct MemIntrinsicInfo {
  /// This is the pointer that the intrinsic is loading from or storing to.
  /// If this is non-null, then analysis/optimization passes can assume that
  /// this intrinsic is functionally equivalent to a load/store from this
  /// pointer.
  Value *PtrVal = nullptr;

  // Ordering for atomic operations.
  AtomicOrdering Ordering = AtomicOrdering::NotAtomic;

  // Same Id is set by the target for corresponding load/store intrinsics.
  unsigned short MatchingId = 0;

  bool ReadMem = false;
  bool WriteMem = false;
  bool IsVolatile = false;

  bool isUnordered() const {
    return (Ordering == AtomicOrdering::NotAtomic ||
            Ordering == AtomicOrdering::Unordered) &&
           !IsVolatile;
  }
};

/// Attributes of a target dependent hardware loop.
struct HardwareLoopInfo {
  HardwareLoopInfo() = delete;
  HardwareLoopInfo(Loop *L) : L(L) {}
  Loop *L = nullptr;
  BasicBlock *ExitBlock = nullptr;
  BranchInst *ExitBranch = nullptr;
  const SCEV *ExitCount = nullptr;
  IntegerType *CountType = nullptr;
  Value *LoopDecrement = nullptr; // Decrement the loop counter by this
                                  // value in every iteration.
  bool IsNestingLegal = false;    // Can a hardware loop be a parent to
                                  // another hardware loop?
  bool CounterInReg = false;      // Should loop counter be updated in
                                  // the loop via a phi?
  bool PerformEntryTest = false;  // Generate the intrinsic which also performs
                                  // icmp ne zero on the loop counter value and
                                  // produces an i1 to guard the loop entry.
  bool isHardwareLoopCandidate(ScalarEvolution &SE, LoopInfo &LI,
                               DominatorTree &DT, bool ForceNestedLoop = false,
                               bool ForceHardwareLoopPHI = false);
  bool canAnalyze(LoopInfo &LI);
};

/// This pass provides access to the codegen interfaces that are needed
/// for IR-level transformations.
class TargetTransformInfo {
public:
  /// Construct a TTI object using a type implementing the \c Concept
  /// API below.
  ///
  /// This is used by targets to construct a TTI wrapping their target-specific
  /// implementation that encodes appropriate costs for their target.
  template <typename T> TargetTransformInfo(T Impl);

  /// Construct a baseline TTI object using a minimal implementation of
  /// the \c Concept API below.
  ///
  /// The TTI implementation will reflect the information in the DataLayout
  /// provided if non-null.
  explicit TargetTransformInfo(const DataLayout &DL);

  // Provide move semantics.
  TargetTransformInfo(TargetTransformInfo &&Arg);
  TargetTransformInfo &operator=(TargetTransformInfo &&RHS);

  // We need to define the destructor out-of-line to define our sub-classes
  // out-of-line.
  ~TargetTransformInfo();

  /// Handle the invalidation of this information.
  ///
  /// When used as a result of \c TargetIRAnalysis this method will be called
  /// when the function this was computed for changes. When it returns false,
  /// the information is preserved across those changes.
  bool invalidate(Function &, const PreservedAnalyses &,
                  FunctionAnalysisManager::Invalidator &) {
    // FIXME: We should probably in some way ensure that the subtarget
    // information for a function hasn't changed.
    return false;
  }

  /// \name Generic Target Information
  /// @{

  /// The kind of cost model.
  ///
  /// There are several different cost models that can be customized by the
  /// target. The normalization of each cost model may be target specific.
  enum TargetCostKind {
    TCK_RecipThroughput, ///< Reciprocal throughput.
    TCK_Latency,         ///< The latency of instruction.
    TCK_CodeSize         ///< Instruction code size.
  };

  /// Query the cost of a specified instruction.
  ///
  /// Clients should use this interface to query the cost of an existing
  /// instruction. The instruction must have a valid parent (basic block).
  ///
  /// Note, this method does not cache the cost calculation and it
  /// can be expensive in some cases.
  int getInstructionCost(const Instruction *I, enum TargetCostKind kind) const {
    switch (kind) {
    case TCK_RecipThroughput:
      return getInstructionThroughput(I);

    case TCK_Latency:
      return getInstructionLatency(I);

    case TCK_CodeSize:
      return getUserCost(I);
    }
    llvm_unreachable("Unknown instruction cost kind");
  }

  /// Underlying constants for 'cost' values in this interface.
  ///
  /// Many APIs in this interface return a cost. This enum defines the
  /// fundamental values that should be used to interpret (and produce) those
  /// costs. The costs are returned as an int rather than a member of this
  /// enumeration because it is expected that the cost of one IR instruction
  /// may have a multiplicative factor to it or otherwise won't fit directly
  /// into the enum. Moreover, it is common to sum or average costs which works
  /// better as simple integral values. Thus this enum only provides constants.
  /// Also note that the returned costs are signed integers to make it natural
  /// to add, subtract, and test with zero (a common boundary condition). It is
  /// not expected that 2^32 is a realistic cost to be modeling at any point.
  ///
  /// Note that these costs should usually reflect the intersection of code-size
  /// cost and execution cost. A free instruction is typically one that folds
  /// into another instruction. For example, reg-to-reg moves can often be
  /// skipped by renaming the registers in the CPU, but they still are encoded
  /// and thus wouldn't be considered 'free' here.
  enum TargetCostConstants {
    TCC_Free = 0,     ///< Expected to fold away in lowering.
    TCC_Basic = 1,    ///< The cost of a typical 'add' instruction.
    TCC_Expensive = 4 ///< The cost of a 'div' instruction on x86.
  };

  /// Estimate the cost of a GEP operation when lowered.
  int getGEPCost(Type *PointeeType, const Value *Ptr,
                 ArrayRef<const Value *> Operands) const;

  /// Estimate the cost of a EXT operation when lowered.
  int getExtCost(const Instruction *I, const Value *Src) const;

  /// \returns A value by which our inlining threshold should be multiplied.
  /// This is primarily used to bump up the inlining threshold wholesale on
  /// targets where calls are unusually expensive.
  ///
  /// TODO: This is a rather blunt instrument.  Perhaps altering the costs of
  /// individual classes of instructions would be better.
  unsigned getInliningThresholdMultiplier() const;

  /// \returns Vector bonus in percent.
  ///
  /// Vector bonuses: We want to more aggressively inline vector-dense kernels
  /// and apply this bonus based on the percentage of vector instructions. A
  /// bonus is applied if the vector instructions exceed 50% and half that
  /// amount is applied if it exceeds 10%. Note that these bonuses are some what
  /// arbitrary and evolved over time by accident as much as because they are
  /// principled bonuses.
  /// FIXME: It would be nice to base the bonus values on something more
  /// scientific. A target may has no bonus on vector instructions.
  int getInlinerVectorBonusPercent() const;

  /// Estimate the cost of an intrinsic when lowered.
  int getIntrinsicCost(Intrinsic::ID IID, Type *RetTy,
                       ArrayRef<Type *> ParamTys,
                       const User *U = nullptr) const;

  /// Estimate the cost of an intrinsic when lowered.
  int getIntrinsicCost(Intrinsic::ID IID, Type *RetTy,
                       ArrayRef<const Value *> Arguments,
                       const User *U = nullptr) const;

  /// \return the expected cost of a memcpy, which could e.g. depend on the
  /// source/destination type and alignment and the number of bytes copied.
  int getMemcpyCost(const Instruction *I) const;

  /// \return The estimated number of case clusters when lowering \p 'SI'.
  /// \p JTSize Set a jump table size only when \p SI is suitable for a jump
  /// table.
  unsigned getEstimatedNumberOfCaseClusters(const SwitchInst &SI,
                                            unsigned &JTSize,
                                            ProfileSummaryInfo *PSI,
                                            BlockFrequencyInfo *BFI) const;

  /// Estimate the cost of a given IR user when lowered.
  ///
  /// This can estimate the cost of either a ConstantExpr or Instruction when
  /// lowered.
  ///
  /// \p Operands is a list of operands which can be a result of transformations
  /// of the current operands. The number of the operands on the list must equal
  /// to the number of the current operands the IR user has. Their order on the
  /// list must be the same as the order of the current operands the IR user
  /// has.
  ///
  /// The returned cost is defined in terms of \c TargetCostConstants, see its
  /// comments for a detailed explanation of the cost values.
  int getUserCost(const User *U, ArrayRef<const Value *> Operands) const;

  /// This is a helper function which calls the two-argument getUserCost
  /// with \p Operands which are the current operands U has.
  int getUserCost(const User *U) const {
    SmallVector<const Value *, 4> Operands(U->value_op_begin(),
                                           U->value_op_end());
    return getUserCost(U, Operands);
  }

  /// Return true if branch divergence exists.
  ///
  /// Branch divergence has a significantly negative impact on GPU performance
  /// when threads in the same wavefront take different paths due to conditional
  /// branches.
  bool hasBranchDivergence() const;

  /// Return true if the target prefers to use GPU divergence analysis to
  /// replace the legacy version.
  bool useGPUDivergenceAnalysis() const;

  /// Returns whether V is a source of divergence.
  ///
  /// This function provides the target-dependent information for
  /// the target-independent LegacyDivergenceAnalysis. LegacyDivergenceAnalysis
  /// first builds the dependency graph, and then runs the reachability
  /// algorithm starting with the sources of divergence.
  bool isSourceOfDivergence(const Value *V) const;

  // Returns true for the target specific
  // set of operations which produce uniform result
  // even taking non-uniform arguments
  bool isAlwaysUniform(const Value *V) const;

  /// Returns the address space ID for a target's 'flat' address space. Note
  /// this is not necessarily the same as addrspace(0), which LLVM sometimes
  /// refers to as the generic address space. The flat address space is a
  /// generic address space that can be used access multiple segments of memory
  /// with different address spaces. Access of a memory location through a
  /// pointer with this address space is expected to be legal but slower
  /// compared to the same memory location accessed through a pointer with a
  /// different address space.
  //
  /// This is for targets with different pointer representations which can
  /// be converted with the addrspacecast instruction. If a pointer is converted
  /// to this address space, optimizations should attempt to replace the access
  /// with the source address space.
  ///
  /// \returns ~0u if the target does not have such a flat address space to
  /// optimize away.
  unsigned getFlatAddressSpace() const;

  /// Return any intrinsic address operand indexes which may be rewritten if
  /// they use a flat address space pointer.
  ///
  /// \returns true if the intrinsic was handled.
  bool collectFlatAddressOperands(SmallVectorImpl<int> &OpIndexes,
                                  Intrinsic::ID IID) const;

  /// Rewrite intrinsic call \p II such that \p OldV will be replaced with \p
  /// NewV, which has a different address space. This should happen for every
  /// operand index that collectFlatAddressOperands returned for the intrinsic.
  /// \returns true if the intrinsic /// was handled.
  bool rewriteIntrinsicWithAddressSpace(IntrinsicInst *II, Value *OldV,
                                        Value *NewV) const;

  /// Test whether calls to a function lower to actual program function
  /// calls.
  ///
  /// The idea is to test whether the program is likely to require a 'call'
  /// instruction or equivalent in order to call the given function.
  ///
  /// FIXME: It's not clear that this is a good or useful query API. Client's
  /// should probably move to simpler cost metrics using the above.
  /// Alternatively, we could split the cost interface into distinct code-size
  /// and execution-speed costs. This would allow modelling the core of this
  /// query more accurately as a call is a single small instruction, but
  /// incurs significant execution cost.
  bool isLoweredToCall(const Function *F) const;

  struct LSRCost {
    /// TODO: Some of these could be merged. Also, a lexical ordering
    /// isn't always optimal.
    unsigned Insns;
    unsigned NumRegs;
    unsigned AddRecCost;
    unsigned NumIVMuls;
    unsigned NumBaseAdds;
    unsigned ImmCost;
    unsigned SetupCost;
    unsigned ScaleCost;
  };

  /// Parameters that control the generic loop unrolling transformation.
  struct UnrollingPreferences {
    /// The cost threshold for the unrolled loop. Should be relative to the
    /// getUserCost values returned by this API, and the expectation is that
    /// the unrolled loop's instructions when run through that interface should
    /// not exceed this cost. However, this is only an estimate. Also, specific
    /// loops may be unrolled even with a cost above this threshold if deemed
    /// profitable. Set this to UINT_MAX to disable the loop body cost
    /// restriction.
    unsigned Threshold;
    /// If complete unrolling will reduce the cost of the loop, we will boost
    /// the Threshold by a certain percent to allow more aggressive complete
    /// unrolling. This value provides the maximum boost percentage that we
    /// can apply to Threshold (The value should be no less than 100).
    /// BoostedThreshold = Threshold * min(RolledCost / UnrolledCost,
    ///                                    MaxPercentThresholdBoost / 100)
    /// E.g. if complete unrolling reduces the loop execution time by 50%
    /// then we boost the threshold by the factor of 2x. If unrolling is not
    /// expected to reduce the running time, then we do not increase the
    /// threshold.
    unsigned MaxPercentThresholdBoost;
    /// The cost threshold for the unrolled loop when optimizing for size (set
    /// to UINT_MAX to disable).
    unsigned OptSizeThreshold;
    /// The cost threshold for the unrolled loop, like Threshold, but used
    /// for partial/runtime unrolling (set to UINT_MAX to disable).
    unsigned PartialThreshold;
    /// The cost threshold for the unrolled loop when optimizing for size, like
    /// OptSizeThreshold, but used for partial/runtime unrolling (set to
    /// UINT_MAX to disable).
    unsigned PartialOptSizeThreshold;
    /// A forced unrolling factor (the number of concatenated bodies of the
    /// original loop in the unrolled loop body). When set to 0, the unrolling
    /// transformation will select an unrolling factor based on the current cost
    /// threshold and other factors.
    unsigned Count;
    /// A forced peeling factor (the number of bodied of the original loop
    /// that should be peeled off before the loop body). When set to 0, the
    /// unrolling transformation will select a peeling factor based on profile
    /// information and other factors.
    unsigned PeelCount;
    /// Default unroll count for loops with run-time trip count.
    unsigned DefaultUnrollRuntimeCount;
    // Set the maximum unrolling factor. The unrolling factor may be selected
    // using the appropriate cost threshold, but may not exceed this number
    // (set to UINT_MAX to disable). This does not apply in cases where the
    // loop is being fully unrolled.
    unsigned MaxCount;
    /// Set the maximum unrolling factor for full unrolling. Like MaxCount, but
    /// applies even if full unrolling is selected. This allows a target to fall
    /// back to Partial unrolling if full unrolling is above FullUnrollMaxCount.
    unsigned FullUnrollMaxCount;
    // Represents number of instructions optimized when "back edge"
    // becomes "fall through" in unrolled loop.
    // For now we count a conditional branch on a backedge and a comparison
    // feeding it.
    unsigned BEInsns;
    /// Allow partial unrolling (unrolling of loops to expand the size of the
    /// loop body, not only to eliminate small constant-trip-count loops).
    bool Partial;
    /// Allow runtime unrolling (unrolling of loops to expand the size of the
    /// loop body even when the number of loop iterations is not known at
    /// compile time).
    bool Runtime;
    /// Allow generation of a loop remainder (extra iterations after unroll).
    bool AllowRemainder;
    /// Allow emitting expensive instructions (such as divisions) when computing
    /// the trip count of a loop for runtime unrolling.
    bool AllowExpensiveTripCount;
    /// Apply loop unroll on any kind of loop
    /// (mainly to loops that fail runtime unrolling).
    bool Force;
    /// Allow using trip count upper bound to unroll loops.
    bool UpperBound;
    /// Allow peeling off loop iterations.
    bool AllowPeeling;
    /// Allow peeling off loop iterations for loop nests.
    bool AllowLoopNestsPeeling;
    /// Allow unrolling of all the iterations of the runtime loop remainder.
    bool UnrollRemainder;
    /// Allow unroll and jam. Used to enable unroll and jam for the target.
    bool UnrollAndJam;
    /// Allow peeling basing on profile. Uses to enable peeling off all
    /// iterations basing on provided profile.
    /// If the value is true the peeling cost model can decide to peel only
    /// some iterations and in this case it will set this to false.
    bool PeelProfiledIterations;
    /// Threshold for unroll and jam, for inner loop size. The 'Threshold'
    /// value above is used during unroll and jam for the outer loop size.
    /// This value is used in the same manner to limit the size of the inner
    /// loop.
    unsigned UnrollAndJamInnerLoopThreshold;
  };

  /// Get target-customized preferences for the generic loop unrolling
  /// transformation. The caller will initialize UP with the current
  /// target-independent defaults.
  void getUnrollingPreferences(Loop *L, ScalarEvolution &,
                               UnrollingPreferences &UP) const;

  /// Query the target whether it would be profitable to convert the given loop
  /// into a hardware loop.
  bool isHardwareLoopProfitable(Loop *L, ScalarEvolution &SE,
                                AssumptionCache &AC, TargetLibraryInfo *LibInfo,
                                HardwareLoopInfo &HWLoopInfo) const;

  /// Query the target whether it would be prefered to create a predicated
  /// vector loop, which can avoid the need to emit a scalar epilogue loop.
  bool preferPredicateOverEpilogue(Loop *L, LoopInfo *LI, ScalarEvolution &SE,
                                   AssumptionCache &AC, TargetLibraryInfo *TLI,
                                   DominatorTree *DT,
                                   const LoopAccessInfo *LAI) const;

  /// @}

  /// \name Scalar Target Information
  /// @{

  /// Flags indicating the kind of support for population count.
  ///
  /// Compared to the SW implementation, HW support is supposed to
  /// significantly boost the performance when the population is dense, and it
  /// may or may not degrade performance if the population is sparse. A HW
  /// support is considered as "Fast" if it can outperform, or is on a par
  /// with, SW implementation when the population is sparse; otherwise, it is
  /// considered as "Slow".
  enum PopcntSupportKind { PSK_Software, PSK_SlowHardware, PSK_FastHardware };

  /// Return true if the specified immediate is legal add immediate, that
  /// is the target has add instructions which can add a register with the
  /// immediate without having to materialize the immediate into a register.
  bool isLegalAddImmediate(int64_t Imm) const;

  /// Return true if the specified immediate is legal icmp immediate,
  /// that is the target has icmp instructions which can compare a register
  /// against the immediate without having to materialize the immediate into a
  /// register.
  bool isLegalICmpImmediate(int64_t Imm) const;

  /// Return true if the addressing mode represented by AM is legal for
  /// this target, for a load/store of the specified type.
  /// The type may be VoidTy, in which case only return true if the addressing
  /// mode is legal for a load/store of any legal type.
  /// If target returns true in LSRWithInstrQueries(), I may be valid.
  /// TODO: Handle pre/postinc as well.
  bool isLegalAddressingMode(Type *Ty, GlobalValue *BaseGV, int64_t BaseOffset,
                             bool HasBaseReg, int64_t Scale,
                             unsigned AddrSpace = 0,
                             Instruction *I = nullptr) const;

  /// Return true if LSR cost of C1 is lower than C1.
  bool isLSRCostLess(TargetTransformInfo::LSRCost &C1,
                     TargetTransformInfo::LSRCost &C2) const;

  /// Return true if the target can fuse a compare and branch.
  /// Loop-strength-reduction (LSR) uses that knowledge to adjust its cost
  /// calculation for the instructions in a loop.
  bool canMacroFuseCmp() const;

  /// Return true if the target can save a compare for loop count, for example
  /// hardware loop saves a compare.
  bool canSaveCmp(Loop *L, BranchInst **BI, ScalarEvolution *SE, LoopInfo *LI,
                  DominatorTree *DT, AssumptionCache *AC,
                  TargetLibraryInfo *LibInfo) const;

  /// \return True is LSR should make efforts to create/preserve post-inc
  /// addressing mode expressions.
  bool shouldFavorPostInc() const;

  /// Return true if LSR should make efforts to generate indexed addressing
  /// modes that operate across loop iterations.
  bool shouldFavorBackedgeIndex(const Loop *L) const;

  /// Return true if the target supports masked store.
  bool isLegalMaskedStore(Type *DataType, MaybeAlign Alignment) const;
  /// Return true if the target supports masked load.
  bool isLegalMaskedLoad(Type *DataType, MaybeAlign Alignment) const;

  /// Return true if the target supports nontemporal store.
  bool isLegalNTStore(Type *DataType, Align Alignment) const;
  /// Return true if the target supports nontemporal load.
  bool isLegalNTLoad(Type *DataType, Align Alignment) const;

  /// Return true if the target supports masked scatter.
  bool isLegalMaskedScatter(Type *DataType, MaybeAlign Alignment) const;
  /// Return true if the target supports masked gather.
  bool isLegalMaskedGather(Type *DataType, MaybeAlign Alignment) const;

  /// Return true if the target supports masked compress store.
  bool isLegalMaskedCompressStore(Type *DataType) const;
  /// Return true if the target supports masked expand load.
  bool isLegalMaskedExpandLoad(Type *DataType) const;

  /// Return true if the target has a unified operation to calculate division
  /// and remainder. If so, the additional implicit multiplication and
  /// subtraction required to calculate a remainder from division are free. This
  /// can enable more aggressive transformations for division and remainder than
  /// would typically be allowed using throughput or size cost models.
  bool hasDivRemOp(Type *DataType, bool IsSigned) const;

  /// Return true if the given instruction (assumed to be a memory access
  /// instruction) has a volatile variant. If that's the case then we can avoid
  /// addrspacecast to generic AS for volatile loads/stores. Default
  /// implementation returns false, which prevents address space inference for
  /// volatile loads/stores.
  bool hasVolatileVariant(Instruction *I, unsigned AddrSpace) const;

  /// Return true if target doesn't mind addresses in vectors.
  bool prefersVectorizedAddressing() const;

  /// Return the cost of the scaling factor used in the addressing
  /// mode represented by AM for this target, for a load/store
  /// of the specified type.
  /// If the AM is supported, the return value must be >= 0.
  /// If the AM is not supported, it returns a negative value.
  /// TODO: Handle pre/postinc as well.
  int getScalingFactorCost(Type *Ty, GlobalValue *BaseGV, int64_t BaseOffset,
                           bool HasBaseReg, int64_t Scale,
                           unsigned AddrSpace = 0) const;

  /// Return true if the loop strength reduce pass should make
  /// Instruction* based TTI queries to isLegalAddressingMode(). This is
  /// needed on SystemZ, where e.g. a memcpy can only have a 12 bit unsigned
  /// immediate offset and no index register.
  bool LSRWithInstrQueries() const;

  /// Return true if it's free to truncate a value of type Ty1 to type
  /// Ty2. e.g. On x86 it's free to truncate a i32 value in register EAX to i16
  /// by referencing its sub-register AX.
  bool isTruncateFree(Type *Ty1, Type *Ty2) const;

  /// Return true if it is profitable to hoist instruction in the
  /// then/else to before if.
  bool isProfitableToHoist(Instruction *I) const;

  bool useAA() const;

  /// Return true if this type is legal.
  bool isTypeLegal(Type *Ty) const;

  /// Return true if switches should be turned into lookup tables for the
  /// target.
  bool shouldBuildLookupTables() const;

  /// Return true if switches should be turned into lookup tables
  /// containing this constant value for the target.
  bool shouldBuildLookupTablesForConstant(Constant *C) const;

  /// Return true if the input function which is cold at all call sites,
  ///  should use coldcc calling convention.
  bool useColdCCForColdCall(Function &F) const;

  unsigned getScalarizationOverhead(Type *Ty, bool Insert, bool Extract) const;

  unsigned getOperandsScalarizationOverhead(ArrayRef<const Value *> Args,
                                            unsigned VF) const;

  /// If target has efficient vector element load/store instructions, it can
  /// return true here so that insertion/extraction costs are not added to
  /// the scalarization cost of a load/store.
  bool supportsEfficientVectorElementLoadStore() const;

  /// Don't restrict interleaved unrolling to small loops.
  bool enableAggressiveInterleaving(bool LoopHasReductions) const;

  /// Returns options for expansion of memcmp. IsZeroCmp is
  // true if this is the expansion of memcmp(p1, p2, s) == 0.
  struct MemCmpExpansionOptions {
    // Return true if memcmp expansion is enabled.
    operator bool() const { return MaxNumLoads > 0; }

    // Maximum number of load operations.
    unsigned MaxNumLoads = 0;

    // The list of available load sizes (in bytes), sorted in decreasing order.
    SmallVector<unsigned, 8> LoadSizes;

    // For memcmp expansion when the memcmp result is only compared equal or
    // not-equal to 0, allow up to this number of load pairs per block. As an
    // example, this may allow 'memcmp(a, b, 3) == 0' in a single block:
    //   a0 = load2bytes &a[0]
    //   b0 = load2bytes &b[0]
    //   a2 = load1byte  &a[2]
    //   b2 = load1byte  &b[2]
    //   r  = cmp eq (a0 ^ b0 | a2 ^ b2), 0
    unsigned NumLoadsPerBlock = 1;

    // Set to true to allow overlapping loads. For example, 7-byte compares can
    // be done with two 4-byte compares instead of 4+2+1-byte compares. This
    // requires all loads in LoadSizes to be doable in an unaligned way.
    bool AllowOverlappingLoads = false;
  };
  MemCmpExpansionOptions enableMemCmpExpansion(bool OptSize,
                                               bool IsZeroCmp) const;

  /// Enable matching of interleaved access groups.
  bool enableInterleavedAccessVectorization() const;

  /// Enable matching of interleaved access groups that contain predicated
  /// accesses or gaps and therefore vectorized using masked
  /// vector loads/stores.
  bool enableMaskedInterleavedAccessVectorization() const;

  /// Indicate that it is potentially unsafe to automatically vectorize
  /// floating-point operations because the semantics of vector and scalar
  /// floating-point semantics may differ. For example, ARM NEON v7 SIMD math
  /// does not support IEEE-754 denormal numbers, while depending on the
  /// platform, scalar floating-point math does.
  /// This applies to floating-point math operations and calls, not memory
  /// operations, shuffles, or casts.
  bool isFPVectorizationPotentiallyUnsafe() const;

  /// Determine if the target supports unaligned memory accesses.
  bool allowsMisalignedMemoryAccesses(LLVMContext &Context, unsigned BitWidth,
                                      unsigned AddressSpace = 0,
                                      unsigned Alignment = 1,
                                      bool *Fast = nullptr) const;

  /// Return hardware support for population count.
  PopcntSupportKind getPopcntSupport(unsigned IntTyWidthInBit) const;

  /// Return true if the hardware has a fast square-root instruction.
  bool haveFastSqrt(Type *Ty) const;

  /// Return true if it is faster to check if a floating-point value is NaN
  /// (or not-NaN) versus a comparison against a constant FP zero value.
  /// Targets should override this if materializing a 0.0 for comparison is
  /// generally as cheap as checking for ordered/unordered.
  bool isFCmpOrdCheaperThanFCmpZero(Type *Ty) const;

  /// Return the expected cost of supporting the floating point operation
  /// of the specified type.
  int getFPOpCost(Type *Ty) const;

  /// Return the expected cost of materializing for the given integer
  /// immediate of the specified type.
  int getIntImmCost(const APInt &Imm, Type *Ty) const;

  /// Return the expected cost of materialization for the given integer
  /// immediate of the specified type for a given instruction. The cost can be
  /// zero if the immediate can be folded into the specified instruction.
  int getIntImmCostInst(unsigned Opc, unsigned Idx, const APInt &Imm,
                        Type *Ty) const;
  int getIntImmCostIntrin(Intrinsic::ID IID, unsigned Idx, const APInt &Imm,
                          Type *Ty) const;

  /// Return the expected cost for the given integer when optimising
  /// for size. This is different than the other integer immediate cost
  /// functions in that it is subtarget agnostic. This is useful when you e.g.
  /// target one ISA such as Aarch32 but smaller encodings could be possible
  /// with another such as Thumb. This return value is used as a penalty when
  /// the total costs for a constant is calculated (the bigger the cost, the
  /// more beneficial constant hoisting is).
  int getIntImmCodeSizeCost(unsigned Opc, unsigned Idx, const APInt &Imm,
                            Type *Ty) const;
  /// @}

  /// \name Vector Target Information
  /// @{

  /// The various kinds of shuffle patterns for vector queries.
  enum ShuffleKind {
    SK_Broadcast,        ///< Broadcast element 0 to all other elements.
    SK_Reverse,          ///< Reverse the order of the vector.
    SK_Select,           ///< Selects elements from the corresponding lane of
                         ///< either source operand. This is equivalent to a
                         ///< vector select with a constant condition operand.
    SK_Transpose,        ///< Transpose two vectors.
    SK_InsertSubvector,  ///< InsertSubvector. Index indicates start offset.
    SK_ExtractSubvector, ///< ExtractSubvector Index indicates start offset.
    SK_PermuteTwoSrc,    ///< Merge elements from two source vectors into one
                         ///< with any shuffle mask.
    SK_PermuteSingleSrc  ///< Shuffle elements of single source vector with any
                         ///< shuffle mask.
  };

  /// Additional information about an operand's possible values.
  enum OperandValueKind {
    OK_AnyValue,               // Operand can have any value.
    OK_UniformValue,           // Operand is uniform (splat of a value).
    OK_UniformConstantValue,   // Operand is uniform constant.
    OK_NonUniformConstantValue // Operand is a non uniform constant value.
  };

  /// Additional properties of an operand's values.
  enum OperandValueProperties { OP_None = 0, OP_PowerOf2 = 1 };

  /// \return the number of registers in the target-provided register class.
  unsigned getNumberOfRegisters(unsigned ClassID) const;

  /// \return the target-provided register class ID for the provided type,
  /// accounting for type promotion and other type-legalization techniques that
  /// the target might apply. However, it specifically does not account for the
  /// scalarization or splitting of vector types. Should a vector type require
  /// scalarization or splitting into multiple underlying vector registers, that
  /// type should be mapped to a register class containing no registers.
  /// Specifically, this is designed to provide a simple, high-level view of the
  /// register allocation later performed by the backend. These register classes
  /// don't necessarily map onto the register classes used by the backend.
  /// FIXME: It's not currently possible to determine how many registers
  /// are used by the provided type.
  unsigned getRegisterClassForType(bool Vector, Type *Ty = nullptr) const;

  /// \return the target-provided register class name
  const char *getRegisterClassName(unsigned ClassID) const;

  /// \return The width of the largest scalar or vector register type.
  unsigned getRegisterBitWidth(bool Vector) const;

  /// \return The width of the smallest vector register type.
  unsigned getMinVectorRegisterBitWidth() const;

  /// \return True if the vectorization factor should be chosen to
  /// make the vector of the smallest element type match the size of a
  /// vector register. For wider element types, this could result in
  /// creating vectors that span multiple vector registers.
  /// If false, the vectorization factor will be chosen based on the
  /// size of the widest element type.
  bool shouldMaximizeVectorBandwidth(bool OptSize) const;

  /// \return The minimum vectorization factor for types of given element
  /// bit width, or 0 if there is no minimum VF. The returned value only
  /// applies when shouldMaximizeVectorBandwidth returns true.
  unsigned getMinimumVF(unsigned ElemWidth) const;

  /// \return True if it should be considered for address type promotion.
  /// \p AllowPromotionWithoutCommonHeader Set true if promoting \p I is
  /// profitable without finding other extensions fed by the same input.
  bool shouldConsiderAddressTypePromotion(
      const Instruction &I, bool &AllowPromotionWithoutCommonHeader) const;

  /// \return The size of a cache line in bytes.
  unsigned getCacheLineSize() const;

  /// The possible cache levels
  enum class CacheLevel {
    L1D, // The L1 data cache
    L2D, // The L2 data cache

    // We currently do not model L3 caches, as their sizes differ widely between
    // microarchitectures. Also, we currently do not have a use for L3 cache
    // size modeling yet.
  };

  /// \return The size of the cache level in bytes, if available.
  Optional<unsigned> getCacheSize(CacheLevel Level) const;

  /// \return The associativity of the cache level, if available.
  Optional<unsigned> getCacheAssociativity(CacheLevel Level) const;

  /// \return How much before a load we should place the prefetch
  /// instruction.  This is currently measured in number of
  /// instructions.
  unsigned getPrefetchDistance() const;

  /// Some HW prefetchers can handle accesses up to a certain constant stride.
  /// Sometimes prefetching is beneficial even below the HW prefetcher limit,
  /// and the arguments provided are meant to serve as a basis for deciding this
  /// for a particular loop.
  ///
  /// \param NumMemAccesses        Number of memory accesses in the loop.
  /// \param NumStridedMemAccesses Number of the memory accesses that
  ///                              ScalarEvolution could find a known stride
  ///                              for.
  /// \param NumPrefetches         Number of software prefetches that will be
  ///                              emitted as determined by the addresses
  ///                              involved and the cache line size.
  /// \param HasCall               True if the loop contains a call.
  ///
  /// \return This is the minimum stride in bytes where it makes sense to start
  ///         adding SW prefetches. The default is 1, i.e. prefetch with any
  ///         stride.
  unsigned getMinPrefetchStride(unsigned NumMemAccesses,
                                unsigned NumStridedMemAccesses,
                                unsigned NumPrefetches, bool HasCall) const;

  /// \return The maximum number of iterations to prefetch ahead.  If
  /// the required number of iterations is more than this number, no
  /// prefetching is performed.
  unsigned getMaxPrefetchIterationsAhead() const;

  /// \return True if prefetching should also be done for writes.
  bool enableWritePrefetching() const;

  /// \return The maximum interleave factor that any transform should try to
  /// perform for this target. This number depends on the level of parallelism
  /// and the number of execution units in the CPU.
  unsigned getMaxInterleaveFactor(unsigned VF) const;

  /// Collect properties of V used in cost analysis, e.g. OP_PowerOf2.
  static OperandValueKind getOperandInfo(Value *V,
                                         OperandValueProperties &OpProps);

  /// This is an approximation of reciprocal throughput of a math/logic op.
  /// A higher cost indicates less expected throughput.
  /// From Agner Fog's guides, reciprocal throughput is "the average number of
  /// clock cycles per instruction when the instructions are not part of a
  /// limiting dependency chain."
  /// Therefore, costs should be scaled to account for multiple execution units
  /// on the target that can process this type of instruction. For example, if
  /// there are 5 scalar integer units and 2 vector integer units that can
  /// calculate an 'add' in a single cycle, this model should indicate that the
  /// cost of the vector add instruction is 2.5 times the cost of the scalar
  /// add instruction.
  /// \p Args is an optional argument which holds the instruction operands
  /// values so the TTI can analyze those values searching for special
  /// cases or optimizations based on those values.
  /// \p CxtI is the optional original context instruction, if one exists, to
  /// provide even more information.
  int getArithmeticInstrCost(
      unsigned Opcode, Type *Ty, OperandValueKind Opd1Info = OK_AnyValue,
      OperandValueKind Opd2Info = OK_AnyValue,
      OperandValueProperties Opd1PropInfo = OP_None,
      OperandValueProperties Opd2PropInfo = OP_None,
      ArrayRef<const Value *> Args = ArrayRef<const Value *>(),
      const Instruction *CxtI = nullptr) const;

  /// \return The cost of a shuffle instruction of kind Kind and of type Tp.
  /// The index and subtype parameters are used by the subvector insertion and
  /// extraction shuffle kinds to show the insert/extract point and the type of
  /// the subvector being inserted/extracted.
  /// NOTE: For subvector extractions Tp represents the source type.
  int getShuffleCost(ShuffleKind Kind, VectorType *Tp, int Index = 0,
                     VectorType *SubTp = nullptr) const;

  /// \return The expected cost of cast instructions, such as bitcast, trunc,
  /// zext, etc. If there is an existing instruction that holds Opcode, it
  /// may be passed in the 'I' parameter.
  int getCastInstrCost(unsigned Opcode, Type *Dst, Type *Src,
                       const Instruction *I = nullptr) const;

  /// \return The expected cost of a sign- or zero-extended vector extract. Use
  /// -1 to indicate that there is no information about the index value.
  int getExtractWithExtendCost(unsigned Opcode, Type *Dst, VectorType *VecTy,
                               unsigned Index = -1) const;

  /// \return The expected cost of control-flow related instructions such as
  /// Phi, Ret, Br.
  int getCFInstrCost(unsigned Opcode) const;

  /// \returns The expected cost of compare and select instructions. If there
  /// is an existing instruction that holds Opcode, it may be passed in the
  /// 'I' parameter.
  int getCmpSelInstrCost(unsigned Opcode, Type *ValTy, Type *CondTy = nullptr,
                         const Instruction *I = nullptr) const;

  /// \return The expected cost of vector Insert and Extract.
  /// Use -1 to indicate that there is no information on the index value.
  int getVectorInstrCost(unsigned Opcode, Type *Val, unsigned Index = -1) const;

  /// \return The cost of Load and Store instructions.
  int getMemoryOpCost(unsigned Opcode, Type *Src, MaybeAlign Alignment,
                      unsigned AddressSpace,
                      const Instruction *I = nullptr) const;

  /// \return The cost of masked Load and Store instructions.
  int getMaskedMemoryOpCost(unsigned Opcode, Type *Src, unsigned Alignment,
                            unsigned AddressSpace) const;

  /// \return The cost of Gather or Scatter operation
  /// \p Opcode - is a type of memory access Load or Store
  /// \p DataTy - a vector type of the data to be loaded or stored
  /// \p Ptr - pointer [or vector of pointers] - address[es] in memory
  /// \p VariableMask - true when the memory access is predicated with a mask
  ///                   that is not a compile-time constant
  /// \p Alignment - alignment of single element
  /// \p I - the optional original context instruction, if one exists, e.g. the
  ///        load/store to transform or the call to the gather/scatter intrinsic
  int getGatherScatterOpCost(unsigned Opcode, Type *DataTy, Value *Ptr,
                             bool VariableMask, unsigned Alignment,
                             const Instruction *I = nullptr) const;

  /// \return The cost of the interleaved memory operation.
  /// \p Opcode is the memory operation code
  /// \p VecTy is the vector type of the interleaved access.
  /// \p Factor is the interleave factor
  /// \p Indices is the indices for interleaved load members (as interleaved
  ///    load allows gaps)
  /// \p Alignment is the alignment of the memory operation
  /// \p AddressSpace is address space of the pointer.
  /// \p UseMaskForCond indicates if the memory access is predicated.
  /// \p UseMaskForGaps indicates if gaps should be masked.
  int getInterleavedMemoryOpCost(unsigned Opcode, Type *VecTy, unsigned Factor,
                                 ArrayRef<unsigned> Indices, unsigned Alignment,
                                 unsigned AddressSpace,
                                 bool UseMaskForCond = false,
                                 bool UseMaskForGaps = false) const;

  /// Calculate the cost of performing a vector reduction.
  ///
  /// This is the cost of reducing the vector value of type \p Ty to a scalar
  /// value using the operation denoted by \p Opcode. The form of the reduction
  /// can either be a pairwise reduction or a reduction that splits the vector
  /// at every reduction level.
  ///
  /// Pairwise:
  ///  (v0, v1, v2, v3)
  ///  ((v0+v1), (v2+v3), undef, undef)
  /// Split:
  ///  (v0, v1, v2, v3)
  ///  ((v0+v2), (v1+v3), undef, undef)
  int getArithmeticReductionCost(unsigned Opcode, VectorType *Ty,
                                 bool IsPairwiseForm) const;
  int getMinMaxReductionCost(VectorType *Ty, VectorType *CondTy,
                             bool IsPairwiseForm, bool IsUnsigned) const;

  /// \returns The cost of Intrinsic instructions. Analyses the real arguments.
  /// Three cases are handled: 1. scalar instruction 2. vector instruction
  /// 3. scalar instruction which is to be vectorized with VF.
  /// I is the optional original context instruction holding the call to the
  /// intrinsic
  int getIntrinsicInstrCost(Intrinsic::ID ID, Type *RetTy,
                            ArrayRef<Value *> Args, FastMathFlags FMF,
                            unsigned VF = 1,
                            const Instruction *I = nullptr) const;

  /// \returns The cost of Intrinsic instructions. Types analysis only.
  /// If ScalarizationCostPassed is UINT_MAX, the cost of scalarizing the
  /// arguments and the return value will be computed based on types.
  /// I is the optional original context instruction holding the call to the
  /// intrinsic
  int getIntrinsicInstrCost(Intrinsic::ID ID, Type *RetTy, ArrayRef<Type *> Tys,
                            FastMathFlags FMF,
                            unsigned ScalarizationCostPassed = UINT_MAX,
                            const Instruction *I = nullptr) const;

  /// \returns The cost of Call instructions.
  int getCallInstrCost(Function *F, Type *RetTy, ArrayRef<Type *> Tys) const;

  /// \returns The number of pieces into which the provided type must be
  /// split during legalization. Zero is returned when the answer is unknown.
  unsigned getNumberOfParts(Type *Tp) const;

  /// \returns The cost of the address computation. For most targets this can be
  /// merged into the instruction indexing mode. Some targets might want to
  /// distinguish between address computation for memory operations on vector
  /// types and scalar types. Such targets should override this function.
  /// The 'SE' parameter holds pointer for the scalar evolution object which
  /// is used in order to get the Ptr step value in case of constant stride.
  /// The 'Ptr' parameter holds SCEV of the access pointer.
  int getAddressComputationCost(Type *Ty, ScalarEvolution *SE = nullptr,
                                const SCEV *Ptr = nullptr) const;

  /// \returns The cost, if any, of keeping values of the given types alive
  /// over a callsite.
  ///
  /// Some types may require the use of register classes that do not have
  /// any callee-saved registers, so would require a spill and fill.
  unsigned getCostOfKeepingLiveOverCall(ArrayRef<Type *> Tys) const;

  /// \returns True if the intrinsic is a supported memory intrinsic.  Info
  /// will contain additional information - whether the intrinsic may write
  /// or read to memory, volatility and the pointer.  Info is undefined
  /// if false is returned.
  bool getTgtMemIntrinsic(IntrinsicInst *Inst, MemIntrinsicInfo &Info) const;

  /// \returns The maximum element size, in bytes, for an element
  /// unordered-atomic memory intrinsic.
  unsigned getAtomicMemIntrinsicMaxElementSize() const;

  /// \returns A value which is the result of the given memory intrinsic.  New
  /// instructions may be created to extract the result from the given intrinsic
  /// memory operation.  Returns nullptr if the target cannot create a result
  /// from the given intrinsic.
  Value *getOrCreateResultFromMemIntrinsic(IntrinsicInst *Inst,
                                           Type *ExpectedType) const;

  /// \returns The type to use in a loop expansion of a memcpy call.
  Type *getMemcpyLoopLoweringType(LLVMContext &Context, Value *Length,
                                  unsigned SrcAddrSpace, unsigned DestAddrSpace,
                                  unsigned SrcAlign, unsigned DestAlign) const;

  /// \param[out] OpsOut The operand types to copy RemainingBytes of memory.
  /// \param RemainingBytes The number of bytes to copy.
  ///
  /// Calculates the operand types to use when copying \p RemainingBytes of
  /// memory, where source and destination alignments are \p SrcAlign and
  /// \p DestAlign respectively.
  void getMemcpyLoopResidualLoweringType(
      SmallVectorImpl<Type *> &OpsOut, LLVMContext &Context,
      unsigned RemainingBytes, unsigned SrcAddrSpace, unsigned DestAddrSpace,
      unsigned SrcAlign, unsigned DestAlign) const;

  /// \returns True if the two functions have compatible attributes for inlining
  /// purposes.
  bool areInlineCompatible(const Function *Caller,
                           const Function *Callee) const;

  /// \returns True if the caller and callee agree on how \p Args will be passed
  /// to the callee.
  /// \param[out] Args The list of compatible arguments.  The implementation may
  /// filter out any incompatible args from this list.
  bool areFunctionArgsABICompatible(const Function *Caller,
                                    const Function *Callee,
                                    SmallPtrSetImpl<Argument *> &Args) const;

  /// The type of load/store indexing.
  enum MemIndexedMode {
    MIM_Unindexed, ///< No indexing.
    MIM_PreInc,    ///< Pre-incrementing.
    MIM_PreDec,    ///< Pre-decrementing.
    MIM_PostInc,   ///< Post-incrementing.
    MIM_PostDec    ///< Post-decrementing.
  };

  /// \returns True if the specified indexed load for the given type is legal.
  bool isIndexedLoadLegal(enum MemIndexedMode Mode, Type *Ty) const;

  /// \returns True if the specified indexed store for the given type is legal.
  bool isIndexedStoreLegal(enum MemIndexedMode Mode, Type *Ty) const;

  /// \returns The bitwidth of the largest vector type that should be used to
  /// load/store in the given address space.
  unsigned getLoadStoreVecRegBitWidth(unsigned AddrSpace) const;

  /// \returns True if the load instruction is legal to vectorize.
  bool isLegalToVectorizeLoad(LoadInst *LI) const;

  /// \returns True if the store instruction is legal to vectorize.
  bool isLegalToVectorizeStore(StoreInst *SI) const;

  /// \returns True if it is legal to vectorize the given load chain.
  bool isLegalToVectorizeLoadChain(unsigned ChainSizeInBytes,
                                   unsigned Alignment,
                                   unsigned AddrSpace) const;

  /// \returns True if it is legal to vectorize the given store chain.
  bool isLegalToVectorizeStoreChain(unsigned ChainSizeInBytes,
                                    unsigned Alignment,
                                    unsigned AddrSpace) const;

  /// \returns The new vector factor value if the target doesn't support \p
  /// SizeInBytes loads or has a better vector factor.
  unsigned getLoadVectorFactor(unsigned VF, unsigned LoadSize,
                               unsigned ChainSizeInBytes,
                               VectorType *VecTy) const;

  /// \returns The new vector factor value if the target doesn't support \p
  /// SizeInBytes stores or has a better vector factor.
  unsigned getStoreVectorFactor(unsigned VF, unsigned StoreSize,
                                unsigned ChainSizeInBytes,
                                VectorType *VecTy) const;

  /// Flags describing the kind of vector reduction.
  struct ReductionFlags {
    ReductionFlags() : IsMaxOp(false), IsSigned(false), NoNaN(false) {}
    bool IsMaxOp;  ///< If the op a min/max kind, true if it's a max operation.
    bool IsSigned; ///< Whether the operation is a signed int reduction.
    bool NoNaN;    ///< If op is an fp min/max, whether NaNs may be present.
  };

  /// \returns True if the target wants to handle the given reduction idiom in
  /// the intrinsics form instead of the shuffle form.
  bool useReductionIntrinsic(unsigned Opcode, Type *Ty,
                             ReductionFlags Flags) const;

  /// \returns True if the target wants to expand the given reduction intrinsic
  /// into a shuffle sequence.
  bool shouldExpandReduction(const IntrinsicInst *II) const;

  /// \returns the size cost of rematerializing a GlobalValue address relative
  /// to a stack reload.
  unsigned getGISelRematGlobalCost() const;

  /// \name Vector Predication Information
  /// @{
  /// Whether the target supports the %evl parameter of VP intrinsic efficiently
  /// in hardware. (see LLVM Language Reference - "Vector Predication
  /// Intrinsics") Use of %evl is discouraged when that is not the case.
  bool hasActiveVectorLength() const;

  /// @}

  /// @}

private:
  /// Estimate the latency of specified instruction.
  /// Returns 1 as the default value.
  int getInstructionLatency(const Instruction *I) const;

  /// Returns the expected throughput cost of the instruction.
  /// Returns -1 if the cost is unknown.
  int getInstructionThroughput(const Instruction *I) const;

  /// The abstract base class used to type erase specific TTI
  /// implementations.
  class Concept;

  /// The template model for the base class which wraps a concrete
  /// implementation in a type erased interface.
  template <typename T> class Model;

  std::unique_ptr<Concept> TTIImpl;
};

class TargetTransformInfo::Concept {
public:
  virtual ~Concept() = 0;
  virtual const DataLayout &getDataLayout() const = 0;
  virtual int getGEPCost(Type *PointeeType, const Value *Ptr,
                         ArrayRef<const Value *> Operands) = 0;
  virtual int getExtCost(const Instruction *I, const Value *Src) = 0;
  virtual unsigned getInliningThresholdMultiplier() = 0;
  virtual int getInlinerVectorBonusPercent() = 0;
  virtual int getIntrinsicCost(Intrinsic::ID IID, Type *RetTy,
                               ArrayRef<Type *> ParamTys, const User *U) = 0;
  virtual int getIntrinsicCost(Intrinsic::ID IID, Type *RetTy,
                               ArrayRef<const Value *> Arguments,
                               const User *U) = 0;
  virtual int getMemcpyCost(const Instruction *I) = 0;
  virtual unsigned
  getEstimatedNumberOfCaseClusters(const SwitchInst &SI, unsigned &JTSize,
                                   ProfileSummaryInfo *PSI,
                                   BlockFrequencyInfo *BFI) = 0;
  virtual int getUserCost(const User *U, ArrayRef<const Value *> Operands) = 0;
  virtual bool hasBranchDivergence() = 0;
  virtual bool useGPUDivergenceAnalysis() = 0;
  virtual bool isSourceOfDivergence(const Value *V) = 0;
  virtual bool isAlwaysUniform(const Value *V) = 0;
  virtual unsigned getFlatAddressSpace() = 0;
  virtual bool collectFlatAddressOperands(SmallVectorImpl<int> &OpIndexes,
                                          Intrinsic::ID IID) const = 0;
  virtual bool rewriteIntrinsicWithAddressSpace(IntrinsicInst *II, Value *OldV,
                                                Value *NewV) const = 0;
  virtual bool isLoweredToCall(const Function *F) = 0;
  virtual void getUnrollingPreferences(Loop *L, ScalarEvolution &,
                                       UnrollingPreferences &UP) = 0;
  virtual bool isHardwareLoopProfitable(Loop *L, ScalarEvolution &SE,
                                        AssumptionCache &AC,
                                        TargetLibraryInfo *LibInfo,
                                        HardwareLoopInfo &HWLoopInfo) = 0;
  virtual bool
  preferPredicateOverEpilogue(Loop *L, LoopInfo *LI, ScalarEvolution &SE,
                              AssumptionCache &AC, TargetLibraryInfo *TLI,
                              DominatorTree *DT, const LoopAccessInfo *LAI) = 0;
  virtual bool isLegalAddImmediate(int64_t Imm) = 0;
  virtual bool isLegalICmpImmediate(int64_t Imm) = 0;
  virtual bool isLegalAddressingMode(Type *Ty, GlobalValue *BaseGV,
                                     int64_t BaseOffset, bool HasBaseReg,
                                     int64_t Scale, unsigned AddrSpace,
                                     Instruction *I) = 0;
  virtual bool isLSRCostLess(TargetTransformInfo::LSRCost &C1,
                             TargetTransformInfo::LSRCost &C2) = 0;
  virtual bool canMacroFuseCmp() = 0;
  virtual bool canSaveCmp(Loop *L, BranchInst **BI, ScalarEvolution *SE,
                          LoopInfo *LI, DominatorTree *DT, AssumptionCache *AC,
                          TargetLibraryInfo *LibInfo) = 0;
  virtual bool shouldFavorPostInc() const = 0;
  virtual bool shouldFavorBackedgeIndex(const Loop *L) const = 0;
  virtual bool isLegalMaskedStore(Type *DataType, MaybeAlign Alignment) = 0;
  virtual bool isLegalMaskedLoad(Type *DataType, MaybeAlign Alignment) = 0;
  virtual bool isLegalNTStore(Type *DataType, Align Alignment) = 0;
  virtual bool isLegalNTLoad(Type *DataType, Align Alignment) = 0;
  virtual bool isLegalMaskedScatter(Type *DataType, MaybeAlign Alignment) = 0;
  virtual bool isLegalMaskedGather(Type *DataType, MaybeAlign Alignment) = 0;
  virtual bool isLegalMaskedCompressStore(Type *DataType) = 0;
  virtual bool isLegalMaskedExpandLoad(Type *DataType) = 0;
  virtual bool hasDivRemOp(Type *DataType, bool IsSigned) = 0;
  virtual bool hasVolatileVariant(Instruction *I, unsigned AddrSpace) = 0;
  virtual bool prefersVectorizedAddressing() = 0;
  virtual int getScalingFactorCost(Type *Ty, GlobalValue *BaseGV,
                                   int64_t BaseOffset, bool HasBaseReg,
                                   int64_t Scale, unsigned AddrSpace) = 0;
  virtual bool LSRWithInstrQueries() = 0;
  virtual bool isTruncateFree(Type *Ty1, Type *Ty2) = 0;
  virtual bool isProfitableToHoist(Instruction *I) = 0;
  virtual bool useAA() = 0;
  virtual bool isTypeLegal(Type *Ty) = 0;
  virtual bool shouldBuildLookupTables() = 0;
  virtual bool shouldBuildLookupTablesForConstant(Constant *C) = 0;
  virtual bool useColdCCForColdCall(Function &F) = 0;
  virtual unsigned getScalarizationOverhead(Type *Ty, bool Insert,
                                            bool Extract) = 0;
  virtual unsigned
  getOperandsScalarizationOverhead(ArrayRef<const Value *> Args,
                                   unsigned VF) = 0;
  virtual bool supportsEfficientVectorElementLoadStore() = 0;
  virtual bool enableAggressiveInterleaving(bool LoopHasReductions) = 0;
  virtual MemCmpExpansionOptions
  enableMemCmpExpansion(bool OptSize, bool IsZeroCmp) const = 0;
  virtual bool enableInterleavedAccessVectorization() = 0;
  virtual bool enableMaskedInterleavedAccessVectorization() = 0;
  virtual bool isFPVectorizationPotentiallyUnsafe() = 0;
  virtual bool allowsMisalignedMemoryAccesses(LLVMContext &Context,
                                              unsigned BitWidth,
                                              unsigned AddressSpace,
                                              unsigned Alignment,
                                              bool *Fast) = 0;
  virtual PopcntSupportKind getPopcntSupport(unsigned IntTyWidthInBit) = 0;
  virtual bool haveFastSqrt(Type *Ty) = 0;
  virtual bool isFCmpOrdCheaperThanFCmpZero(Type *Ty) = 0;
  virtual int getFPOpCost(Type *Ty) = 0;
  virtual int getIntImmCodeSizeCost(unsigned Opc, unsigned Idx,
                                    const APInt &Imm, Type *Ty) = 0;
  virtual int getIntImmCost(const APInt &Imm, Type *Ty) = 0;
  virtual int getIntImmCostInst(unsigned Opc, unsigned Idx, const APInt &Imm,
                                Type *Ty) = 0;
  virtual int getIntImmCostIntrin(Intrinsic::ID IID, unsigned Idx,
                                  const APInt &Imm, Type *Ty) = 0;
  virtual unsigned getNumberOfRegisters(unsigned ClassID) const = 0;
  virtual unsigned getRegisterClassForType(bool Vector,
                                           Type *Ty = nullptr) const = 0;
  virtual const char *getRegisterClassName(unsigned ClassID) const = 0;
  virtual unsigned getRegisterBitWidth(bool Vector) const = 0;
  virtual unsigned getMinVectorRegisterBitWidth() = 0;
  virtual bool shouldMaximizeVectorBandwidth(bool OptSize) const = 0;
  virtual unsigned getMinimumVF(unsigned ElemWidth) const = 0;
  virtual bool shouldConsiderAddressTypePromotion(
      const Instruction &I, bool &AllowPromotionWithoutCommonHeader) = 0;
  virtual unsigned getCacheLineSize() const = 0;
<<<<<<< HEAD
  virtual llvm::Optional<unsigned> getCacheSize(CacheLevel Level) const = 0;
  virtual llvm::Optional<unsigned>
  getCacheAssociativity(CacheLevel Level) const = 0;
=======
  virtual Optional<unsigned> getCacheSize(CacheLevel Level) const = 0;
  virtual Optional<unsigned> getCacheAssociativity(CacheLevel Level) const = 0;
>>>>>>> a34309b7

  /// \return How much before a load we should place the prefetch
  /// instruction.  This is currently measured in number of
  /// instructions.
  virtual unsigned getPrefetchDistance() const = 0;

  /// \return Some HW prefetchers can handle accesses up to a certain
  /// constant stride.  This is the minimum stride in bytes where it
  /// makes sense to start adding SW prefetches.  The default is 1,
  /// i.e. prefetch with any stride.  Sometimes prefetching is beneficial
  /// even below the HW prefetcher limit, and the arguments provided are
  /// meant to serve as a basis for deciding this for a particular loop.
  virtual unsigned getMinPrefetchStride(unsigned NumMemAccesses,
                                        unsigned NumStridedMemAccesses,
                                        unsigned NumPrefetches,
                                        bool HasCall) const = 0;

  /// \return The maximum number of iterations to prefetch ahead.  If
  /// the required number of iterations is more than this number, no
  /// prefetching is performed.
  virtual unsigned getMaxPrefetchIterationsAhead() const = 0;

  /// \return True if prefetching should also be done for writes.
  virtual bool enableWritePrefetching() const = 0;

  virtual unsigned getMaxInterleaveFactor(unsigned VF) = 0;
  virtual unsigned getArithmeticInstrCost(
      unsigned Opcode, Type *Ty, OperandValueKind Opd1Info,
      OperandValueKind Opd2Info, OperandValueProperties Opd1PropInfo,
      OperandValueProperties Opd2PropInfo, ArrayRef<const Value *> Args,
      const Instruction *CxtI = nullptr) = 0;
  virtual int getShuffleCost(ShuffleKind Kind, VectorType *Tp, int Index,
                             VectorType *SubTp) = 0;
  virtual int getCastInstrCost(unsigned Opcode, Type *Dst, Type *Src,
                               const Instruction *I) = 0;
  virtual int getExtractWithExtendCost(unsigned Opcode, Type *Dst,
                                       VectorType *VecTy, unsigned Index) = 0;
  virtual int getCFInstrCost(unsigned Opcode) = 0;
  virtual int getCmpSelInstrCost(unsigned Opcode, Type *ValTy, Type *CondTy,
                                 const Instruction *I) = 0;
  virtual int getVectorInstrCost(unsigned Opcode, Type *Val,
                                 unsigned Index) = 0;
  virtual int getMemoryOpCost(unsigned Opcode, Type *Src, MaybeAlign Alignment,
                              unsigned AddressSpace, const Instruction *I) = 0;
  virtual int getMaskedMemoryOpCost(unsigned Opcode, Type *Src,
                                    unsigned Alignment,
                                    unsigned AddressSpace) = 0;
  virtual int getGatherScatterOpCost(unsigned Opcode, Type *DataTy, Value *Ptr,
                                     bool VariableMask, unsigned Alignment,
                                     const Instruction *I = nullptr) = 0;
  virtual int
  getInterleavedMemoryOpCost(unsigned Opcode, Type *VecTy, unsigned Factor,
                             ArrayRef<unsigned> Indices, unsigned Alignment,
                             unsigned AddressSpace, bool UseMaskForCond = false,
                             bool UseMaskForGaps = false) = 0;
<<<<<<< HEAD
  virtual int getArithmeticReductionCost(unsigned Opcode, Type *Ty,
=======
  virtual int getArithmeticReductionCost(unsigned Opcode, VectorType *Ty,
>>>>>>> a34309b7
                                         bool IsPairwiseForm) = 0;
  virtual int getMinMaxReductionCost(VectorType *Ty, VectorType *CondTy,
                                     bool IsPairwiseForm, bool IsUnsigned) = 0;
  virtual int getIntrinsicInstrCost(Intrinsic::ID ID, Type *RetTy,
                                    ArrayRef<Type *> Tys, FastMathFlags FMF,
                                    unsigned ScalarizationCostPassed,
                                    const Instruction *I) = 0;
  virtual int getIntrinsicInstrCost(Intrinsic::ID ID, Type *RetTy,
                                    ArrayRef<Value *> Args, FastMathFlags FMF,
                                    unsigned VF, const Instruction *I) = 0;
  virtual int getCallInstrCost(Function *F, Type *RetTy,
                               ArrayRef<Type *> Tys) = 0;
  virtual unsigned getNumberOfParts(Type *Tp) = 0;
  virtual int getAddressComputationCost(Type *Ty, ScalarEvolution *SE,
                                        const SCEV *Ptr) = 0;
  virtual unsigned getCostOfKeepingLiveOverCall(ArrayRef<Type *> Tys) = 0;
  virtual bool getTgtMemIntrinsic(IntrinsicInst *Inst,
                                  MemIntrinsicInfo &Info) = 0;
  virtual unsigned getAtomicMemIntrinsicMaxElementSize() const = 0;
  virtual Value *getOrCreateResultFromMemIntrinsic(IntrinsicInst *Inst,
                                                   Type *ExpectedType) = 0;
  virtual Type *getMemcpyLoopLoweringType(LLVMContext &Context, Value *Length,
                                          unsigned SrcAddrSpace,
                                          unsigned DestAddrSpace,
                                          unsigned SrcAlign,
                                          unsigned DestAlign) const = 0;
  virtual void getMemcpyLoopResidualLoweringType(
      SmallVectorImpl<Type *> &OpsOut, LLVMContext &Context,
      unsigned RemainingBytes, unsigned SrcAddrSpace, unsigned DestAddrSpace,
      unsigned SrcAlign, unsigned DestAlign) const = 0;
  virtual bool areInlineCompatible(const Function *Caller,
                                   const Function *Callee) const = 0;
  virtual bool
  areFunctionArgsABICompatible(const Function *Caller, const Function *Callee,
                               SmallPtrSetImpl<Argument *> &Args) const = 0;
  virtual bool isIndexedLoadLegal(MemIndexedMode Mode, Type *Ty) const = 0;
  virtual bool isIndexedStoreLegal(MemIndexedMode Mode, Type *Ty) const = 0;
  virtual unsigned getLoadStoreVecRegBitWidth(unsigned AddrSpace) const = 0;
  virtual bool isLegalToVectorizeLoad(LoadInst *LI) const = 0;
  virtual bool isLegalToVectorizeStore(StoreInst *SI) const = 0;
  virtual bool isLegalToVectorizeLoadChain(unsigned ChainSizeInBytes,
                                           unsigned Alignment,
                                           unsigned AddrSpace) const = 0;
  virtual bool isLegalToVectorizeStoreChain(unsigned ChainSizeInBytes,
                                            unsigned Alignment,
                                            unsigned AddrSpace) const = 0;
  virtual unsigned getLoadVectorFactor(unsigned VF, unsigned LoadSize,
                                       unsigned ChainSizeInBytes,
                                       VectorType *VecTy) const = 0;
  virtual unsigned getStoreVectorFactor(unsigned VF, unsigned StoreSize,
                                        unsigned ChainSizeInBytes,
                                        VectorType *VecTy) const = 0;
  virtual bool useReductionIntrinsic(unsigned Opcode, Type *Ty,
                                     ReductionFlags) const = 0;
  virtual bool shouldExpandReduction(const IntrinsicInst *II) const = 0;
  virtual unsigned getGISelRematGlobalCost() const = 0;
  virtual bool hasActiveVectorLength() const = 0;
  virtual int getInstructionLatency(const Instruction *I) = 0;
};

template <typename T>
class TargetTransformInfo::Model final : public TargetTransformInfo::Concept {
  T Impl;

public:
  Model(T Impl) : Impl(std::move(Impl)) {}
  ~Model() override {}

  const DataLayout &getDataLayout() const override {
    return Impl.getDataLayout();
  }

  int getGEPCost(Type *PointeeType, const Value *Ptr,
                 ArrayRef<const Value *> Operands) override {
    return Impl.getGEPCost(PointeeType, Ptr, Operands);
  }
  int getExtCost(const Instruction *I, const Value *Src) override {
    return Impl.getExtCost(I, Src);
  }
  unsigned getInliningThresholdMultiplier() override {
    return Impl.getInliningThresholdMultiplier();
  }
  int getInlinerVectorBonusPercent() override {
    return Impl.getInlinerVectorBonusPercent();
  }
  int getIntrinsicCost(Intrinsic::ID IID, Type *RetTy,
                       ArrayRef<Type *> ParamTys,
                       const User *U = nullptr) override {
    return Impl.getIntrinsicCost(IID, RetTy, ParamTys, U);
  }
  int getIntrinsicCost(Intrinsic::ID IID, Type *RetTy,
                       ArrayRef<const Value *> Arguments,
                       const User *U = nullptr) override {
    return Impl.getIntrinsicCost(IID, RetTy, Arguments, U);
  }
  int getMemcpyCost(const Instruction *I) override {
    return Impl.getMemcpyCost(I);
  }
  int getUserCost(const User *U, ArrayRef<const Value *> Operands) override {
    return Impl.getUserCost(U, Operands);
  }
  bool hasBranchDivergence() override { return Impl.hasBranchDivergence(); }
  bool useGPUDivergenceAnalysis() override {
    return Impl.useGPUDivergenceAnalysis();
  }
  bool isSourceOfDivergence(const Value *V) override {
    return Impl.isSourceOfDivergence(V);
  }

  bool isAlwaysUniform(const Value *V) override {
    return Impl.isAlwaysUniform(V);
  }

  unsigned getFlatAddressSpace() override { return Impl.getFlatAddressSpace(); }

  bool collectFlatAddressOperands(SmallVectorImpl<int> &OpIndexes,
                                  Intrinsic::ID IID) const override {
    return Impl.collectFlatAddressOperands(OpIndexes, IID);
  }

  bool rewriteIntrinsicWithAddressSpace(IntrinsicInst *II, Value *OldV,
                                        Value *NewV) const override {
    return Impl.rewriteIntrinsicWithAddressSpace(II, OldV, NewV);
  }

  bool isLoweredToCall(const Function *F) override {
    return Impl.isLoweredToCall(F);
  }
  void getUnrollingPreferences(Loop *L, ScalarEvolution &SE,
                               UnrollingPreferences &UP) override {
    return Impl.getUnrollingPreferences(L, SE, UP);
  }
  bool isHardwareLoopProfitable(Loop *L, ScalarEvolution &SE,
                                AssumptionCache &AC, TargetLibraryInfo *LibInfo,
                                HardwareLoopInfo &HWLoopInfo) override {
    return Impl.isHardwareLoopProfitable(L, SE, AC, LibInfo, HWLoopInfo);
  }
  bool preferPredicateOverEpilogue(Loop *L, LoopInfo *LI, ScalarEvolution &SE,
                                   AssumptionCache &AC, TargetLibraryInfo *TLI,
                                   DominatorTree *DT,
                                   const LoopAccessInfo *LAI) override {
    return Impl.preferPredicateOverEpilogue(L, LI, SE, AC, TLI, DT, LAI);
  }
  bool isLegalAddImmediate(int64_t Imm) override {
    return Impl.isLegalAddImmediate(Imm);
  }
  bool isLegalICmpImmediate(int64_t Imm) override {
    return Impl.isLegalICmpImmediate(Imm);
  }
  bool isLegalAddressingMode(Type *Ty, GlobalValue *BaseGV, int64_t BaseOffset,
                             bool HasBaseReg, int64_t Scale, unsigned AddrSpace,
                             Instruction *I) override {
    return Impl.isLegalAddressingMode(Ty, BaseGV, BaseOffset, HasBaseReg, Scale,
                                      AddrSpace, I);
  }
  bool isLSRCostLess(TargetTransformInfo::LSRCost &C1,
                     TargetTransformInfo::LSRCost &C2) override {
    return Impl.isLSRCostLess(C1, C2);
  }
  bool canMacroFuseCmp() override { return Impl.canMacroFuseCmp(); }
  bool canSaveCmp(Loop *L, BranchInst **BI, ScalarEvolution *SE, LoopInfo *LI,
                  DominatorTree *DT, AssumptionCache *AC,
                  TargetLibraryInfo *LibInfo) override {
    return Impl.canSaveCmp(L, BI, SE, LI, DT, AC, LibInfo);
  }
  bool shouldFavorPostInc() const override { return Impl.shouldFavorPostInc(); }
  bool shouldFavorBackedgeIndex(const Loop *L) const override {
    return Impl.shouldFavorBackedgeIndex(L);
  }
  bool isLegalMaskedStore(Type *DataType, MaybeAlign Alignment) override {
    return Impl.isLegalMaskedStore(DataType, Alignment);
  }
  bool isLegalMaskedLoad(Type *DataType, MaybeAlign Alignment) override {
    return Impl.isLegalMaskedLoad(DataType, Alignment);
  }
  bool isLegalNTStore(Type *DataType, Align Alignment) override {
    return Impl.isLegalNTStore(DataType, Alignment);
  }
  bool isLegalNTLoad(Type *DataType, Align Alignment) override {
    return Impl.isLegalNTLoad(DataType, Alignment);
  }
  bool isLegalMaskedScatter(Type *DataType, MaybeAlign Alignment) override {
    return Impl.isLegalMaskedScatter(DataType, Alignment);
  }
  bool isLegalMaskedGather(Type *DataType, MaybeAlign Alignment) override {
    return Impl.isLegalMaskedGather(DataType, Alignment);
  }
  bool isLegalMaskedCompressStore(Type *DataType) override {
    return Impl.isLegalMaskedCompressStore(DataType);
  }
  bool isLegalMaskedExpandLoad(Type *DataType) override {
    return Impl.isLegalMaskedExpandLoad(DataType);
  }
  bool hasDivRemOp(Type *DataType, bool IsSigned) override {
    return Impl.hasDivRemOp(DataType, IsSigned);
  }
  bool hasVolatileVariant(Instruction *I, unsigned AddrSpace) override {
    return Impl.hasVolatileVariant(I, AddrSpace);
  }
  bool prefersVectorizedAddressing() override {
    return Impl.prefersVectorizedAddressing();
  }
  int getScalingFactorCost(Type *Ty, GlobalValue *BaseGV, int64_t BaseOffset,
                           bool HasBaseReg, int64_t Scale,
                           unsigned AddrSpace) override {
    return Impl.getScalingFactorCost(Ty, BaseGV, BaseOffset, HasBaseReg, Scale,
                                     AddrSpace);
  }
  bool LSRWithInstrQueries() override { return Impl.LSRWithInstrQueries(); }
  bool isTruncateFree(Type *Ty1, Type *Ty2) override {
    return Impl.isTruncateFree(Ty1, Ty2);
  }
  bool isProfitableToHoist(Instruction *I) override {
    return Impl.isProfitableToHoist(I);
  }
  bool useAA() override { return Impl.useAA(); }
  bool isTypeLegal(Type *Ty) override { return Impl.isTypeLegal(Ty); }
  bool shouldBuildLookupTables() override {
    return Impl.shouldBuildLookupTables();
  }
  bool shouldBuildLookupTablesForConstant(Constant *C) override {
    return Impl.shouldBuildLookupTablesForConstant(C);
  }
  bool useColdCCForColdCall(Function &F) override {
    return Impl.useColdCCForColdCall(F);
  }

  unsigned getScalarizationOverhead(Type *Ty, bool Insert,
                                    bool Extract) override {
    return Impl.getScalarizationOverhead(Ty, Insert, Extract);
  }
  unsigned getOperandsScalarizationOverhead(ArrayRef<const Value *> Args,
                                            unsigned VF) override {
    return Impl.getOperandsScalarizationOverhead(Args, VF);
  }

  bool supportsEfficientVectorElementLoadStore() override {
    return Impl.supportsEfficientVectorElementLoadStore();
  }

  bool enableAggressiveInterleaving(bool LoopHasReductions) override {
    return Impl.enableAggressiveInterleaving(LoopHasReductions);
  }
  MemCmpExpansionOptions enableMemCmpExpansion(bool OptSize,
                                               bool IsZeroCmp) const override {
    return Impl.enableMemCmpExpansion(OptSize, IsZeroCmp);
  }
  bool enableInterleavedAccessVectorization() override {
    return Impl.enableInterleavedAccessVectorization();
  }
  bool enableMaskedInterleavedAccessVectorization() override {
    return Impl.enableMaskedInterleavedAccessVectorization();
  }
  bool isFPVectorizationPotentiallyUnsafe() override {
    return Impl.isFPVectorizationPotentiallyUnsafe();
  }
  bool allowsMisalignedMemoryAccesses(LLVMContext &Context, unsigned BitWidth,
                                      unsigned AddressSpace, unsigned Alignment,
                                      bool *Fast) override {
    return Impl.allowsMisalignedMemoryAccesses(Context, BitWidth, AddressSpace,
                                               Alignment, Fast);
  }
  PopcntSupportKind getPopcntSupport(unsigned IntTyWidthInBit) override {
    return Impl.getPopcntSupport(IntTyWidthInBit);
  }
  bool haveFastSqrt(Type *Ty) override { return Impl.haveFastSqrt(Ty); }

  bool isFCmpOrdCheaperThanFCmpZero(Type *Ty) override {
    return Impl.isFCmpOrdCheaperThanFCmpZero(Ty);
  }

  int getFPOpCost(Type *Ty) override { return Impl.getFPOpCost(Ty); }

  int getIntImmCodeSizeCost(unsigned Opc, unsigned Idx, const APInt &Imm,
                            Type *Ty) override {
    return Impl.getIntImmCodeSizeCost(Opc, Idx, Imm, Ty);
  }
  int getIntImmCost(const APInt &Imm, Type *Ty) override {
    return Impl.getIntImmCost(Imm, Ty);
  }
  int getIntImmCostInst(unsigned Opc, unsigned Idx, const APInt &Imm,
                        Type *Ty) override {
    return Impl.getIntImmCostInst(Opc, Idx, Imm, Ty);
  }
  int getIntImmCostIntrin(Intrinsic::ID IID, unsigned Idx, const APInt &Imm,
                          Type *Ty) override {
    return Impl.getIntImmCostIntrin(IID, Idx, Imm, Ty);
  }
  unsigned getNumberOfRegisters(unsigned ClassID) const override {
    return Impl.getNumberOfRegisters(ClassID);
  }
  unsigned getRegisterClassForType(bool Vector,
                                   Type *Ty = nullptr) const override {
    return Impl.getRegisterClassForType(Vector, Ty);
  }
  const char *getRegisterClassName(unsigned ClassID) const override {
    return Impl.getRegisterClassName(ClassID);
  }
  unsigned getRegisterBitWidth(bool Vector) const override {
    return Impl.getRegisterBitWidth(Vector);
  }
  unsigned getMinVectorRegisterBitWidth() override {
    return Impl.getMinVectorRegisterBitWidth();
  }
  bool shouldMaximizeVectorBandwidth(bool OptSize) const override {
    return Impl.shouldMaximizeVectorBandwidth(OptSize);
  }
  unsigned getMinimumVF(unsigned ElemWidth) const override {
    return Impl.getMinimumVF(ElemWidth);
  }
  bool shouldConsiderAddressTypePromotion(
      const Instruction &I, bool &AllowPromotionWithoutCommonHeader) override {
    return Impl.shouldConsiderAddressTypePromotion(
        I, AllowPromotionWithoutCommonHeader);
  }
  unsigned getCacheLineSize() const override { return Impl.getCacheLineSize(); }
<<<<<<< HEAD
  llvm::Optional<unsigned> getCacheSize(CacheLevel Level) const override {
    return Impl.getCacheSize(Level);
  }
  llvm::Optional<unsigned>
  getCacheAssociativity(CacheLevel Level) const override {
=======
  Optional<unsigned> getCacheSize(CacheLevel Level) const override {
    return Impl.getCacheSize(Level);
  }
  Optional<unsigned> getCacheAssociativity(CacheLevel Level) const override {
>>>>>>> a34309b7
    return Impl.getCacheAssociativity(Level);
  }

  /// Return the preferred prefetch distance in terms of instructions.
  ///
  unsigned getPrefetchDistance() const override {
    return Impl.getPrefetchDistance();
  }

  /// Return the minimum stride necessary to trigger software
  /// prefetching.
  ///
  unsigned getMinPrefetchStride(unsigned NumMemAccesses,
                                unsigned NumStridedMemAccesses,
                                unsigned NumPrefetches,
                                bool HasCall) const override {
    return Impl.getMinPrefetchStride(NumMemAccesses, NumStridedMemAccesses,
                                     NumPrefetches, HasCall);
  }

  /// Return the maximum prefetch distance in terms of loop
  /// iterations.
  ///
  unsigned getMaxPrefetchIterationsAhead() const override {
    return Impl.getMaxPrefetchIterationsAhead();
  }

  /// \return True if prefetching should also be done for writes.
  bool enableWritePrefetching() const override {
    return Impl.enableWritePrefetching();
  }

  unsigned getMaxInterleaveFactor(unsigned VF) override {
    return Impl.getMaxInterleaveFactor(VF);
  }
  unsigned getEstimatedNumberOfCaseClusters(const SwitchInst &SI,
                                            unsigned &JTSize,
                                            ProfileSummaryInfo *PSI,
                                            BlockFrequencyInfo *BFI) override {
    return Impl.getEstimatedNumberOfCaseClusters(SI, JTSize, PSI, BFI);
  }
  unsigned getArithmeticInstrCost(unsigned Opcode, Type *Ty,
                                  OperandValueKind Opd1Info,
                                  OperandValueKind Opd2Info,
                                  OperandValueProperties Opd1PropInfo,
                                  OperandValueProperties Opd2PropInfo,
                                  ArrayRef<const Value *> Args,
                                  const Instruction *CxtI = nullptr) override {
    return Impl.getArithmeticInstrCost(Opcode, Ty, Opd1Info, Opd2Info,
                                       Opd1PropInfo, Opd2PropInfo, Args, CxtI);
  }
  int getShuffleCost(ShuffleKind Kind, VectorType *Tp, int Index,
                     VectorType *SubTp) override {
    return Impl.getShuffleCost(Kind, Tp, Index, SubTp);
  }
  int getCastInstrCost(unsigned Opcode, Type *Dst, Type *Src,
                       const Instruction *I) override {
    return Impl.getCastInstrCost(Opcode, Dst, Src, I);
  }
  int getExtractWithExtendCost(unsigned Opcode, Type *Dst, VectorType *VecTy,
                               unsigned Index) override {
    return Impl.getExtractWithExtendCost(Opcode, Dst, VecTy, Index);
  }
  int getCFInstrCost(unsigned Opcode) override {
    return Impl.getCFInstrCost(Opcode);
  }
  int getCmpSelInstrCost(unsigned Opcode, Type *ValTy, Type *CondTy,
                         const Instruction *I) override {
    return Impl.getCmpSelInstrCost(Opcode, ValTy, CondTy, I);
  }
  int getVectorInstrCost(unsigned Opcode, Type *Val, unsigned Index) override {
    return Impl.getVectorInstrCost(Opcode, Val, Index);
  }
  int getMemoryOpCost(unsigned Opcode, Type *Src, MaybeAlign Alignment,
                      unsigned AddressSpace, const Instruction *I) override {
    return Impl.getMemoryOpCost(Opcode, Src, Alignment, AddressSpace, I);
  }
  int getMaskedMemoryOpCost(unsigned Opcode, Type *Src, unsigned Alignment,
                            unsigned AddressSpace) override {
    return Impl.getMaskedMemoryOpCost(Opcode, Src, Alignment, AddressSpace);
  }
  int getGatherScatterOpCost(unsigned Opcode, Type *DataTy, Value *Ptr,
                             bool VariableMask, unsigned Alignment,
                             const Instruction *I = nullptr) override {
    return Impl.getGatherScatterOpCost(Opcode, DataTy, Ptr, VariableMask,
                                       Alignment, I);
  }
  int getInterleavedMemoryOpCost(unsigned Opcode, Type *VecTy, unsigned Factor,
                                 ArrayRef<unsigned> Indices, unsigned Alignment,
                                 unsigned AddressSpace, bool UseMaskForCond,
                                 bool UseMaskForGaps) override {
    return Impl.getInterleavedMemoryOpCost(Opcode, VecTy, Factor, Indices,
                                           Alignment, AddressSpace,
                                           UseMaskForCond, UseMaskForGaps);
  }
  int getArithmeticReductionCost(unsigned Opcode, VectorType *Ty,
                                 bool IsPairwiseForm) override {
    return Impl.getArithmeticReductionCost(Opcode, Ty, IsPairwiseForm);
  }
<<<<<<< HEAD
  int getMinMaxReductionCost(Type *Ty, Type *CondTy, bool IsPairwiseForm,
                             bool IsUnsigned) override {
=======
  int getMinMaxReductionCost(VectorType *Ty, VectorType *CondTy,
                             bool IsPairwiseForm, bool IsUnsigned) override {
>>>>>>> a34309b7
    return Impl.getMinMaxReductionCost(Ty, CondTy, IsPairwiseForm, IsUnsigned);
  }
  int getIntrinsicInstrCost(Intrinsic::ID ID, Type *RetTy, ArrayRef<Type *> Tys,
                            FastMathFlags FMF, unsigned ScalarizationCostPassed,
                            const Instruction *I) override {
    return Impl.getIntrinsicInstrCost(ID, RetTy, Tys, FMF,
                                      ScalarizationCostPassed, I);
  }
  int getIntrinsicInstrCost(Intrinsic::ID ID, Type *RetTy,
                            ArrayRef<Value *> Args, FastMathFlags FMF,
                            unsigned VF, const Instruction *I) override {
    return Impl.getIntrinsicInstrCost(ID, RetTy, Args, FMF, VF, I);
  }
  int getCallInstrCost(Function *F, Type *RetTy,
                       ArrayRef<Type *> Tys) override {
    return Impl.getCallInstrCost(F, RetTy, Tys);
  }
  unsigned getNumberOfParts(Type *Tp) override {
    return Impl.getNumberOfParts(Tp);
  }
  int getAddressComputationCost(Type *Ty, ScalarEvolution *SE,
                                const SCEV *Ptr) override {
    return Impl.getAddressComputationCost(Ty, SE, Ptr);
  }
  unsigned getCostOfKeepingLiveOverCall(ArrayRef<Type *> Tys) override {
    return Impl.getCostOfKeepingLiveOverCall(Tys);
  }
  bool getTgtMemIntrinsic(IntrinsicInst *Inst,
                          MemIntrinsicInfo &Info) override {
    return Impl.getTgtMemIntrinsic(Inst, Info);
  }
  unsigned getAtomicMemIntrinsicMaxElementSize() const override {
    return Impl.getAtomicMemIntrinsicMaxElementSize();
  }
  Value *getOrCreateResultFromMemIntrinsic(IntrinsicInst *Inst,
                                           Type *ExpectedType) override {
    return Impl.getOrCreateResultFromMemIntrinsic(Inst, ExpectedType);
  }
  Type *getMemcpyLoopLoweringType(LLVMContext &Context, Value *Length,
                                  unsigned SrcAddrSpace, unsigned DestAddrSpace,
                                  unsigned SrcAlign,
                                  unsigned DestAlign) const override {
    return Impl.getMemcpyLoopLoweringType(Context, Length, SrcAddrSpace,
                                          DestAddrSpace, SrcAlign, DestAlign);
  }
  void getMemcpyLoopResidualLoweringType(
      SmallVectorImpl<Type *> &OpsOut, LLVMContext &Context,
      unsigned RemainingBytes, unsigned SrcAddrSpace, unsigned DestAddrSpace,
      unsigned SrcAlign, unsigned DestAlign) const override {
    Impl.getMemcpyLoopResidualLoweringType(OpsOut, Context, RemainingBytes,
                                           SrcAddrSpace, DestAddrSpace,
                                           SrcAlign, DestAlign);
  }
  bool areInlineCompatible(const Function *Caller,
                           const Function *Callee) const override {
    return Impl.areInlineCompatible(Caller, Callee);
  }
  bool areFunctionArgsABICompatible(
      const Function *Caller, const Function *Callee,
      SmallPtrSetImpl<Argument *> &Args) const override {
    return Impl.areFunctionArgsABICompatible(Caller, Callee, Args);
  }
  bool isIndexedLoadLegal(MemIndexedMode Mode, Type *Ty) const override {
    return Impl.isIndexedLoadLegal(Mode, Ty, getDataLayout());
  }
  bool isIndexedStoreLegal(MemIndexedMode Mode, Type *Ty) const override {
    return Impl.isIndexedStoreLegal(Mode, Ty, getDataLayout());
  }
  unsigned getLoadStoreVecRegBitWidth(unsigned AddrSpace) const override {
    return Impl.getLoadStoreVecRegBitWidth(AddrSpace);
  }
  bool isLegalToVectorizeLoad(LoadInst *LI) const override {
    return Impl.isLegalToVectorizeLoad(LI);
  }
  bool isLegalToVectorizeStore(StoreInst *SI) const override {
    return Impl.isLegalToVectorizeStore(SI);
  }
  bool isLegalToVectorizeLoadChain(unsigned ChainSizeInBytes,
                                   unsigned Alignment,
                                   unsigned AddrSpace) const override {
    return Impl.isLegalToVectorizeLoadChain(ChainSizeInBytes, Alignment,
                                            AddrSpace);
  }
  bool isLegalToVectorizeStoreChain(unsigned ChainSizeInBytes,
                                    unsigned Alignment,
                                    unsigned AddrSpace) const override {
    return Impl.isLegalToVectorizeStoreChain(ChainSizeInBytes, Alignment,
                                             AddrSpace);
  }
  unsigned getLoadVectorFactor(unsigned VF, unsigned LoadSize,
                               unsigned ChainSizeInBytes,
                               VectorType *VecTy) const override {
    return Impl.getLoadVectorFactor(VF, LoadSize, ChainSizeInBytes, VecTy);
  }
  unsigned getStoreVectorFactor(unsigned VF, unsigned StoreSize,
                                unsigned ChainSizeInBytes,
                                VectorType *VecTy) const override {
    return Impl.getStoreVectorFactor(VF, StoreSize, ChainSizeInBytes, VecTy);
  }
  bool useReductionIntrinsic(unsigned Opcode, Type *Ty,
                             ReductionFlags Flags) const override {
    return Impl.useReductionIntrinsic(Opcode, Ty, Flags);
  }
  bool shouldExpandReduction(const IntrinsicInst *II) const override {
    return Impl.shouldExpandReduction(II);
  }

  unsigned getGISelRematGlobalCost() const override {
    return Impl.getGISelRematGlobalCost();
  }

  bool hasActiveVectorLength() const override {
    return Impl.hasActiveVectorLength();
  }

  int getInstructionLatency(const Instruction *I) override {
    return Impl.getInstructionLatency(I);
  }
};

template <typename T>
TargetTransformInfo::TargetTransformInfo(T Impl)
    : TTIImpl(new Model<T>(Impl)) {}

/// Analysis pass providing the \c TargetTransformInfo.
///
/// The core idea of the TargetIRAnalysis is to expose an interface through
/// which LLVM targets can analyze and provide information about the middle
/// end's target-independent IR. This supports use cases such as target-aware
/// cost modeling of IR constructs.
///
/// This is a function analysis because much of the cost modeling for targets
/// is done in a subtarget specific way and LLVM supports compiling different
/// functions targeting different subtargets in order to support runtime
/// dispatch according to the observed subtarget.
class TargetIRAnalysis : public AnalysisInfoMixin<TargetIRAnalysis> {
public:
  typedef TargetTransformInfo Result;

  /// Default construct a target IR analysis.
  ///
  /// This will use the module's datalayout to construct a baseline
  /// conservative TTI result.
  TargetIRAnalysis();

  /// Construct an IR analysis pass around a target-provide callback.
  ///
  /// The callback will be called with a particular function for which the TTI
  /// is needed and must return a TTI object for that function.
  TargetIRAnalysis(std::function<Result(const Function &)> TTICallback);

  // Value semantics. We spell out the constructors for MSVC.
  TargetIRAnalysis(const TargetIRAnalysis &Arg)
      : TTICallback(Arg.TTICallback) {}
  TargetIRAnalysis(TargetIRAnalysis &&Arg)
      : TTICallback(std::move(Arg.TTICallback)) {}
  TargetIRAnalysis &operator=(const TargetIRAnalysis &RHS) {
    TTICallback = RHS.TTICallback;
    return *this;
  }
  TargetIRAnalysis &operator=(TargetIRAnalysis &&RHS) {
    TTICallback = std::move(RHS.TTICallback);
    return *this;
  }

  Result run(const Function &F, FunctionAnalysisManager &);

private:
  friend AnalysisInfoMixin<TargetIRAnalysis>;
  static AnalysisKey Key;

  /// The callback used to produce a result.
  ///
  /// We use a completely opaque callback so that targets can provide whatever
  /// mechanism they desire for constructing the TTI for a given function.
  ///
  /// FIXME: Should we really use std::function? It's relatively inefficient.
  /// It might be possible to arrange for even stateful callbacks to outlive
  /// the analysis and thus use a function_ref which would be lighter weight.
  /// This may also be less error prone as the callback is likely to reference
  /// the external TargetMachine, and that reference needs to never dangle.
  std::function<Result(const Function &)> TTICallback;

  /// Helper function used as the callback in the default constructor.
  static Result getDefaultTTI(const Function &F);
};

/// Wrapper pass for TargetTransformInfo.
///
/// This pass can be constructed from a TTI object which it stores internally
/// and is queried by passes.
class TargetTransformInfoWrapperPass : public ImmutablePass {
  TargetIRAnalysis TIRA;
  Optional<TargetTransformInfo> TTI;

  virtual void anchor();

public:
  static char ID;

  /// We must provide a default constructor for the pass but it should
  /// never be used.
  ///
  /// Use the constructor below or call one of the creation routines.
  TargetTransformInfoWrapperPass();

  explicit TargetTransformInfoWrapperPass(TargetIRAnalysis TIRA);

  TargetTransformInfo &getTTI(const Function &F);
};

/// Create an analysis pass wrapper around a TTI object.
///
/// This analysis pass just holds the TTI instance and makes it available to
/// clients.
ImmutablePass *createTargetTransformInfoWrapperPass(TargetIRAnalysis TIRA);

} // namespace llvm

#endif<|MERGE_RESOLUTION|>--- conflicted
+++ resolved
@@ -21,14 +21,6 @@
 #ifndef LLVM_ANALYSIS_TARGETTRANSFORMINFO_H
 #define LLVM_ANALYSIS_TARGETTRANSFORMINFO_H
 
-<<<<<<< HEAD
-#include "llvm/ADT/Optional.h"
-#include "llvm/Analysis/AssumptionCache.h"
-#include "llvm/Analysis/LoopInfo.h"
-#include "llvm/Analysis/ScalarEvolution.h"
-#include "llvm/IR/Dominators.h"
-=======
->>>>>>> a34309b7
 #include "llvm/IR/Operator.h"
 #include "llvm/IR/PassManager.h"
 #include "llvm/Pass.h"
@@ -1274,14 +1266,8 @@
   virtual bool shouldConsiderAddressTypePromotion(
       const Instruction &I, bool &AllowPromotionWithoutCommonHeader) = 0;
   virtual unsigned getCacheLineSize() const = 0;
-<<<<<<< HEAD
-  virtual llvm::Optional<unsigned> getCacheSize(CacheLevel Level) const = 0;
-  virtual llvm::Optional<unsigned>
-  getCacheAssociativity(CacheLevel Level) const = 0;
-=======
   virtual Optional<unsigned> getCacheSize(CacheLevel Level) const = 0;
   virtual Optional<unsigned> getCacheAssociativity(CacheLevel Level) const = 0;
->>>>>>> a34309b7
 
   /// \return How much before a load we should place the prefetch
   /// instruction.  This is currently measured in number of
@@ -1337,11 +1323,7 @@
                              ArrayRef<unsigned> Indices, unsigned Alignment,
                              unsigned AddressSpace, bool UseMaskForCond = false,
                              bool UseMaskForGaps = false) = 0;
-<<<<<<< HEAD
-  virtual int getArithmeticReductionCost(unsigned Opcode, Type *Ty,
-=======
   virtual int getArithmeticReductionCost(unsigned Opcode, VectorType *Ty,
->>>>>>> a34309b7
                                          bool IsPairwiseForm) = 0;
   virtual int getMinMaxReductionCost(VectorType *Ty, VectorType *CondTy,
                                      bool IsPairwiseForm, bool IsUnsigned) = 0;
@@ -1658,18 +1640,10 @@
         I, AllowPromotionWithoutCommonHeader);
   }
   unsigned getCacheLineSize() const override { return Impl.getCacheLineSize(); }
-<<<<<<< HEAD
-  llvm::Optional<unsigned> getCacheSize(CacheLevel Level) const override {
-    return Impl.getCacheSize(Level);
-  }
-  llvm::Optional<unsigned>
-  getCacheAssociativity(CacheLevel Level) const override {
-=======
   Optional<unsigned> getCacheSize(CacheLevel Level) const override {
     return Impl.getCacheSize(Level);
   }
   Optional<unsigned> getCacheAssociativity(CacheLevel Level) const override {
->>>>>>> a34309b7
     return Impl.getCacheAssociativity(Level);
   }
 
@@ -1769,13 +1743,8 @@
                                  bool IsPairwiseForm) override {
     return Impl.getArithmeticReductionCost(Opcode, Ty, IsPairwiseForm);
   }
-<<<<<<< HEAD
-  int getMinMaxReductionCost(Type *Ty, Type *CondTy, bool IsPairwiseForm,
-                             bool IsUnsigned) override {
-=======
   int getMinMaxReductionCost(VectorType *Ty, VectorType *CondTy,
                              bool IsPairwiseForm, bool IsUnsigned) override {
->>>>>>> a34309b7
     return Impl.getMinMaxReductionCost(Ty, CondTy, IsPairwiseForm, IsUnsigned);
   }
   int getIntrinsicInstrCost(Intrinsic::ID ID, Type *RetTy, ArrayRef<Type *> Tys,
