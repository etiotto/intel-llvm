//===- llvm/unittests/MC/SystemZ/SystemZAsmLexerTest.cpp ----------------===//
//
// Part of the LLVM Project, under the Apache License v2.0 with LLVM Exceptions.
// See https://llvm.org/LICENSE.txt for license information.
// SPDX-License-Identifier: Apache-2.0 WITH LLVM-exception
//
//===--------------------------------------------------------------------===//
#include "llvm/MC/MCAsmInfo.h"
#include "llvm/MC/MCContext.h"
#include "llvm/MC/MCObjectFileInfo.h"
#include "llvm/MC/MCParser/MCTargetAsmParser.h"
#include "llvm/MC/MCRegisterInfo.h"
#include "llvm/MC/MCStreamer.h"
#include "llvm/Support/MemoryBuffer.h"
#include "llvm/Support/SourceMgr.h"
#include "llvm/Support/TargetRegistry.h"
#include "llvm/Support/TargetSelect.h"

#include "gtest/gtest.h"

using namespace llvm;

namespace {

// Come up with our hacked version of MCAsmInfo.
// This hacked version derives from the main MCAsmInfo instance.
// Here, we're free to override whatever we want, without polluting
// the main MCAsmInfo interface.
class MockedUpMCAsmInfo : public MCAsmInfo {
public:
  void setRestrictCommentStringToStartOfStatement(bool Value) {
    RestrictCommentStringToStartOfStatement = Value;
  }
  void setCommentString(StringRef Value) { CommentString = Value; }
  void setAllowAdditionalComments(bool Value) {
    AllowAdditionalComments = Value;
  }
  void setAllowQuestionAtStartOfIdentifier(bool Value) {
    AllowQuestionAtStartOfIdentifier = Value;
  }
  void setAllowAtAtStartOfIdentifier(bool Value) {
    AllowAtAtStartOfIdentifier = Value;
  }
  void setAllowDollarAtStartOfIdentifier(bool Value) {
    AllowDollarAtStartOfIdentifier = Value;
  }
  void setAllowHashAtStartOfIdentifier(bool Value) {
    AllowHashAtStartOfIdentifier = Value;
  }
  void setAllowDotIsPC(bool Value) { DotIsPC = Value; }
};

// Setup a testing class that the GTest framework can call.
class SystemZAsmLexerTest : public ::testing::Test {
protected:
  static void SetUpTestCase() {
    LLVMInitializeSystemZTargetInfo();
    LLVMInitializeSystemZTargetMC();
    LLVMInitializeSystemZAsmParser();
  }

  std::unique_ptr<MCRegisterInfo> MRI;
  std::unique_ptr<MockedUpMCAsmInfo> MUPMAI;
  std::unique_ptr<const MCInstrInfo> MII;
  std::unique_ptr<MCObjectFileInfo> MOFI;
  std::unique_ptr<MCStreamer> Str;
  std::unique_ptr<MCAsmParser> Parser;
  std::unique_ptr<MCContext> Ctx;
  std::unique_ptr<MCSubtargetInfo> STI;
  std::unique_ptr<MCTargetAsmParser> TargetAsmParser;

  SourceMgr SrcMgr;
  std::string TripleName;
  llvm::Triple Triple;
  const Target *TheTarget;

  const MCTargetOptions MCOptions;

  SystemZAsmLexerTest() {
    // We will use the SystemZ triple, because of missing
    // Object File and Streamer support for the z/OS target.
    TripleName = "s390x-ibm-linux";
    Triple = llvm::Triple(TripleName);

    std::string Error;
    TheTarget = TargetRegistry::lookupTarget(TripleName, Error);
    EXPECT_NE(TheTarget, nullptr);

    MRI.reset(TheTarget->createMCRegInfo(TripleName));
    EXPECT_NE(MRI, nullptr);

    MII.reset(TheTarget->createMCInstrInfo());
    EXPECT_NE(MII, nullptr);

    STI.reset(TheTarget->createMCSubtargetInfo(TripleName, "z10", ""));
    EXPECT_NE(STI, nullptr);

    std::unique_ptr<MCAsmInfo> MAI;
    MAI.reset(TheTarget->createMCAsmInfo(*MRI, TripleName, MCOptions));
    EXPECT_NE(MAI, nullptr);

    // Now we cast to our mocked up version of MCAsmInfo.
    MUPMAI.reset(static_cast<MockedUpMCAsmInfo *>(MAI.release()));
    // MUPMAI should "hold" MAI.
    EXPECT_NE(MUPMAI, nullptr);
    // After releasing, MAI should now be null.
    EXPECT_EQ(MAI, nullptr);
  }

  void setupCallToAsmParser(StringRef AsmStr) {
    std::unique_ptr<MemoryBuffer> Buffer(MemoryBuffer::getMemBuffer(AsmStr));
    SrcMgr.AddNewSourceBuffer(std::move(Buffer), SMLoc());
    EXPECT_EQ(Buffer, nullptr);

<<<<<<< HEAD
    Ctx.reset(new MCContext(Triple, MUPMAI.get(), MRI.get(), &MOFI, STI.get(),
                            &SrcMgr, &MCOptions));
    MOFI.initMCObjectFileInfo(*Ctx, /*PIC=*/false, /*LargeCodeModel=*/false);
=======
    Ctx.reset(new MCContext(Triple, MUPMAI.get(), MRI.get(), STI.get(), &SrcMgr,
                            &MCOptions));
    MOFI.reset(TheTarget->createMCObjectFileInfo(*Ctx, /*PIC=*/false,
                                                 /*LargeCodeModel=*/false));
    Ctx->setObjectFileInfo(MOFI.get());
>>>>>>> 21f3f750

    Str.reset(TheTarget->createNullStreamer(*Ctx));

    Parser.reset(createMCAsmParser(SrcMgr, *Ctx, *Str, *MUPMAI));

    TargetAsmParser.reset(
        TheTarget->createMCAsmParser(*STI, *Parser, *MII, MCOptions));
    Parser->setTargetParser(*TargetAsmParser);
  }

  void lexAndCheckTokens(StringRef AsmStr,
                         SmallVector<AsmToken::TokenKind> ExpectedTokens) {
    // Get reference to AsmLexer.
    MCAsmLexer &Lexer = Parser->getLexer();
    // Loop through all expected tokens checking one by one.
    for (size_t I = 0; I < ExpectedTokens.size(); ++I) {
      EXPECT_EQ(Lexer.getTok().getKind(), ExpectedTokens[I]);
      Lexer.Lex();
    }
  }

  void lexAndCheckIntegerTokensAndValues(StringRef AsmStr,
                                         SmallVector<int64_t> ExpectedValues) {
    // Get reference to AsmLexer.
    MCAsmLexer &Lexer = Parser->getLexer();
    // Loop through all expected tokens and expected values.
    for (size_t I = 0; I < ExpectedValues.size(); ++I) {
      // Skip any EndOfStatement tokens, we're not concerned with them.
      if (Lexer.getTok().getKind() == AsmToken::EndOfStatement)
        continue;
      EXPECT_EQ(Lexer.getTok().getKind(), AsmToken::Integer);
      EXPECT_EQ(Lexer.getTok().getIntVal(), ExpectedValues[I]);
      Lexer.Lex();
    }
  }
};

TEST_F(SystemZAsmLexerTest, CheckDontRestrictCommentStringToStartOfStatement) {
  StringRef AsmStr = "jne #-4";

  // Setup.
  setupCallToAsmParser(AsmStr);

  // Lex initially to get the string.
  Parser->getLexer().Lex();

  SmallVector<AsmToken::TokenKind> ExpectedTokens(
      {AsmToken::Identifier, AsmToken::EndOfStatement});
  lexAndCheckTokens(AsmStr /* "jne #-4" */, ExpectedTokens);
}

// Testing MCAsmInfo's RestrictCommentStringToStartOfStatement attribute.
TEST_F(SystemZAsmLexerTest, CheckRestrictCommentStringToStartOfStatement) {
  StringRef AsmStr = "jne #-4";

  // Setup.
  MUPMAI->setRestrictCommentStringToStartOfStatement(true);
  setupCallToAsmParser(AsmStr);

  // Lex initially to get the string.
  Parser->getLexer().Lex();

  // When we are restricting the comment string to only the start of the
  // statement, The sequence of tokens we are expecting are: Identifier - "jne"
  // Hash - '#'
  // Minus - '-'
  // Integer - '4'
  SmallVector<AsmToken::TokenKind> ExpectedTokens(
      {AsmToken::Identifier, AsmToken::Hash, AsmToken::Minus,
       AsmToken::Integer});
  lexAndCheckTokens(AsmStr /* "jne #-4" */, ExpectedTokens);
}

// Test HLASM Comment Syntax ('*')
TEST_F(SystemZAsmLexerTest, CheckHLASMComment) {
  StringRef AsmStr = "* lhi 1,10";

  // Setup.
  MUPMAI->setCommentString("*");
  setupCallToAsmParser(AsmStr);

  // Lex initially to get the string.
  Parser->getLexer().Lex();

  SmallVector<AsmToken::TokenKind> ExpectedTokens(
      {AsmToken::EndOfStatement, AsmToken::Eof});
  lexAndCheckTokens(AsmStr /* "* lhi 1,10" */, ExpectedTokens);
}

TEST_F(SystemZAsmLexerTest, CheckHashDefault) {
  StringRef AsmStr = "lh#123";

  // Setup.
  setupCallToAsmParser(AsmStr);

  // Lex initially to get the string.
  Parser->getLexer().Lex();

  // "lh" -> Identifier
  // "#123" -> EndOfStatement (Lexed as a comment since CommentString is "#")
  SmallVector<AsmToken::TokenKind> ExpectedTokens(
      {AsmToken::Identifier, AsmToken::EndOfStatement, AsmToken::Eof});
  lexAndCheckTokens(AsmStr, ExpectedTokens);
}

// Test if "#" is accepted as an Identifier
TEST_F(SystemZAsmLexerTest, CheckAllowHashInIdentifier) {
  StringRef AsmStr = "lh#123";

  // Setup.
  setupCallToAsmParser(AsmStr);
  Parser->getLexer().setAllowHashInIdentifier(true);

  // Lex initially to get the string.
  Parser->getLexer().Lex();

  // "lh123" -> Identifier
  SmallVector<AsmToken::TokenKind> ExpectedTokens(
      {AsmToken::Identifier, AsmToken::EndOfStatement, AsmToken::Eof});
  lexAndCheckTokens(AsmStr, ExpectedTokens);
}

TEST_F(SystemZAsmLexerTest, CheckAllowHashInIdentifier2) {
  StringRef AsmStr = "lh#12*3";

  // Setup.
  MUPMAI->setCommentString("*");
  MUPMAI->setRestrictCommentStringToStartOfStatement(true);
  setupCallToAsmParser(AsmStr);
  Parser->getLexer().setAllowHashInIdentifier(true);

  // Lex initially to get the string.
  Parser->getLexer().Lex();

  // "lh#12" -> Identifier
  // "*" -> Star
  // "3" -> Integer
  SmallVector<AsmToken::TokenKind> ExpectedTokens(
      {AsmToken::Identifier, AsmToken::Star, AsmToken::Integer,
       AsmToken::EndOfStatement, AsmToken::Eof});
  lexAndCheckTokens(AsmStr, ExpectedTokens);
}

TEST_F(SystemZAsmLexerTest, DontCheckStrictCommentString) {
  StringRef AsmStr = "# abc\n/* def *///  xyz";

  // Setup.
  setupCallToAsmParser(AsmStr);

  // Lex initially to get the string.
  Parser->getLexer().Lex();

  SmallVector<AsmToken::TokenKind> ExpectedTokens(
      {AsmToken::EndOfStatement, AsmToken::Comment, AsmToken::EndOfStatement,
       AsmToken::Eof});
  lexAndCheckTokens(AsmStr, ExpectedTokens);
}

TEST_F(SystemZAsmLexerTest, DontCheckStrictCommentString2) {
  StringRef AsmStr = "# abc\n/* def *///  xyz\n* rst";

  // Setup.
  MUPMAI->setCommentString("*");
  setupCallToAsmParser(AsmStr);

  // Lex initially to get the string.
  Parser->getLexer().Lex();

  SmallVector<AsmToken::TokenKind> ExpectedTokens(
      {AsmToken::EndOfStatement, AsmToken::Comment, AsmToken::EndOfStatement,
       AsmToken::EndOfStatement, AsmToken::Eof});
  lexAndCheckTokens(AsmStr, ExpectedTokens);
}

TEST_F(SystemZAsmLexerTest, CheckStrictCommentString) {
  StringRef AsmStr = "# abc\n/* def *///  xyz";

  // Setup.
  MUPMAI->setAllowAdditionalComments(false);
  setupCallToAsmParser(AsmStr);

  // Lex initially to get the string.
  Parser->getLexer().Lex();

  // "# abc" -> still treated as a comment, since CommentString
  //            is set to "#"
  SmallVector<AsmToken::TokenKind> ExpectedTokens;
  ExpectedTokens.push_back(AsmToken::EndOfStatement); // "# abc\n"
  ExpectedTokens.push_back(AsmToken::Slash);          // "/"
  ExpectedTokens.push_back(AsmToken::Star);           // "*"
  ExpectedTokens.push_back(AsmToken::Identifier);     // "def"
  ExpectedTokens.push_back(AsmToken::Star);           // "*"
  ExpectedTokens.push_back(AsmToken::Slash);          // "/"
  ExpectedTokens.push_back(AsmToken::Slash);          // "/"
  ExpectedTokens.push_back(AsmToken::Slash);          // "/"
  ExpectedTokens.push_back(AsmToken::Identifier);     // "xyz"
  ExpectedTokens.push_back(AsmToken::EndOfStatement);
  ExpectedTokens.push_back(AsmToken::Eof);

  lexAndCheckTokens(AsmStr, ExpectedTokens);
}

TEST_F(SystemZAsmLexerTest, CheckStrictCommentString2) {
  StringRef AsmStr = "// abc";

  // Setup.
  MUPMAI->setAllowAdditionalComments(false);
  MUPMAI->setCommentString("//");
  setupCallToAsmParser(AsmStr);

  // Lex initially to get the string.
  Parser->getLexer().Lex();

  // "// abc" -> will still be treated as a comment because "//" is the
  //             CommentString
  SmallVector<AsmToken::TokenKind> ExpectedTokens(
      {AsmToken::EndOfStatement, AsmToken::Eof});
  lexAndCheckTokens(AsmStr /* "// abc" */, ExpectedTokens);
}

TEST_F(SystemZAsmLexerTest, CheckStrictCommentString3) {
  StringRef AsmStr = "/* abc */";

  // Setup.
  MUPMAI->setAllowAdditionalComments(false);
  setupCallToAsmParser(AsmStr);

  // Lex initially to get the string.
  Parser->getLexer().Lex();

  SmallVector<AsmToken::TokenKind> ExpectedTokens;
  ExpectedTokens.push_back(AsmToken::Slash);
  ExpectedTokens.push_back(AsmToken::Star);
  ExpectedTokens.push_back(AsmToken::Identifier);
  ExpectedTokens.push_back(AsmToken::Star);
  ExpectedTokens.push_back(AsmToken::Slash);
  ExpectedTokens.push_back(AsmToken::EndOfStatement);
  ExpectedTokens.push_back(AsmToken::Eof);

  lexAndCheckTokens(AsmStr, ExpectedTokens);
}

TEST_F(SystemZAsmLexerTest, CheckStrictCommentString4) {
  StringRef AsmStr = "# abc\n/* def *///  xyz";

  // Setup.
  MUPMAI->setCommentString("*");
  MUPMAI->setAllowAdditionalComments(false);
  MUPMAI->setRestrictCommentStringToStartOfStatement(true);
  setupCallToAsmParser(AsmStr);

  // Lex initially to get the string.
  Parser->getLexer().Lex();

  SmallVector<AsmToken::TokenKind> ExpectedTokens;
  ExpectedTokens.push_back(AsmToken::Hash);           // "#"
  ExpectedTokens.push_back(AsmToken::Identifier);     // "abc"
  ExpectedTokens.push_back(AsmToken::EndOfStatement); // "\n"
  ExpectedTokens.push_back(AsmToken::Slash);          // "/"
  ExpectedTokens.push_back(AsmToken::Star);           // "*"
  ExpectedTokens.push_back(AsmToken::Identifier);     // "def"
  ExpectedTokens.push_back(AsmToken::Star);           // "*"
  ExpectedTokens.push_back(AsmToken::Slash);          // "/"
  ExpectedTokens.push_back(AsmToken::Slash);          // "/"
  ExpectedTokens.push_back(AsmToken::Slash);          // "/"
  ExpectedTokens.push_back(AsmToken::Identifier);     // "xyz"
  ExpectedTokens.push_back(AsmToken::EndOfStatement);
  ExpectedTokens.push_back(AsmToken::Eof);

  lexAndCheckTokens(AsmStr, ExpectedTokens);
}

TEST_F(SystemZAsmLexerTest, CheckStrictCommentString5) {
  StringRef AsmStr = "#abc\n/* def */// xyz";

  // Setup.
  MUPMAI->setCommentString("*");
  MUPMAI->setAllowAdditionalComments(false);
  setupCallToAsmParser(AsmStr);

  // Lex initially to get the string.
  Parser->getLexer().Lex();

  SmallVector<AsmToken::TokenKind> ExpectedTokens;
  ExpectedTokens.push_back(AsmToken::Hash);           // "#"
  ExpectedTokens.push_back(AsmToken::Identifier);     // "abc"
  ExpectedTokens.push_back(AsmToken::EndOfStatement); // "\n"
  ExpectedTokens.push_back(AsmToken::Slash);          // "/"
  ExpectedTokens.push_back(AsmToken::EndOfStatement); // "* def */// xyz"
  ExpectedTokens.push_back(AsmToken::Eof);

  lexAndCheckTokens(AsmStr, ExpectedTokens);
}

TEST_F(SystemZAsmLexerTest, CheckValidHLASMIntegers) {
  StringRef AsmStr = "123\n000123\n1999\n007\n12300\n12021\n";
  // StringRef AsmStr = "123";
  // Setup.
  setupCallToAsmParser(AsmStr);
  Parser->getLexer().setLexHLASMIntegers(true);

  // Lex initially to get the string.
  Parser->getLexer().Lex();

  // SmallVector<int64_t> ExpectedValues({123});
  SmallVector<int64_t> ExpectedValues({123, 123, 1999, 7, 12300, 12021});
  lexAndCheckIntegerTokensAndValues(AsmStr, ExpectedValues);
}

TEST_F(SystemZAsmLexerTest, CheckInvalidHLASMIntegers) {
  StringRef AsmStr = "0b0101\n0xDEADBEEF\nfffh\n.133\n";

  // Setup.
  setupCallToAsmParser(AsmStr);
  Parser->getLexer().setLexHLASMIntegers(true);

  // Lex initially to get the string.
  Parser->getLexer().Lex();

  SmallVector<AsmToken::TokenKind> ExpectedTokens;
  ExpectedTokens.push_back(AsmToken::Integer);        // "0"
  ExpectedTokens.push_back(AsmToken::Identifier);     // "b0101"
  ExpectedTokens.push_back(AsmToken::EndOfStatement); // "\n"
  ExpectedTokens.push_back(AsmToken::Integer);        // "0"
  ExpectedTokens.push_back(AsmToken::Identifier);     // "xDEADBEEF"
  ExpectedTokens.push_back(AsmToken::EndOfStatement); // "\n"
  ExpectedTokens.push_back(AsmToken::Identifier);     // "fffh"
  ExpectedTokens.push_back(AsmToken::EndOfStatement); // "\n"
  ExpectedTokens.push_back(AsmToken::Real);           // ".133"
  ExpectedTokens.push_back(AsmToken::EndOfStatement); // "\n"
  ExpectedTokens.push_back(AsmToken::Eof);
  lexAndCheckTokens(AsmStr, ExpectedTokens);
}

TEST_F(SystemZAsmLexerTest, CheckDefaultIntegers) {
  StringRef AsmStr = "0b0101\n0xDEADBEEF\nfffh\n";

  // Setup.
  setupCallToAsmParser(AsmStr);

  // Lex initially to get the string.
  Parser->getLexer().Lex();

  SmallVector<int64_t> ExpectedValues({5, 0xDEADBEEF, 0xFFF});
  lexAndCheckIntegerTokensAndValues(AsmStr, ExpectedValues);
}

TEST_F(SystemZAsmLexerTest, CheckDefaultFloats) {
  StringRef AsmStr = "0.333\n1.3\n2.5\n3.0\n";

  // Setup.
  setupCallToAsmParser(AsmStr);

  // Lex initially to get the string.
  Parser->getLexer().Lex();

  SmallVector<AsmToken::TokenKind> ExpectedTokens;

  for (int I = 0; I < 4; ++I)
    ExpectedTokens.insert(ExpectedTokens.begin(),
                          {AsmToken::Real, AsmToken::EndOfStatement});

  ExpectedTokens.push_back(AsmToken::Eof);
  lexAndCheckTokens(AsmStr, ExpectedTokens);
}

TEST_F(SystemZAsmLexerTest, CheckDefaultQuestionAtStartOfIdentifier) {
  StringRef AsmStr = "?lh1?23";

  // Setup.
  setupCallToAsmParser(AsmStr);

  // Lex initially to get the string.
  Parser->getLexer().Lex();

  SmallVector<AsmToken::TokenKind> ExpectedTokens(
      {AsmToken::Error, AsmToken::Identifier, AsmToken::EndOfStatement,
       AsmToken::Eof});
  lexAndCheckTokens(AsmStr, ExpectedTokens);
}

TEST_F(SystemZAsmLexerTest, CheckAcceptQuestionAtStartOfIdentifier) {
  StringRef AsmStr = "?????lh1?23";

  // Setup.
  MUPMAI->setAllowQuestionAtStartOfIdentifier(true);
  setupCallToAsmParser(AsmStr);

  // Lex initially to get the string.
  Parser->getLexer().Lex();

  SmallVector<AsmToken::TokenKind> ExpectedTokens(
      {AsmToken::Identifier, AsmToken::EndOfStatement, AsmToken::Eof});
  lexAndCheckTokens(AsmStr, ExpectedTokens);
}

TEST_F(SystemZAsmLexerTest, CheckDefaultAtAtStartOfIdentifier) {
  StringRef AsmStr = "@@lh1?23";

  // Setup.
  MUPMAI->setAllowQuestionAtStartOfIdentifier(true);
  setupCallToAsmParser(AsmStr);

  // Lex initially to get the string.
  Parser->getLexer().Lex();

  SmallVector<AsmToken::TokenKind> ExpectedTokens(
      {AsmToken::At, AsmToken::At, AsmToken::Identifier,
       AsmToken::EndOfStatement, AsmToken::Eof});
  lexAndCheckTokens(AsmStr, ExpectedTokens);
}

TEST_F(SystemZAsmLexerTest, CheckAcceptAtAtStartOfIdentifier) {
  StringRef AsmStr = "@@lh1?23";

  // Setup.
  MUPMAI->setAllowAtAtStartOfIdentifier(true);
  setupCallToAsmParser(AsmStr);

  // Lex initially to get the string.
  Parser->getLexer().Lex();

  SmallVector<AsmToken::TokenKind> ExpectedTokens(
      {AsmToken::Identifier, AsmToken::EndOfStatement, AsmToken::Eof});
  lexAndCheckTokens(AsmStr, ExpectedTokens);
}

TEST_F(SystemZAsmLexerTest, CheckAccpetAtAtStartOfIdentifier2) {
  StringRef AsmStr = "@@lj1?23";

  // Setup.
  MUPMAI->setCommentString("@");
  MUPMAI->setAllowAtAtStartOfIdentifier(true);
  setupCallToAsmParser(AsmStr);

  // Lex initially to get the string.
  Parser->getLexer().Lex();

  // "@@lj1?23" -> still lexed as a comment as that takes precedence.
  SmallVector<AsmToken::TokenKind> ExpectedTokens(
      {AsmToken::EndOfStatement, AsmToken::Eof});
  lexAndCheckTokens(AsmStr, ExpectedTokens);
}

TEST_F(SystemZAsmLexerTest, CheckDefaultDollarAtStartOfIdentifier) {
  StringRef AsmStr = "$$ac$c";

  // Setup.
  setupCallToAsmParser(AsmStr);

  // Lex initially to get the string.
  Parser->getLexer().Lex();

  SmallVector<AsmToken::TokenKind> ExpectedTokens(
      {AsmToken::Dollar, AsmToken::Dollar, AsmToken::Identifier,
       AsmToken::EndOfStatement, AsmToken::Eof});
  lexAndCheckTokens(AsmStr, ExpectedTokens);
}

TEST_F(SystemZAsmLexerTest, CheckAcceptDollarAtStartOfIdentifier) {
  StringRef AsmStr = "$$ab$c";

  // Setup.
  MUPMAI->setAllowDollarAtStartOfIdentifier(true);
  setupCallToAsmParser(AsmStr);

  // Lex initially to get the string.
  Parser->getLexer().Lex();

  SmallVector<AsmToken::TokenKind> ExpectedTokens(
      {AsmToken::Identifier, AsmToken::EndOfStatement, AsmToken::Eof});
  lexAndCheckTokens(AsmStr, ExpectedTokens);
}

TEST_F(SystemZAsmLexerTest, CheckAcceptHashAtStartOfIdentifier) {
  StringRef AsmStr = "##a#b$c";

  // Setup.
  MUPMAI->setAllowHashAtStartOfIdentifier(true);
  MUPMAI->setCommentString("*");
  MUPMAI->setAllowAdditionalComments(false);
  setupCallToAsmParser(AsmStr);
  Parser->getLexer().setAllowHashInIdentifier(true);

  // Lex initially to get the string.
  Parser->getLexer().Lex();

  SmallVector<AsmToken::TokenKind> ExpectedTokens(
      {AsmToken::Identifier, AsmToken::EndOfStatement, AsmToken::Eof});
  lexAndCheckTokens(AsmStr, ExpectedTokens);
}

TEST_F(SystemZAsmLexerTest, CheckAcceptHashAtStartOfIdentifier2) {
  StringRef AsmStr = "##a#b$c";

  // Setup.
  MUPMAI->setAllowHashAtStartOfIdentifier(true);
  setupCallToAsmParser(AsmStr);
  Parser->getLexer().setAllowHashInIdentifier(true);

  // Lex initially to get the string.
  Parser->getLexer().Lex();

  // By default, the CommentString attribute is set to "#".
  // Hence, "##a#b$c" is lexed as a line comment irrespective
  // of whether the AllowHashAtStartOfIdentifier attribute is set to true.
  SmallVector<AsmToken::TokenKind> ExpectedTokens(
      {AsmToken::EndOfStatement, AsmToken::Eof});
  lexAndCheckTokens(AsmStr, ExpectedTokens);
}

TEST_F(SystemZAsmLexerTest, CheckAcceptHashAtStartOfIdentifier3) {
  StringRef AsmStr = "##a#b$c";

  // Setup.
  MUPMAI->setAllowHashAtStartOfIdentifier(true);
  MUPMAI->setCommentString("*");
  setupCallToAsmParser(AsmStr);
  Parser->getLexer().setAllowHashInIdentifier(true);

  // Lex initially to get the string.
  Parser->getLexer().Lex();

  // By default, the AsmLexer treats strings that start with "#"
  // as a line comment.
  // Hence, "##a$b$c" is lexed as a line comment irrespective
  // of whether the AllowHashAtStartOfIdentifier attribute is set to true.
  SmallVector<AsmToken::TokenKind> ExpectedTokens(
      {AsmToken::EndOfStatement, AsmToken::Eof});
  lexAndCheckTokens(AsmStr, ExpectedTokens);
}

TEST_F(SystemZAsmLexerTest, CheckAcceptHashAtStartOfIdentifier4) {
  StringRef AsmStr = "##a#b$c";

  // Setup.
  MUPMAI->setAllowHashAtStartOfIdentifier(true);
  MUPMAI->setCommentString("*");
  MUPMAI->setAllowAdditionalComments(false);
  setupCallToAsmParser(AsmStr);
  Parser->getLexer().setAllowHashInIdentifier(true);

  // Lex initially to get the string.
  Parser->getLexer().Lex();

  // Since, the AllowAdditionalComments attribute is set to false,
  // only strings starting with the CommentString attribute are
  // lexed as possible comments.
  // Hence, "##a$b$c" is lexed as an Identifier because the
  // AllowHashAtStartOfIdentifier attribute is set to true.
  SmallVector<AsmToken::TokenKind> ExpectedTokens(
      {AsmToken::Identifier, AsmToken::EndOfStatement, AsmToken::Eof});
  lexAndCheckTokens(AsmStr, ExpectedTokens);
}

TEST_F(SystemZAsmLexerTest, CheckRejectDotAsCurrentPC) {
  StringRef AsmStr = ".-4";

  // Setup.
  MUPMAI->setAllowDotIsPC(false);
  setupCallToAsmParser(AsmStr);

  // Lex initially to get the string.
  Parser->getLexer().Lex();

  const MCExpr *Expr;
  bool ParsePrimaryExpr = Parser->parseExpression(Expr);
  EXPECT_EQ(ParsePrimaryExpr, true);
  EXPECT_EQ(Parser->hasPendingError(), true);
}

TEST_F(SystemZAsmLexerTest, CheckRejectStarAsCurrentPC) {
  StringRef AsmStr = "*-4";

  // Setup.
  setupCallToAsmParser(AsmStr);

  // Lex initially to get the string.
  Parser->getLexer().Lex();

  const MCExpr *Expr;
  bool ParsePrimaryExpr = Parser->parseExpression(Expr);
  EXPECT_EQ(ParsePrimaryExpr, true);
  EXPECT_EQ(Parser->hasPendingError(), true);
}

TEST_F(SystemZAsmLexerTest, CheckRejectCharLiterals) {
  StringRef AsmStr = "abc 'd'";

  // Setup.
  setupCallToAsmParser(AsmStr);
  Parser->getLexer().setLexHLASMStrings(true);

  // Lex initially to get the string.
  Parser->getLexer().Lex();

  SmallVector<AsmToken::TokenKind> ExpectedTokens(
      {AsmToken::Identifier, AsmToken::Error, AsmToken::Error,
       AsmToken::EndOfStatement, AsmToken::Eof});
  lexAndCheckTokens(AsmStr, ExpectedTokens);
}

TEST_F(SystemZAsmLexerTest, CheckRejectStringLiterals) {
  StringRef AsmStr = "abc \"ef\"";

  // Setup.
  setupCallToAsmParser(AsmStr);
  Parser->getLexer().setLexHLASMStrings(true);

  // Lex initially to get the string.
  Parser->getLexer().Lex();

  SmallVector<AsmToken::TokenKind> ExpectedTokens(
      {AsmToken::Identifier, AsmToken::Error, AsmToken::Identifier,
       AsmToken::Error, AsmToken::EndOfStatement, AsmToken::Eof});
  lexAndCheckTokens(AsmStr, ExpectedTokens);
}
} // end anonymous namespace<|MERGE_RESOLUTION|>--- conflicted
+++ resolved
@@ -112,17 +112,11 @@
     SrcMgr.AddNewSourceBuffer(std::move(Buffer), SMLoc());
     EXPECT_EQ(Buffer, nullptr);
 
-<<<<<<< HEAD
-    Ctx.reset(new MCContext(Triple, MUPMAI.get(), MRI.get(), &MOFI, STI.get(),
-                            &SrcMgr, &MCOptions));
-    MOFI.initMCObjectFileInfo(*Ctx, /*PIC=*/false, /*LargeCodeModel=*/false);
-=======
     Ctx.reset(new MCContext(Triple, MUPMAI.get(), MRI.get(), STI.get(), &SrcMgr,
                             &MCOptions));
     MOFI.reset(TheTarget->createMCObjectFileInfo(*Ctx, /*PIC=*/false,
                                                  /*LargeCodeModel=*/false));
     Ctx->setObjectFileInfo(MOFI.get());
->>>>>>> 21f3f750
 
     Str.reset(TheTarget->createNullStreamer(*Ctx));
 
