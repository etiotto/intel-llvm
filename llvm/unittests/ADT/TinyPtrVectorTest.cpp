--- conflicted
+++ resolved
@@ -83,11 +83,7 @@
 typedef ::testing::Types<TinyPtrVector<int *>, TinyPtrVector<double *>,
                          TinyPtrVector<PointerIntPair<int *, 1>>>
     TinyPtrVectorTestTypes;
-<<<<<<< HEAD
-TYPED_TEST_SUITE(TinyPtrVectorTest, TinyPtrVectorTestTypes);
-=======
 TYPED_TEST_SUITE(TinyPtrVectorTest, TinyPtrVectorTestTypes, );
->>>>>>> 86645b40
 
 TYPED_TEST(TinyPtrVectorTest, EmptyTest) {
   this->expectValues(this->V, this->testArray(0));
