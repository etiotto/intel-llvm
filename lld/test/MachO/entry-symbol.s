# REQUIRES: x86
# RUN: llvm-mc -filetype=obj -triple=x86_64-apple-darwin %s -o %t.o
<<<<<<< HEAD
# RUN: lld -flavor darwinnew -o %t %t.o -e _not_main
=======
# RUN: lld -flavor darwinnew -arch x86_64 -o %t %t.o -e _not_main
>>>>>>> 755e53b4
# RUN: llvm-objdump --macho --all-headers --syms %t | FileCheck %s
# CHECK-LABEL: SYMBOL TABLE
# CHECK-NEXT: {{0*}}[[#%x, ENTRY_ADDR:]] {{.*}} __TEXT,__text _not_main
# CHECK:      cmd  LC_MAIN
# CHECK-NEXT: cmdsize  24
# CHECK-NEXT: entryoff [[#ENTRYOFF:]]
# CHECK:      sectname __text
# CHECK-NEXT: segname __TEXT
## Note: the following checks assume that the entry symbol is right at the
## beginning of __text.
# CHECK-NEXT: addr 0x{{0*}}[[#ENTRY_ADDR]]
# CHECK-NEXT: size
# CHECK-NEXT: offset [[#ENTRYOFF]]
<<<<<<< HEAD


# RUN: not lld -flavor darwinnew -o /dev/null %t.o -e _missing 2>&1 | FileCheck %s --check-prefix=UNDEFINED
# UNDEFINED: error: undefined symbol: _missing
# RUN: not lld -flavor darwinnew -o /dev/null %t.o 2>&1 | FileCheck %s --check-prefix=DEFAULT-ENTRY
=======


# RUN: not lld -flavor darwinnew -arch x86_64 -o /dev/null %t.o -e _missing 2>&1 | FileCheck %s --check-prefix=UNDEFINED
# UNDEFINED: error: undefined symbol: _missing
# RUN: not lld -flavor darwinnew -arch x86_64 -o /dev/null %t.o 2>&1 | FileCheck %s --check-prefix=DEFAULT-ENTRY
>>>>>>> 755e53b4
# DEFAULT-ENTRY: error: undefined symbol: _main

.text
.global _not_main
_not_main:
  movq $0, %rax
  retq<|MERGE_RESOLUTION|>--- conflicted
+++ resolved
@@ -1,10 +1,6 @@
 # REQUIRES: x86
 # RUN: llvm-mc -filetype=obj -triple=x86_64-apple-darwin %s -o %t.o
-<<<<<<< HEAD
-# RUN: lld -flavor darwinnew -o %t %t.o -e _not_main
-=======
 # RUN: lld -flavor darwinnew -arch x86_64 -o %t %t.o -e _not_main
->>>>>>> 755e53b4
 # RUN: llvm-objdump --macho --all-headers --syms %t | FileCheck %s
 # CHECK-LABEL: SYMBOL TABLE
 # CHECK-NEXT: {{0*}}[[#%x, ENTRY_ADDR:]] {{.*}} __TEXT,__text _not_main
@@ -18,19 +14,11 @@
 # CHECK-NEXT: addr 0x{{0*}}[[#ENTRY_ADDR]]
 # CHECK-NEXT: size
 # CHECK-NEXT: offset [[#ENTRYOFF]]
-<<<<<<< HEAD
-
-
-# RUN: not lld -flavor darwinnew -o /dev/null %t.o -e _missing 2>&1 | FileCheck %s --check-prefix=UNDEFINED
-# UNDEFINED: error: undefined symbol: _missing
-# RUN: not lld -flavor darwinnew -o /dev/null %t.o 2>&1 | FileCheck %s --check-prefix=DEFAULT-ENTRY
-=======
 
 
 # RUN: not lld -flavor darwinnew -arch x86_64 -o /dev/null %t.o -e _missing 2>&1 | FileCheck %s --check-prefix=UNDEFINED
 # UNDEFINED: error: undefined symbol: _missing
 # RUN: not lld -flavor darwinnew -arch x86_64 -o /dev/null %t.o 2>&1 | FileCheck %s --check-prefix=DEFAULT-ENTRY
->>>>>>> 755e53b4
 # DEFAULT-ENTRY: error: undefined symbol: _main
 
 .text
