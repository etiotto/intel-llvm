//===- InputFiles.cpp -----------------------------------------------------===//
//
// Part of the LLVM Project, under the Apache License v2.0 with LLVM Exceptions.
// See https://llvm.org/LICENSE.txt for license information.
// SPDX-License-Identifier: Apache-2.0 WITH LLVM-exception
//
//===----------------------------------------------------------------------===//
//
// This file contains functions to parse Mach-O object files. In this comment,
// we describe the Mach-O file structure and how we parse it.
//
// Mach-O is not very different from ELF or COFF. The notion of symbols,
// sections and relocations exists in Mach-O as it does in ELF and COFF.
//
// Perhaps the notion that is new to those who know ELF/COFF is "subsections".
// In ELF/COFF, sections are an atomic unit of data copied from input files to
// output files. When we merge or garbage-collect sections, we treat each
// section as an atomic unit. In Mach-O, that's not the case. Sections can
// consist of multiple subsections, and subsections are a unit of merging and
// garbage-collecting. Therefore, Mach-O's subsections are more similar to
// ELF/COFF's sections than Mach-O's sections are.
//
// A section can have multiple symbols. A symbol that does not have the
// N_ALT_ENTRY attribute indicates a beginning of a subsection. Therefore, by
// definition, a symbol is always present at the beginning of each subsection. A
// symbol with N_ALT_ENTRY attribute does not start a new subsection and can
// point to a middle of a subsection.
//
// The notion of subsections also affects how relocations are represented in
// Mach-O. All references within a section need to be explicitly represented as
// relocations if they refer to different subsections, because we obviously need
// to fix up addresses if subsections are laid out in an output file differently
// than they were in object files. To represent that, Mach-O relocations can
// refer to an unnamed location via its address. Scattered relocations (those
// with the R_SCATTERED bit set) always refer to unnamed locations.
// Non-scattered relocations refer to an unnamed location if r_extern is not set
// and r_symbolnum is zero.
//
// Without the above differences, I think you can use your knowledge about ELF
// and COFF for Mach-O.
//
//===----------------------------------------------------------------------===//

#include "InputFiles.h"
#include "InputSection.h"
#include "OutputSection.h"
#include "SymbolTable.h"
#include "Symbols.h"
#include "Target.h"

#include "lld/Common/ErrorHandler.h"
#include "lld/Common/Memory.h"
#include "llvm/BinaryFormat/MachO.h"
#include "llvm/Support/Endian.h"
#include "llvm/Support/MemoryBuffer.h"

using namespace llvm;
using namespace llvm::MachO;
using namespace llvm::support::endian;
using namespace lld;
using namespace lld::macho;

std::vector<InputFile *> macho::inputFiles;

// Open a given file path and return it as a memory-mapped file.
Optional<MemoryBufferRef> macho::readFile(StringRef path) {
  // Open a file.
  auto mbOrErr = MemoryBuffer::getFile(path);
  if (auto ec = mbOrErr.getError()) {
    error("cannot open " + path + ": " + ec.message());
    return None;
  }

  std::unique_ptr<MemoryBuffer> &mb = *mbOrErr;
  MemoryBufferRef mbref = mb->getMemBufferRef();
  make<std::unique_ptr<MemoryBuffer>>(std::move(mb)); // take mb ownership

  // If this is a regular non-fat file, return it.
  const char *buf = mbref.getBufferStart();
  auto *hdr = reinterpret_cast<const MachO::fat_header *>(buf);
  if (read32be(&hdr->magic) != MachO::FAT_MAGIC)
    return mbref;

<<<<<<< HEAD
  error("TODO: Add support for universal binaries");
=======
  // Object files and archive files may be fat files, which contains
  // multiple real files for different CPU ISAs. Here, we search for a
  // file that matches with the current link target and returns it as
  // a MemoryBufferRef.
  auto *arch = reinterpret_cast<const MachO::fat_arch *>(buf + sizeof(*hdr));

  for (uint32_t i = 0, n = read32be(&hdr->nfat_arch); i < n; ++i) {
    if (reinterpret_cast<const char *>(arch + i + 1) >
        buf + mbref.getBufferSize()) {
      error(path + ": fat_arch struct extends beyond end of file");
      return None;
    }

    if (read32be(&arch[i].cputype) != target->cpuType ||
        read32be(&arch[i].cpusubtype) != target->cpuSubtype)
      continue;

    uint32_t offset = read32be(&arch[i].offset);
    uint32_t size = read32be(&arch[i].size);
    if (offset + size > mbref.getBufferSize())
      error(path + ": slice extends beyond end of file");
    return MemoryBufferRef(StringRef(buf + offset, size), path.copy(bAlloc));
  }

  error("unable to find matching architecture in " + path);
>>>>>>> 918d599f
  return None;
}

static const load_command *findCommand(const mach_header_64 *hdr,
                                       uint32_t type) {
  const uint8_t *p =
      reinterpret_cast<const uint8_t *>(hdr) + sizeof(mach_header_64);

  for (uint32_t i = 0, n = hdr->ncmds; i < n; ++i) {
    auto *cmd = reinterpret_cast<const load_command *>(p);
    if (cmd->cmd == type)
      return cmd;
    p += cmd->cmdsize;
  }
  return nullptr;
}

std::vector<InputSection *>
InputFile::parseSections(ArrayRef<section_64> sections) {
  std::vector<InputSection *> ret;
  ret.reserve(sections.size());

  auto *buf = reinterpret_cast<const uint8_t *>(mb.getBufferStart());

  for (const section_64 &sec : sections) {
    InputSection *isec = make<InputSection>();
    isec->file = this;
    isec->name = StringRef(sec.sectname, strnlen(sec.sectname, 16));
    isec->segname = StringRef(sec.segname, strnlen(sec.segname, 16));
    isec->data = {buf + sec.offset, static_cast<size_t>(sec.size)};
    if (sec.align >= 32)
      error("alignment " + std::to_string(sec.align) + " of section " +
            isec->name + " is too large");
    else
      isec->align = 1 << sec.align;
    isec->flags = sec.flags;
    ret.push_back(isec);
  }

  return ret;
}

void InputFile::parseRelocations(const section_64 &sec,
                                 std::vector<Reloc> &relocs) {
  auto *buf = reinterpret_cast<const uint8_t *>(mb.getBufferStart());
  ArrayRef<any_relocation_info> relInfos(
      reinterpret_cast<const any_relocation_info *>(buf + sec.reloff),
      sec.nreloc);

  for (const any_relocation_info &anyRel : relInfos) {
    Reloc r;
    if (anyRel.r_word0 & R_SCATTERED) {
      error("TODO: Scattered relocations not supported");
    } else {
      auto rel = reinterpret_cast<const relocation_info &>(anyRel);
      r.type = rel.r_type;
      r.offset = rel.r_address;
      r.addend = target->getImplicitAddend(buf + sec.offset + r.offset, r.type);
      if (rel.r_extern)
        r.target = symbols[rel.r_symbolnum];
      else {
        error("TODO: Non-extern relocations are not supported");
        continue;
      }
    }
    relocs.push_back(r);
  }
}

ObjFile::ObjFile(MemoryBufferRef mb) : InputFile(ObjKind, mb) {
  auto *buf = reinterpret_cast<const uint8_t *>(mb.getBufferStart());
  auto *hdr = reinterpret_cast<const mach_header_64 *>(mb.getBufferStart());
  ArrayRef<section_64> objSections;

  if (const load_command *cmd = findCommand(hdr, LC_SEGMENT_64)) {
    auto *c = reinterpret_cast<const segment_command_64 *>(cmd);
    objSections = ArrayRef<section_64>{
        reinterpret_cast<const section_64 *>(c + 1), c->nsects};
    sections = parseSections(objSections);
  }

  // TODO: Error on missing LC_SYMTAB?
  if (const load_command *cmd = findCommand(hdr, LC_SYMTAB)) {
    auto *c = reinterpret_cast<const symtab_command *>(cmd);
    const char *strtab = reinterpret_cast<const char *>(buf) + c->stroff;
    ArrayRef<const nlist_64> nList(
        reinterpret_cast<const nlist_64 *>(buf + c->symoff), c->nsyms);

    symbols.reserve(c->nsyms);

    for (const nlist_64 &sym : nList) {
      StringRef name = strtab + sym.n_strx;

      // Undefined symbol
      if (!sym.n_sect) {
        symbols.push_back(symtab->addUndefined(name));
        continue;
      }

      InputSection *isec = sections[sym.n_sect - 1];
      const section_64 &objSec = objSections[sym.n_sect - 1];
      uint64_t value = sym.n_value - objSec.addr;

      // Global defined symbol
      if (sym.n_type & N_EXT) {
        symbols.push_back(symtab->addDefined(name, isec, value));
        continue;
      }

      // Local defined symbol
      symbols.push_back(make<Defined>(name, isec, value));
    }
  }

  // The relocations may refer to the symbols, so we parse them after we have
  // the symbols loaded.
  if (!sections.empty()) {
    auto it = sections.begin();
    for (const section_64 &sec : objSections) {
      parseRelocations(sec, (*it)->relocs);
      ++it;
    }
  }
}

DylibFile::DylibFile(MemoryBufferRef mb) : InputFile(DylibKind, mb) {
  auto *buf = reinterpret_cast<const uint8_t *>(mb.getBufferStart());
  auto *hdr = reinterpret_cast<const mach_header_64 *>(mb.getBufferStart());

  // Initialize dylibName.
  if (const load_command *cmd = findCommand(hdr, LC_ID_DYLIB)) {
    auto *c = reinterpret_cast<const dylib_command *>(cmd);
    dylibName = reinterpret_cast<const char *>(cmd) + read32le(&c->dylib.name);
  } else {
    error("dylib " + getName() + " missing LC_ID_DYLIB load command");
    return;
  }

  // Initialize symbols.
  if (const load_command *cmd = findCommand(hdr, LC_SYMTAB)) {
    auto *c = reinterpret_cast<const symtab_command *>(cmd);
    const char *strtab = reinterpret_cast<const char *>(buf + c->stroff);
    ArrayRef<const nlist_64> nList(
        reinterpret_cast<const nlist_64 *>(buf + c->symoff), c->nsyms);

    symbols.reserve(c->nsyms);

    for (const nlist_64 &sym : nList) {
      StringRef name = strtab + sym.n_strx;
      // TODO: Figure out what to do about undefined symbols: ignore or warn
      // if unsatisfied? Also make sure we handle re-exported symbols
      // correctly.
      symbols.push_back(symtab->addDylib(name, this));
    }
  }
}

// Returns "<internal>" or "baz.o".
std::string lld::toString(const InputFile *file) {
  return file ? std::string(file->getName()) : "<internal>";
}<|MERGE_RESOLUTION|>--- conflicted
+++ resolved
@@ -81,9 +81,6 @@
   if (read32be(&hdr->magic) != MachO::FAT_MAGIC)
     return mbref;
 
-<<<<<<< HEAD
-  error("TODO: Add support for universal binaries");
-=======
   // Object files and archive files may be fat files, which contains
   // multiple real files for different CPU ISAs. Here, we search for a
   // file that matches with the current link target and returns it as
@@ -109,7 +106,6 @@
   }
 
   error("unable to find matching architecture in " + path);
->>>>>>> 918d599f
   return None;
 }
 
