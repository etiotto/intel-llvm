import argparse
import os
import platform
import subprocess
import sys

def do_configure(args):
    # Get absolute path to source directory
    abs_src_dir = os.path.abspath(args.src_dir if args.src_dir else os.path.join(__file__, "../.."))
    # Get absolute path to build directory
    abs_obj_dir = os.path.abspath(args.obj_dir) if args.obj_dir else os.path.join(abs_src_dir, "build")
    # Create build directory if it doesn't exist
    if not os.path.isdir(abs_obj_dir):
      os.makedirs(abs_obj_dir)

    llvm_external_projects = 'sycl;llvm-spirv;opencl;libdevice;xpti;xptifw;mlir;mlir-sycl;polygeist'

    libclc_amd_target_names = ';amdgcn--;amdgcn--amdhsa'
    libclc_nvidia_target_names = 'nvptx64--;nvptx64--nvidiacl'

    if args.llvm_external_projects:
        llvm_external_projects += ";" + args.llvm_external_projects.replace(",", ";")

    llvm_dir = os.path.join(abs_src_dir, "llvm")
    sycl_dir = os.path.join(abs_src_dir, "sycl")
    spirv_dir = os.path.join(abs_src_dir, "llvm-spirv")
    xpti_dir = os.path.join(abs_src_dir, "xpti")
    xptifw_dir = os.path.join(abs_src_dir, "xptifw")
    libdevice_dir = os.path.join(abs_src_dir, "libdevice")
<<<<<<< HEAD
    mlir_dir = os.path.join(abs_src_dir, "mlir")
    mlir_sycl_dir = os.path.join(abs_src_dir, "mlir-sycl")
    polygeist_dir = os.path.join(abs_src_dir, "polygeist")
    llvm_targets_to_build = 'X86'
=======
    llvm_targets_to_build = args.host_target
>>>>>>> 2cefad19
    llvm_enable_projects = 'clang;' + llvm_external_projects
    libclc_targets_to_build = ''
    libclc_gen_remangled_variants = 'OFF'
    sycl_build_pi_hip_platform = 'AMD'
    sycl_clang_extra_flags = ''
    sycl_werror = 'OFF'
    llvm_enable_assertions = 'ON'
    llvm_enable_doxygen = 'OFF'
    llvm_enable_sphinx = 'OFF'
    llvm_build_shared_libs = 'OFF'
    llvm_enable_lld = 'OFF'
    sycl_enabled_plugins = ["opencl", "level_zero"]

    sycl_enable_xpti_tracing = 'ON'
    xpti_enable_werror = 'OFF'

<<<<<<< HEAD
    build_compiler_c = '/usr/bin/gcc'
    build_compiler_cpp = '/usr/bin/g++'
    verbose = 'OFF'

    # replace not append, so ARM ^ X86
    if args.arm:
        llvm_targets_to_build = 'ARM;AArch64'
=======
    # lld is needed on Windows or for the HIP plugin on AMD
    if platform.system() == 'Windows' or (args.hip and args.hip_platform == 'AMD'):
        llvm_enable_projects += ';lld'
>>>>>>> 2cefad19

    if args.enable_esimd_emulator:
        sycl_enabled_plugins.append("esimd_emulator")

    if args.cuda or args.hip:
        llvm_enable_projects += ';libclc'

    if args.cuda:
        llvm_targets_to_build += ';NVPTX'
        libclc_targets_to_build = libclc_nvidia_target_names
        libclc_gen_remangled_variants = 'ON'
        sycl_enabled_plugins.append("cuda")

    if args.hip:
        if args.hip_platform == 'AMD':
            llvm_targets_to_build += ';AMDGPU'
            libclc_targets_to_build += libclc_amd_target_names

        elif args.hip_platform == 'NVIDIA' and not args.cuda:
            llvm_targets_to_build += ';NVPTX'
            libclc_targets_to_build += libclc_nvidia_target_names
        libclc_gen_remangled_variants = 'ON'

        sycl_build_pi_hip_platform = args.hip_platform
        sycl_enabled_plugins.append("hip")

    # all llvm compiler targets don't require 3rd party dependencies, so can be
    # built/tested even if specific runtimes are not available
    if args.enable_all_llvm_targets:
        llvm_targets_to_build += ';NVPTX;AMDGPU'

    if args.werror or args.ci_defaults:
        sycl_werror = 'ON'
        xpti_enable_werror = 'ON'

    if args.no_assertions:
        llvm_enable_assertions = 'OFF'

    if args.docs:
        llvm_enable_doxygen = 'ON'
        llvm_enable_sphinx = 'ON'

    if args.shared_libs:
        llvm_build_shared_libs = 'ON'

    if args.use_lld:
        llvm_enable_lld = 'ON'

    # CI Default conditionally appends to options, keep it at the bottom of
    # args handling
    if args.ci_defaults:
        print("#############################################")
        print("# Default CI configuration will be applied. #")
        print("#############################################")

        # For clang-format, clang-tidy and code coverage
        llvm_enable_projects += ";clang-tools-extra;compiler-rt"
        # libclc is required for CI validation
        if 'libclc' not in llvm_enable_projects:
            llvm_enable_projects += ';libclc'
        # libclc passes `--nvvm-reflect-enable=false`, build NVPTX to enable it
        if 'NVPTX' not in llvm_targets_to_build:
            llvm_targets_to_build += ';NVPTX'
        # Add both NVIDIA and AMD libclc targets
        if libclc_amd_target_names not in libclc_targets_to_build:
            libclc_targets_to_build += libclc_amd_target_names
        if libclc_nvidia_target_names not in libclc_targets_to_build:
            libclc_targets_to_build += libclc_nvidia_target_names

    if args.enable_plugin:
        sycl_enabled_plugins += args.enable_plugin

    if args.build_compiler_c:
        build_compiler_c = args.build_compiler_c

    if args.build_compiler_cpp:
        build_compiler_cpp = args.build_compiler_cpp

    if args.verbose:
        verbose = args.verbose
        

    install_dir = os.path.join(abs_obj_dir, "install")

    cmake_cmd = [
        "cmake",
        "-G", args.cmake_gen,
        "-DCMAKE_BUILD_TYPE={}".format(args.build_type),
        "-DLLVM_ENABLE_ASSERTIONS={}".format(llvm_enable_assertions),
        "-DLLVM_TARGETS_TO_BUILD={}".format(llvm_targets_to_build),
        "-DLLVM_EXTERNAL_PROJECTS={}".format(llvm_external_projects),
        "-DLLVM_EXTERNAL_SYCL_SOURCE_DIR={}".format(sycl_dir),
        "-DLLVM_EXTERNAL_LLVM_SPIRV_SOURCE_DIR={}".format(spirv_dir),
        "-DLLVM_EXTERNAL_XPTI_SOURCE_DIR={}".format(xpti_dir),
        "-DXPTI_SOURCE_DIR={}".format(xpti_dir),
        "-DLLVM_EXTERNAL_XPTIFW_SOURCE_DIR={}".format(xptifw_dir),
        "-DLLVM_EXTERNAL_LIBDEVICE_SOURCE_DIR={}".format(libdevice_dir),
        "-DLLVM_EXTERNAL_MLIR_SOURCE_DIR={}".format(mlir_dir),
        "-DLLVM_EXTERNAL_MLIR_SYCL_SOURCE_DIR={}".format(mlir_sycl_dir),
        "-DLLVM_EXTERNAL_POLYGEIST_SOURCE_DIR={}".format(polygeist_dir),
        "-DLLVM_ENABLE_PROJECTS={}".format(llvm_enable_projects),
        "-DLIBCLC_TARGETS_TO_BUILD={}".format(libclc_targets_to_build),
        "-DLIBCLC_GENERATE_REMANGLED_VARIANTS={}".format(libclc_gen_remangled_variants),
        "-DSYCL_BUILD_PI_HIP_PLATFORM={}".format(sycl_build_pi_hip_platform),
        "-DLLVM_BUILD_TOOLS=ON",
        "-DSYCL_ENABLE_WERROR={}".format(sycl_werror),
        "-DCMAKE_INSTALL_PREFIX={}".format(install_dir),
        "-DSYCL_INCLUDE_TESTS=ON", # Explicitly include all kinds of SYCL tests.
        "-DLLVM_ENABLE_DOXYGEN={}".format(llvm_enable_doxygen),
        "-DLLVM_ENABLE_SPHINX={}".format(llvm_enable_sphinx),
        "-DBUILD_SHARED_LIBS={}".format(llvm_build_shared_libs),
        "-DSYCL_ENABLE_XPTI_TRACING={}".format(sycl_enable_xpti_tracing),
        "-DLLVM_ENABLE_LLD={}".format(llvm_enable_lld),
        "-DXPTI_ENABLE_WERROR={}".format(xpti_enable_werror),
        "-DSYCL_CLANG_EXTRA_FLAGS={}".format(sycl_clang_extra_flags),
        "-DSYCL_ENABLE_PLUGINS={}".format(';'.join(set(sycl_enabled_plugins))),
        "-DCMAKE_C_COMPILER={}".format(build_compiler_c),
        "-DCMAKE_CXX_COMPILER={}".format(build_compiler_cpp),
        "-DCMAKE_VERBOSE_MAKEFILE={}".format(verbose)
    ]

    if args.l0_headers and args.l0_loader:
      cmake_cmd.extend([
            "-DL0_INCLUDE_DIR={}".format(args.l0_headers),
            "-DL0_LIBRARY={}".format(args.l0_loader)])
    elif args.l0_headers or args.l0_loader:
      sys.exit("Please specify both Level Zero headers and loader or don't specify "
               "none of them to let download from github.com")

    # Add additional CMake options if provided
    if args.cmake_opt:
      cmake_cmd += args.cmake_opt

    # Add path to root CMakeLists.txt
    cmake_cmd.append(llvm_dir)

    if args.use_libcxx:
      if not (args.libcxx_include and args.libcxx_library):
        sys.exit("Please specify include and library path of libc++ when building sycl "
                 "runtime with it")
      cmake_cmd.extend([
            "-DSYCL_USE_LIBCXX=ON",
            "-DSYCL_LIBCXX_INCLUDE_PATH={}".format(args.libcxx_include),
            "-DSYCL_LIBCXX_LIBRARY_PATH={}".format(args.libcxx_library)])

    print("[Cmake Command]: {}".format(" ".join(cmake_cmd)))

    try:
        subprocess.check_call(cmake_cmd, cwd=abs_obj_dir)
    except subprocess.CalledProcessError:
        cmake_cache = os.path.join(abs_obj_dir, "CMakeCache.txt")
        if os.path.isfile(cmake_cache):
           print("There is CMakeCache.txt at " + cmake_cache +
             " ... you can try to remove it and rerun.")
           print("Configure failed!")
        return False

    return True

def main():
    parser = argparse.ArgumentParser(prog="configure.py",
                                     description="Generate build files from CMake configuration files",
                                     formatter_class=argparse.RawTextHelpFormatter)
    # CI system options
    parser.add_argument("-n", "--build-number", metavar="BUILD_NUM", help="build number")
    parser.add_argument("-b", "--branch", metavar="BRANCH", help="pull request branch")
    parser.add_argument("-d", "--base-branch", metavar="BASE_BRANCH", help="pull request base branch")
    parser.add_argument("-r", "--pr-number", metavar="PR_NUM", help="pull request number")
    parser.add_argument("-w", "--builder-dir", metavar="BUILDER_DIR",
                        help="builder directory, which is the directory containing source and build directories")
    # User options
    parser.add_argument("-s", "--src-dir", metavar="SRC_DIR", help="source directory (autodetected by default)")
    parser.add_argument("-o", "--obj-dir", metavar="OBJ_DIR", help="build directory. (<src>/build by default)")
    parser.add_argument("--l0-headers", metavar="L0_HEADER_DIR", help="directory with Level Zero headers")
    parser.add_argument("--l0-loader", metavar="L0_LOADER", help="path to the Level Zero loader")
    parser.add_argument("-t", "--build-type",
                        metavar="BUILD_TYPE", default="Release", help="build type: Debug, Release")
    parser.add_argument("--cuda", action='store_true', help="switch from OpenCL to CUDA")
    parser.add_argument("--hip", action='store_true', help="switch from OpenCL to HIP")
    parser.add_argument("--hip-platform", type=str, choices=['AMD', 'NVIDIA'], default='AMD', help="choose hardware platform for HIP backend")
    parser.add_argument("--host-target", default='X86',
                        help="host LLVM target architecture, defaults to X86, multiple targets may be provided as a semi-colon separated string")
    parser.add_argument("--enable-esimd-emulator", action='store_true', help="build with ESIMD emulation support")
    parser.add_argument("--enable-all-llvm-targets", action='store_true', help="build compiler with all supported targets, it doesn't change runtime build")
    parser.add_argument("--no-assertions", action='store_true', help="build without assertions")
    parser.add_argument("--docs", action='store_true', help="build Doxygen documentation")
    parser.add_argument("--werror", action='store_true', help="Treat warnings as errors")
    parser.add_argument("--shared-libs", action='store_true', help="Build shared libraries")
    parser.add_argument("--cmake-opt", action='append', help="Additional CMake option not configured via script parameters")
    parser.add_argument("--cmake-gen", default="Ninja", help="CMake generator")
    parser.add_argument("--use-libcxx", action="store_true", help="build sycl runtime with libcxx")
    parser.add_argument("--libcxx-include", metavar="LIBCXX_INCLUDE_PATH", help="libcxx include path")
    parser.add_argument("--libcxx-library", metavar="LIBCXX_LIBRARY_PATH", help="libcxx library path")
    parser.add_argument("--use-lld", action="store_true", help="Use LLD linker for build")
    parser.add_argument("--llvm-external-projects", help="Add external projects to build. Add as comma seperated list.")
    parser.add_argument("--ci-defaults", action="store_true", help="Enable default CI parameters")
    parser.add_argument("--enable-plugin", action='append', help="Enable SYCL plugin")
    parser.add_argument("--build-compiler-c", metavar="BUILD_COMPILER_C", help="C compiler to use to build the project")
    parser.add_argument("--build-compiler-cpp", metavar="BUILD_COMPILER_CPP", help="C++ compiler to use to build the project"),
    parser.add_argument("--verbose", default='OFF', help="Verbose build"),

    args = parser.parse_args()

    print("args:{}".format(args))

    return do_configure(args)

if __name__ == "__main__":
    ret = main()
    exit_code = 0 if ret else 1
    sys.exit(exit_code)<|MERGE_RESOLUTION|>--- conflicted
+++ resolved
@@ -27,14 +27,10 @@
     xpti_dir = os.path.join(abs_src_dir, "xpti")
     xptifw_dir = os.path.join(abs_src_dir, "xptifw")
     libdevice_dir = os.path.join(abs_src_dir, "libdevice")
-<<<<<<< HEAD
     mlir_dir = os.path.join(abs_src_dir, "mlir")
     mlir_sycl_dir = os.path.join(abs_src_dir, "mlir-sycl")
     polygeist_dir = os.path.join(abs_src_dir, "polygeist")
-    llvm_targets_to_build = 'X86'
-=======
     llvm_targets_to_build = args.host_target
->>>>>>> 2cefad19
     llvm_enable_projects = 'clang;' + llvm_external_projects
     libclc_targets_to_build = ''
     libclc_gen_remangled_variants = 'OFF'
@@ -51,19 +47,13 @@
     sycl_enable_xpti_tracing = 'ON'
     xpti_enable_werror = 'OFF'
 
-<<<<<<< HEAD
     build_compiler_c = '/usr/bin/gcc'
     build_compiler_cpp = '/usr/bin/g++'
     verbose = 'OFF'
 
-    # replace not append, so ARM ^ X86
-    if args.arm:
-        llvm_targets_to_build = 'ARM;AArch64'
-=======
     # lld is needed on Windows or for the HIP plugin on AMD
     if platform.system() == 'Windows' or (args.hip and args.hip_platform == 'AMD'):
         llvm_enable_projects += ';lld'
->>>>>>> 2cefad19
 
     if args.enable_esimd_emulator:
         sycl_enabled_plugins.append("esimd_emulator")
