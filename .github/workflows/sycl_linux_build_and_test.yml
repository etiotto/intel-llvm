--- conflicted
+++ resolved
@@ -104,11 +104,8 @@
         path: src
         ref: ${{ inputs.build_ref || github.sha }}
         cache_path: "/__w/repo_cache/"
-<<<<<<< HEAD
+        merge: ${{ inputs.merge }}
         default_branch: sycl-mlir
-=======
-        merge: ${{ inputs.merge }}
->>>>>>> a54d2a2c
     - name: Configure
       env:
         CC: ${{ inputs.cc }}
