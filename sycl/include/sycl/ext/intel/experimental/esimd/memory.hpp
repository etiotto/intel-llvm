--- conflicted
+++ resolved
@@ -728,13 +728,8 @@
 #endif
            __ESIMD_NS::simd_mask<N> pred = 1) {
 #ifdef __ESIMD_FORCE_STATELESS_MEM
-<<<<<<< HEAD
-  return lsc_gather<T, NElts, DS, L1H, L3H>(acc.get_pointer().get(), offsets,
-                                            pred);
-=======
   return lsc_gather<T, NElts, DS, L1H, L3H>(
-      reinterpret_cast<T *>(acc.get_pointer()), offsets, pred);
->>>>>>> f69dd090
+      reinterpret_cast<T *>(acc.get_pointer().get()), offsets, pred);
 #else
   detail::check_lsc_vector_size<NElts>();
   detail::check_lsc_data_size<T, DS>();
@@ -807,14 +802,10 @@
            __ESIMD_NS::simd_mask<N> pred,
            __ESIMD_NS::simd<T, N * NElts> old_values) {
 #ifdef __ESIMD_FORCE_STATELESS_MEM
-<<<<<<< HEAD
-  return lsc_gather<T, NElts, DS, L1H, L3H>(acc.get_pointer().get(), offsets,
-                                            pred, old_values);
-=======
   return lsc_gather<T, NElts, DS, L1H, L3H>(
-      reinterpret_cast<T *>(acc.get_pointer()), offsets, pred, old_values);
-
->>>>>>> f69dd090
+      reinterpret_cast<T *>(acc.get_pointer().get()), offsets, pred,
+      old_values);
+
 #else
   detail::check_lsc_vector_size<NElts>();
   detail::check_lsc_data_size<T, DS>();
