//==------------ accessor.hpp - SYCL standard header file ------------------==//
//
// Part of the LLVM Project, under the Apache License v2.0 with LLVM Exceptions.
// See https://llvm.org/LICENSE.txt for license information.
// SPDX-License-Identifier: Apache-2.0 WITH LLVM-exception
//
//===----------------------------------------------------------------------===//

#pragma once

#include <CL/__spirv/spirv_types.hpp>
#include <sycl/atomic.hpp>
#include <sycl/buffer.hpp>
#include <sycl/detail/accessor_iterator.hpp>
#include <sycl/detail/cl.h>
#include <sycl/detail/common.hpp>
#include <sycl/detail/export.hpp>
#include <sycl/detail/generic_type_traits.hpp>
#include <sycl/detail/handler_proxy.hpp>
#include <sycl/detail/image_accessor_util.hpp>
#include <sycl/detail/image_ocl_types.hpp>
#include <sycl/detail/owner_less_base.hpp>
#include <sycl/device.hpp>
#include <sycl/exception.hpp>
#include <sycl/ext/oneapi/accessor_property_list.hpp>
#include <sycl/ext/oneapi/weak_object_base.hpp>
#include <sycl/id.hpp>
#include <sycl/image.hpp>
#include <sycl/pointers.hpp>
#include <sycl/properties/accessor_properties.hpp>
#include <sycl/properties/buffer_properties.hpp>
#include <sycl/property_list.hpp>
#include <sycl/property_list_conversion.hpp>
#include <sycl/sampler.hpp>

#include <iterator>
#include <type_traits>

#include <utility>

/// \file accessor.hpp
/// The file contains implementations of accessor class.
///
/// Objects of accessor class define a requirement to access some SYCL memory
/// object or local memory of the device.
///
/// Basically there are 3 distinct types of accessors.
///
/// One of them is an accessor to a SYCL buffer object(Buffer accessor) which
/// has the richest interface. It supports things like accessing only a part of
/// buffer, multidimensional access using sycl::id, conversions to various
/// multi_ptr and atomic classes.
///
/// Second type is an accessor to a SYCL image object(Image accessor) which has
/// "image" specific methods for reading and writing.
///
/// Finally, accessor to local memory(Local accessor) doesn't require access to
/// any SYCL memory object, but asks for some local memory on device to be
/// available. Some methods overlap with ones that "Buffer accessor" provides.
///
/// Buffer and Image accessors create the requirement to access some SYCL memory
/// object(or part of it). SYCL RT must detect when two kernels want to access
/// the same memory objects and make sure they are executed in correct order.
///
/// "accessor_common" class that contains several common methods between Buffer
/// and Local accessors.
///
/// Accessors have different representation on host and on device. On host they
/// have non-templated base class, that is needed to safely work with any
/// accessor type. Furhermore on host we need some additional fields in order
/// to implement functionality required by Specification, for example during
/// lifetime of a host accessor other operations with memory object the accessor
/// refers to should be blocked and when all references to the host accessor are
/// desctructed, the memory this host accessor refers to should be "written
/// back".
///
/// The scheme of inheritance for host side:
///
/// \dot
/// digraph G {
///    node [shape="box"];
///    graph [splines=ortho];
///    a1 [label =
///   "accessor(1)\nFor targets:\nhost_buffer\nglobal_buffer\nconstant_buffer"];
///    a2 [label = "accessor(2)\nFor targets:\n host_image"];
///    a3 [label = "accessor(3)\nFor targets:\nlocal"];
///    a4 [label = "accessor(4)\nFor targets:\nimage"];
///    a5 [label = "accessor(5)\nFor targets:\nimage_array"];
///    "AccessorBaseHost" -> "image_accessor";
///    "AccessorBaseHost" -> a1;
///    "accessor_common" -> a1;
///    "accessor_common" -> a3;
///    "LocalAccessorBaseHost" -> a3;
///    "image_accessor" -> a2;
///    "image_accessor" -> a4;
///    "image_accessor" -> a5;
/// }
/// \enddot
///
//  +------------------+     +-----------------+     +-----------------------+
//  |                  |     |                 |     |                       |
//  | AccessorBaseHost |     | accessor_common |     | LocalAccessorBaseHost |
//  |                  |     |                 |     |                       |
//  +------------------+     +-----+-----------+     +--------+--------------+
//         |     |                     |   |                   |
//         |     +-----------+    +----+   +---------+  +------+
//         |                 |    |                  |  |
//         v                 v    v                  v  v
//  +----------------+  +-----------------+   +-------------+
//  |                |  |   accessor(1)   |   | accessor(3) |
//  | image_accessor |  +-----------------|   +-------------+
//  |                |  | for targets:    |   | for target: |
//  +---+---+---+----+  |                 |   |             |
//      |   |   |       | host_buffer     |   | local       |
//      |   |   |       | global_buffer   |   +-------------+
//      |   |   |       | constant_buffer |
//      |   |   |       +-----------------+
//      |   |   |
//      |   |   +------------------------------------+
//      |   |                                        |
//      |   +----------------------+                 |
//      v                          v                 v
//  +-----------------+    +--------------+    +-------------+
//  |     acessor(2)  |    |  accessor(4) |    | accessor(5) |
//  +-----------------+    +--------------+    +-------------+
//  | for targets:    |    | for targets: |    | for target: |
//  |                 |    |              |    |             |
//  | host_image      |    |  image       |    | image_array |
//  +-----------------+    +--------------+    +-------------+
//
/// \file accessor.hpp
///
/// For host side AccessorBaseHost/LocalAccessorBaseHost contains shared_ptr
/// which points to AccessorImplHost/LocalAccessorImplHost object.
///
/// The scheme of inheritance for device side:
/// \dot
/// digraph Diagram {
///    node [shape="box"];
///    a1 [label =
///   "accessor(1)\nFor targets:\nhost_buffer\nglobal_buffer\nconstant_buffer"];
///    a2 [label = "accessor(2)\nFor targets:\nhost_image"];
///    a3 [label = "accessor(3)\nFor targets:\nlocal"];
///    a4 [label = "accessor(4)\nFor targets:\nimage"];
///    a5 [label = "accessor(5)\nFor targets:\nimage_array"];
///    "accessor_common" -> a1;
///    "accessor_common" -> a3;
///    "image_accessor" -> a2;
///    "image_accessor" -> a4;
///    "image_accessor" -> a5;
///    a1 -> "host_accessor";
/// }
/// \enddot
///
//
//                            +-----------------+
//                            |                 |
//                            | accessor_common |
//                            |                 |
//                            +-----+-------+---+
//                                     |       |
//                                +----+       +-----+
//                                |                  |
//                                v                  v
//  +----------------+  +-----------------+   +-------------+
//  |                |  |   accessor(1)   |   | accessor(3) |
//  | image_accessor |  +-----------------|   +-------------+
//  |                |  | for targets:    |   | for target: |
//  +---+---+---+----+  |                 |   |             |
//      |   |   |       | host_buffer     |   | local       |
//      |   |   |       | global_buffer   |   +-------------+
//      |   |   |       | constant_buffer |
//      |   |   |       +-----------------+
//      |   |   |                 |
//      |   |   |                 v
//      |   |   |       +-----------------+
//      |   |   |       |                 |
//      |   |   |       |  host_accessor  |
//      |   |   |       |                 |
//      |   |   |       +-----------------+
//      |   |   |
//      |   |   +------------------------------------+
//      |   |                                        |
//      |   +----------------------+                 |
//      v                          v                 v
//  +-----------------+    +--------------+    +-------------+
//  |     acessor(2)  |    |  accessor(4) |    | accessor(5) |
//  +-----------------+    +--------------+    +-------------+
//  | for targets:    |    | for targets: |    | for target: |
//  |                 |    |              |    |             |
//  | host_image      |    |  image       |    | image_array |
//  +-----------------+    +--------------+    +-------------+
//
/// \file accessor.hpp
///
/// For device side AccessorImplHost/LocalAccessorImplHost are fileds of
/// accessor(1) and accessor(3).
///
/// accessor(1) declares accessor as a template class and implements accessor
/// class for access targets: host_buffer, global_buffer and constant_buffer.
///
/// accessor(3) specializes accessor(1) for the local access target.
///
/// image_accessor contains implements interfaces for access targets:
/// host_image, image and image_array. But there are three distinct
/// specializations of the accessor(1) (accessor(2), accessor(4), accessor(5))
/// that are just inherited from image_accessor.
///
/// accessor_common contains several helpers common for both accessor(1) and
/// accessor(3)

namespace sycl {
__SYCL_INLINE_VER_NAMESPACE(_V1) {
class stream;
namespace ext::intel::esimd::detail {
// Forward declare a "back-door" access class to support ESIMD.
class AccessorPrivateProxy;
} // namespace ext::intel::esimd::detail

template <typename DataT, int Dimensions = 1,
          access::mode AccessMode = access::mode::read_write,
          access::target AccessTarget = access::target::device,
          access::placeholder IsPlaceholder = access::placeholder::false_t,
          typename PropertyListT = ext::oneapi::accessor_property_list<>>
class accessor;

namespace detail {

// A helper structure which is shared between buffer accessor and accessor_impl
// TODO: Unify with AccessorImplDevice?
struct AccHostDataT {
  AccHostDataT(const sycl::id<3> &Offset, const sycl::range<3> &Range,
               const sycl::range<3> &MemoryRange, void *Data = nullptr)
      : MOffset(Offset), MAccessRange(Range), MMemoryRange(MemoryRange),
        MData(Data) {}

  sycl::id<3> MOffset;
  sycl::range<3> MAccessRange;
  sycl::range<3> MMemoryRange;
  void *MData = nullptr;
  void *Reserved = nullptr;
};

// To ensure loop unrolling is done when processing dimensions.
template <size_t... Inds, class F>
void dim_loop_impl(std::integer_sequence<size_t, Inds...>, F &&f) {
  (f(Inds), ...);
}

template <size_t count, class F> void dim_loop(F &&f) {
  dim_loop_impl(std::make_index_sequence<count>{}, std::forward<F>(f));
}

void __SYCL_EXPORT constructorNotification(void *BufferObj, void *AccessorObj,
                                           access::target Target,
                                           access::mode Mode,
                                           const code_location &CodeLoc);

template <typename T>
using IsPropertyListT = typename std::is_base_of<PropertyListBase, T>;

template <typename T>
using IsRunTimePropertyListT =
    typename std::is_same<ext::oneapi::accessor_property_list<>, T>;

template <typename T> struct IsCxPropertyList {
  constexpr static bool value = false;
};

template <typename... Props>
struct IsCxPropertyList<ext::oneapi::accessor_property_list<Props...>> {
  constexpr static bool value = true;
};

template <> struct IsCxPropertyList<ext::oneapi::accessor_property_list<>> {
  constexpr static bool value = false;
};

__SYCL_EXPORT device getDeviceFromHandler(handler &CommandGroupHandlerRef);

template <typename DataT, int Dimensions, access::mode AccessMode,
          access::target AccessTarget, access::placeholder IsPlaceholder,
          typename PropertyListT = ext::oneapi::accessor_property_list<>>
class accessor_common {
protected:
  constexpr static bool IsPlaceH = IsPlaceholder == access::placeholder::true_t;
  constexpr static access::address_space AS = TargetToAS<AccessTarget>::AS;

  constexpr static bool IsHostBuf = AccessTarget == access::target::host_buffer;

  // TODO: SYCL 2020 deprecates four of the target enum values
  // and replaces them with 2 (device and host_task). May want
  // to change these constexpr.
  constexpr static bool IsGlobalBuf =
      AccessTarget == access::target::global_buffer;

  constexpr static bool IsConstantBuf =
      AccessTarget == access::target::constant_buffer;

  constexpr static bool IsAccessAnyWrite =
      AccessMode == access::mode::write ||
      AccessMode == access::mode::read_write ||
      AccessMode == access::mode::discard_write ||
      AccessMode == access::mode::discard_read_write;

  constexpr static bool IsAccessReadOnly = AccessMode == access::mode::read;

  constexpr static bool IsAccessReadWrite =
      AccessMode == access::mode::read_write;

  constexpr static bool IsAccessAtomic = AccessMode == access::mode::atomic;

  using RefType = detail::const_if_const_AS<AS, DataT> &;
  using ConstRefType = const DataT &;
  using PtrType = detail::const_if_const_AS<AS, DataT> *;

  // The class which allows to access value of N dimensional accessor using N
  // subscript operators, e.g. accessor[2][2][3]
  template <int SubDims,
            typename AccType =
                accessor<DataT, Dimensions, AccessMode, AccessTarget,
                         IsPlaceholder, PropertyListT>>
  class AccessorSubscript {
    static constexpr int Dims = Dimensions;

    mutable id<Dims> MIDs;
    AccType MAccessor;

  public:
    AccessorSubscript(AccType Accessor, id<Dims> IDs)
        : MIDs(IDs), MAccessor(Accessor) {}

    // Only accessor class is supposed to use this c'tor for the first
    // operator[].
    AccessorSubscript(AccType Accessor, size_t Index) : MAccessor(Accessor) {
      MIDs[0] = Index;
    }

    template <int CurDims = SubDims, typename = std::enable_if_t<(CurDims > 1)>>
    auto operator[](size_t Index) {
      MIDs[Dims - CurDims] = Index;
      return AccessorSubscript<CurDims - 1, AccType>(MAccessor, MIDs);
    }

    template <int CurDims = SubDims,
              typename = std::enable_if_t<CurDims == 1 && IsAccessAnyWrite>>
    RefType operator[](size_t Index) const {
      MIDs[Dims - CurDims] = Index;
      return MAccessor[MIDs];
    }

    template <int CurDims = SubDims>
    typename std::enable_if_t<CurDims == 1 && IsAccessAtomic, atomic<DataT, AS>>
    operator[](size_t Index) const {
      MIDs[Dims - CurDims] = Index;
      return MAccessor[MIDs];
    }

    template <int CurDims = SubDims,
              typename = std::enable_if_t<CurDims == 1 && IsAccessReadOnly>>
    ConstRefType operator[](size_t Index) const {
      MIDs[Dims - SubDims] = Index;
      return MAccessor[MIDs];
    }
  };
};

template <typename MayBeTag1, typename MayBeTag2>
constexpr access::mode deduceAccessMode() {
  // property_list = {} is not properly detected by deduction guide,
  // when parameter is passed without curly braces: access(buffer, no_init)
  // thus simplest approach is to check 2 last arguments for being a tag
  if constexpr (std::is_same<MayBeTag1,
                             mode_tag_t<access::mode::read>>::value ||
                std::is_same<MayBeTag2,
                             mode_tag_t<access::mode::read>>::value) {
    return access::mode::read;
  }

  if constexpr (std::is_same<MayBeTag1,
                             mode_tag_t<access::mode::write>>::value ||
                std::is_same<MayBeTag2,
                             mode_tag_t<access::mode::write>>::value) {
    return access::mode::write;
  }

  if constexpr (
      std::is_same<MayBeTag1,
                   mode_target_tag_t<access::mode::read,
                                     access::target::constant_buffer>>::value ||
      std::is_same<MayBeTag2,
                   mode_target_tag_t<access::mode::read,
                                     access::target::constant_buffer>>::value) {
    return access::mode::read;
  }

  return access::mode::read_write;
}

template <typename MayBeTag1, typename MayBeTag2>
constexpr access::target deduceAccessTarget(access::target defaultTarget) {
  if constexpr (
      std::is_same<MayBeTag1,
                   mode_target_tag_t<access::mode::read,
                                     access::target::constant_buffer>>::value ||
      std::is_same<MayBeTag2,
                   mode_target_tag_t<access::mode::read,
                                     access::target::constant_buffer>>::value) {
    return access::target::constant_buffer;
  }

  return defaultTarget;
}

template <int Dims> class LocalAccessorBaseDevice {
public:
  LocalAccessorBaseDevice(sycl::range<Dims> Size)
      : AccessRange(Size),
        MemRange(InitializedVal<Dims, range>::template get<0>()) {}
  // TODO: Actually we need only one field here, but currently compiler requires
  // all of them.
  range<Dims> AccessRange;
  range<Dims> MemRange;
  id<Dims> Offset;

  bool operator==(const LocalAccessorBaseDevice &Rhs) const {
    return (AccessRange == Rhs.AccessRange);
  }
};

// The class describes a requirement to access a SYCL memory object such as
// sycl::buffer and sycl::image. For example, each accessor used in a kernel,
// except one with access target "local", adds such requirement for the command
// group.

template <int Dims> class AccessorImplDevice {
public:
  AccessorImplDevice() = default;
  AccessorImplDevice(id<Dims> Offset, range<Dims> AccessRange,
                     range<Dims> MemoryRange)
      : Offset(Offset), AccessRange(AccessRange), MemRange(MemoryRange) {}

  id<Dims> Offset;
  range<Dims> AccessRange;
  range<Dims> MemRange;

  bool operator==(const AccessorImplDevice &Rhs) const {
    return (Offset == Rhs.Offset && AccessRange == Rhs.AccessRange &&
            MemRange == Rhs.MemRange);
  }
};

class AccessorImplHost;

void __SYCL_EXPORT addHostAccessorAndWait(AccessorImplHost *Req);

class SYCLMemObjI;

using AccessorImplPtr = std::shared_ptr<AccessorImplHost>;

class __SYCL_EXPORT AccessorBaseHost {
protected:
  AccessorBaseHost(const AccessorImplPtr &Impl) : impl{Impl} {}

public:
  AccessorBaseHost(id<3> Offset, range<3> AccessRange, range<3> MemoryRange,
                   access::mode AccessMode, void *SYCLMemObject, int Dims,
                   int ElemSize, int OffsetInBytes = 0,
                   bool IsSubBuffer = false,
                   const property_list &PropertyList = {});

public:
  id<3> &getOffset();
  range<3> &getAccessRange();
  range<3> &getMemoryRange();
  void *getPtr();
  unsigned int getElemSize() const;

  const id<3> &getOffset() const;
  const range<3> &getAccessRange() const;
  const range<3> &getMemoryRange() const;
  void *getPtr() const;

  detail::AccHostDataT &getAccData();

  const property_list &getPropList() const;

  void *getMemoryObject() const;

  template <class Obj>
  friend decltype(Obj::impl) getSyclObjImpl(const Obj &SyclObject);

  template <class T>
  friend T detail::createSyclObjFromImpl(decltype(T::impl) ImplObj);

  template <typename, int, access::mode, access::target, access::placeholder,
            typename>
  friend class accessor;

  AccessorImplPtr impl;

private:
  friend class sycl::ext::intel::esimd::detail::AccessorPrivateProxy;
};

class LocalAccessorImplHost;
using LocalAccessorImplPtr = std::shared_ptr<LocalAccessorImplHost>;

class __SYCL_EXPORT LocalAccessorBaseHost {
protected:
  LocalAccessorBaseHost(const LocalAccessorImplPtr &Impl) : impl{Impl} {}

public:
  LocalAccessorBaseHost(sycl::range<3> Size, int Dims, int ElemSize,
                        const property_list &PropertyList = {});
  sycl::range<3> &getSize();
  const sycl::range<3> &getSize() const;
  void *getPtr();
  void *getPtr() const;
  int getNumOfDims();
  int getElementSize();
  const property_list &getPropList() const;

protected:
  template <class Obj>
  friend decltype(Obj::impl) getSyclObjImpl(const Obj &SyclObject);

  template <class T>
  friend T detail::createSyclObjFromImpl(decltype(T::impl) ImplObj);

  LocalAccessorImplPtr impl;
};

template <int Dim, typename T> struct IsValidCoordDataT;
template <typename T> struct IsValidCoordDataT<1, T> {
  constexpr static bool value =
      detail::is_contained<T, detail::type_list<cl_int, cl_float>>::type::value;
};
template <typename T> struct IsValidCoordDataT<2, T> {
  constexpr static bool value =
      detail::is_contained<T,
                           detail::type_list<cl_int2, cl_float2>>::type::value;
};
template <typename T> struct IsValidCoordDataT<3, T> {
  constexpr static bool value =
      detail::is_contained<T,
                           detail::type_list<cl_int4, cl_float4>>::type::value;
};

template <typename DataT, int Dimensions, access::mode AccessMode,
          access::placeholder IsPlaceholder>
class __image_array_slice__;

// Image accessor
template <typename DataT, int Dimensions, access::mode AccessMode,
          access::target AccessTarget, access::placeholder IsPlaceholder>
class image_accessor
#ifndef __SYCL_DEVICE_ONLY__
    : public detail::AccessorBaseHost {
  size_t MImageCount;
  image_channel_order MImgChannelOrder;
  image_channel_type MImgChannelType;
#else
{

  using OCLImageTy = typename detail::opencl_image_type<Dimensions, AccessMode,
                                                        AccessTarget>::type;
  OCLImageTy MImageObj;
  char MPadding[sizeof(detail::AccessorBaseHost) +
                sizeof(size_t /*MImageCount*/) + sizeof(image_channel_order) +
                sizeof(image_channel_type) - sizeof(OCLImageTy)];

protected:
  void imageAccessorInit(OCLImageTy Image) { MImageObj = Image; }

private:
#endif
  template <typename T1, int T2, access::mode T3, access::placeholder T4>
  friend class __image_array_slice__;

  constexpr static bool IsHostImageAcc =
      (AccessTarget == access::target::host_image);

  constexpr static bool IsImageAcc = (AccessTarget == access::target::image);

  constexpr static bool IsImageArrayAcc =
      (AccessTarget == access::target::image_array);

  constexpr static bool IsImageAccessWriteOnly =
      (AccessMode == access::mode::write ||
       AccessMode == access::mode::discard_write);

  constexpr static bool IsImageAccessAnyWrite =
      (IsImageAccessWriteOnly || AccessMode == access::mode::read_write);

  constexpr static bool IsImageAccessReadOnly =
      (AccessMode == access::mode::read);

  constexpr static bool IsImageAccessAnyRead =
      (IsImageAccessReadOnly || AccessMode == access::mode::read_write);

  static_assert(std::is_same<DataT, cl_int4>::value ||
                    std::is_same<DataT, cl_uint4>::value ||
                    std::is_same<DataT, cl_float4>::value ||
                    std::is_same<DataT, cl_half4>::value,
                "The data type of an image accessor must be only cl_int4, "
                "cl_uint4, cl_float4 or cl_half4 from SYCL namespace");

  static_assert(IsImageAcc || IsHostImageAcc || IsImageArrayAcc,
                "Expected image type");

  static_assert(IsPlaceholder == access::placeholder::false_t,
                "Expected false as Placeholder value for image accessor.");

  static_assert(
      ((IsImageAcc || IsImageArrayAcc) &&
       (IsImageAccessWriteOnly || IsImageAccessReadOnly)) ||
          (IsHostImageAcc && (IsImageAccessAnyWrite || IsImageAccessAnyRead)),
      "Access modes can be only read/write/discard_write for image/image_array "
      "target accessor, or they can be only "
      "read/write/discard_write/read_write for host_image target accessor.");

  static_assert(Dimensions > 0 && Dimensions <= 3,
                "Dimensions can be 1/2/3 for image accessor.");

  template <typename Param>
  void checkDeviceFeatureSupported(const device &Device) {
    if (!Device.get_info<Param>())
      throw feature_not_supported("Images are not supported by this device.",
                                  PI_ERROR_INVALID_OPERATION);
  }

#ifdef __SYCL_DEVICE_ONLY__

  sycl::vec<int, Dimensions> getRangeInternal() const {
    return __invoke_ImageQuerySize<sycl::vec<int, Dimensions>, OCLImageTy>(
        MImageObj);
  }

  size_t getElementSize() const {
    int ChannelType = __invoke_ImageQueryFormat<int, OCLImageTy>(MImageObj);
    int ChannelOrder = __invoke_ImageQueryOrder<int, OCLImageTy>(MImageObj);
    int ElementSize = getSPIRVElementSize(ChannelType, ChannelOrder);
    return ElementSize;
  }

#else

  sycl::vec<int, Dimensions> getRangeInternal() const {
    // TODO: Implement for host.
    throw runtime_error("image::getRangeInternal() is not implemented for host",
                        PI_ERROR_INVALID_OPERATION);
    return sycl::vec<int, Dimensions>{1};
  }

#endif

#ifndef __SYCL_DEVICE_ONLY__
protected:
  image_accessor(const AccessorImplPtr &Impl) : AccessorBaseHost{Impl} {}
#endif // __SYCL_DEVICE_ONLY__

private:
  friend class sycl::ext::intel::esimd::detail::AccessorPrivateProxy;

#ifdef __SYCL_DEVICE_ONLY__
  const OCLImageTy getNativeImageObj() const { return MImageObj; }
#endif // __SYCL_DEVICE_ONLY__

public:
  using value_type = DataT;
  using reference = DataT &;
  using const_reference = const DataT &;

  // image_accessor Constructors.

#ifdef __SYCL_DEVICE_ONLY__
  // Default constructor for objects later initialized with __init member.
  image_accessor() : MImageObj() {}
#endif

  // Available only when: accessTarget == access::target::host_image
  // template <typename AllocatorT>
  // accessor(image<dimensions, AllocatorT> &imageRef);
  template <
      typename AllocatorT, int Dims = Dimensions,
      typename = std::enable_if_t<(Dims > 0 && Dims <= 3) && IsHostImageAcc>>
  image_accessor(image<Dims, AllocatorT> &ImageRef, int ImageElementSize)
#ifdef __SYCL_DEVICE_ONLY__
  {
    (void)ImageRef;
    (void)ImageElementSize;
    // No implementation needed for device. The constructor is only called by
    // host.
  }
#else
      : AccessorBaseHost({ImageRef.getRowPitch(), ImageRef.getSlicePitch(), 0},
                         detail::convertToArrayOfN<3, 1>(ImageRef.get_range()),
                         detail::convertToArrayOfN<3, 1>(ImageRef.get_range()),
                         AccessMode, detail::getSyclObjImpl(ImageRef).get(),
                         Dimensions, ImageElementSize),
        MImageCount(ImageRef.size()),
        MImgChannelOrder(ImageRef.getChannelOrder()),
        MImgChannelType(ImageRef.getChannelType()) {
    addHostAccessorAndWait(AccessorBaseHost::impl.get());
  }
#endif

  // Available only when: accessTarget == access::target::image
  // template <typename AllocatorT>
  // accessor(image<dimensions, AllocatorT> &imageRef,
  //          handler &commandGroupHandlerRef);
  template <typename AllocatorT, int Dims = Dimensions,
            typename = std::enable_if_t<(Dims > 0 && Dims <= 3) && IsImageAcc>>
  image_accessor(image<Dims, AllocatorT> &ImageRef,
                 handler &CommandGroupHandlerRef, int ImageElementSize)
#ifdef __SYCL_DEVICE_ONLY__
  {
    (void)ImageRef;
    (void)CommandGroupHandlerRef;
    (void)ImageElementSize;
    // No implementation needed for device. The constructor is only called by
    // host.
  }
#else
      : AccessorBaseHost({ImageRef.getRowPitch(), ImageRef.getSlicePitch(), 0},
                         detail::convertToArrayOfN<3, 1>(ImageRef.get_range()),
                         detail::convertToArrayOfN<3, 1>(ImageRef.get_range()),
                         AccessMode, detail::getSyclObjImpl(ImageRef).get(),
                         Dimensions, ImageElementSize),
        MImageCount(ImageRef.size()),
        MImgChannelOrder(ImageRef.getChannelOrder()),
        MImgChannelType(ImageRef.getChannelType()) {
    checkDeviceFeatureSupported<info::device::image_support>(
        getDeviceFromHandler(CommandGroupHandlerRef));
  }
#endif

  /* -- common interface members -- */

  // operator == and != need to be defined only for host application as per the
  // SYCL spec 1.2.1
#ifndef __SYCL_DEVICE_ONLY__
  bool operator==(const image_accessor &Rhs) const { return Rhs.impl == impl; }
#else
  // The operator with __SYCL_DEVICE_ONLY__ need to be declared for compilation
  // of host application with device compiler.
  // Usage of this operator inside the kernel code will give a runtime failure.
  bool operator==(const image_accessor &Rhs) const;
#endif

  bool operator!=(const image_accessor &Rhs) const { return !(Rhs == *this); }

  // get_count() method : Returns the number of elements of the SYCL image this
  // SYCL accessor is accessing.
  //
  // get_range() method :  Returns a range object which represents the number of
  // elements of dataT per dimension that this accessor may access.
  // The range object returned must equal to the range of the image this
  // accessor is associated with.

#ifdef __SYCL_DEVICE_ONLY__

  __SYCL2020_DEPRECATED("get_count() is deprecated, please use size() instead")
  size_t get_count() const { return size(); }
  size_t size() const noexcept { return get_range<Dimensions>().size(); }

  template <int Dims = Dimensions, typename = std::enable_if_t<Dims == 1>>
  range<1> get_range() const {
    cl_int Range = getRangeInternal();
    return range<1>(Range);
  }
  template <int Dims = Dimensions, typename = std::enable_if_t<Dims == 2>>
  range<2> get_range() const {
    cl_int2 Range = getRangeInternal();
    return range<2>(Range[0], Range[1]);
  }
  template <int Dims = Dimensions, typename = std::enable_if_t<Dims == 3>>
  range<3> get_range() const {
    cl_int3 Range = getRangeInternal();
    return range<3>(Range[0], Range[1], Range[2]);
  }

#else
  __SYCL2020_DEPRECATED("get_count() is deprecated, please use size() instead")
  size_t get_count() const { return size(); };
  size_t size() const noexcept { return MImageCount; };

  template <int Dims = Dimensions, typename = std::enable_if_t<(Dims > 0)>>
  range<Dims> get_range() const {
    return detail::convertToArrayOfN<Dims, 1>(getAccessRange());
  }

#endif

  // Available only when:
  // (accessTarget == access::target::image && accessMode == access::mode::read)
  // || (accessTarget == access::target::host_image && ( accessMode ==
  // access::mode::read || accessMode == access::mode::read_write))
  template <typename CoordT, int Dims = Dimensions,
            typename = std::enable_if_t<
                (Dims > 0) && (IsValidCoordDataT<Dims, CoordT>::value) &&
                (detail::is_genint<CoordT>::value) &&
                ((IsImageAcc && IsImageAccessReadOnly) ||
                 (IsHostImageAcc && IsImageAccessAnyRead))>>
  DataT read(const CoordT &Coords) const {
#ifdef __SYCL_DEVICE_ONLY__
    return __invoke__ImageRead<DataT, OCLImageTy, CoordT>(MImageObj, Coords);
#else
    sampler Smpl(coordinate_normalization_mode::unnormalized,
                 addressing_mode::none, filtering_mode::nearest);
    return read<CoordT, Dims>(Coords, Smpl);
#endif
  }

  // Available only when:
  // (accessTarget == access::target::image && accessMode == access::mode::read)
  // || (accessTarget == access::target::host_image && ( accessMode ==
  // access::mode::read || accessMode == access::mode::read_write))
  template <typename CoordT, int Dims = Dimensions,
            typename = std::enable_if_t<
                (Dims > 0) && (IsValidCoordDataT<Dims, CoordT>::value) &&
                ((IsImageAcc && IsImageAccessReadOnly) ||
                 (IsHostImageAcc && IsImageAccessAnyRead))>>
  DataT read(const CoordT &Coords, const sampler &Smpl) const {
#ifdef __SYCL_DEVICE_ONLY__
    return __invoke__ImageReadSampler<DataT, OCLImageTy, CoordT>(
        MImageObj, Coords, Smpl.impl.m_Sampler);
#else
    return imageReadSamplerHostImpl<CoordT, DataT>(
        Coords, Smpl, getAccessRange() /*Image Range*/,
        getOffset() /*Image Pitch*/, MImgChannelType, MImgChannelOrder,
        AccessorBaseHost::getPtr() /*ptr to image*/,
        AccessorBaseHost::getElemSize());
#endif
  }

  // Available only when:
  // (accessTarget == access::target::image && (accessMode ==
  // access::mode::write || accessMode == access::mode::discard_write)) ||
  // (accessTarget == access::target::host_image && (accessMode ==
  // access::mode::write || accessMode == access::mode::discard_write ||
  // accessMode == access::mode::read_write))
  template <typename CoordT, int Dims = Dimensions,
            typename = std::enable_if_t<
                (Dims > 0) && (detail::is_genint<CoordT>::value) &&
                (IsValidCoordDataT<Dims, CoordT>::value) &&
                ((IsImageAcc && IsImageAccessWriteOnly) ||
                 (IsHostImageAcc && IsImageAccessAnyWrite))>>
  void write(const CoordT &Coords, const DataT &Color) const {
#ifdef __SYCL_DEVICE_ONLY__
    __invoke__ImageWrite<OCLImageTy, CoordT, DataT>(MImageObj, Coords, Color);
#else
    imageWriteHostImpl(Coords, Color, getOffset() /*ImagePitch*/,
                       AccessorBaseHost::getElemSize(), MImgChannelType,
                       MImgChannelOrder,
                       AccessorBaseHost::getPtr() /*Ptr to Image*/);
#endif
  }
};

template <typename DataT, int Dimensions, access::mode AccessMode,
          access::placeholder IsPlaceholder>
class __image_array_slice__ {

  static_assert(Dimensions < 3,
                "Image slice cannot have more then 2 dimensions");

  constexpr static int AdjustedDims = (Dimensions == 2) ? 4 : Dimensions + 1;

  template <typename CoordT,
            typename CoordElemType =
                typename detail::TryToGetElementType<CoordT>::type>
  sycl::vec<CoordElemType, AdjustedDims>
  getAdjustedCoords(const CoordT &Coords) const {
    CoordElemType LastCoord = 0;

    if (std::is_same<float, CoordElemType>::value) {
      sycl::vec<int, Dimensions + 1> Size = MBaseAcc.getRangeInternal();
      LastCoord =
          MIdx / static_cast<float>(Size.template swizzle<Dimensions>());
    } else {
      LastCoord = MIdx;
    }

    sycl::vec<CoordElemType, Dimensions> LeftoverCoords{LastCoord};
    sycl::vec<CoordElemType, AdjustedDims> AdjustedCoords{Coords,
                                                          LeftoverCoords};
    return AdjustedCoords;
  }

public:
  __image_array_slice__(
      accessor<DataT, Dimensions, AccessMode, access::target::image_array,
               IsPlaceholder, ext::oneapi::accessor_property_list<>>
          BaseAcc,
      size_t Idx)
      : MBaseAcc(BaseAcc), MIdx(Idx) {}

  template <typename CoordT, int Dims = Dimensions,
            typename = std::enable_if_t<
                (Dims > 0) && (IsValidCoordDataT<Dims, CoordT>::value)>>
  DataT read(const CoordT &Coords) const {
    return MBaseAcc.read(getAdjustedCoords(Coords));
  }

  template <typename CoordT, int Dims = Dimensions,
            typename = std::enable_if_t<(Dims > 0) &&
                                        IsValidCoordDataT<Dims, CoordT>::value>>
  DataT read(const CoordT &Coords, const sampler &Smpl) const {
    return MBaseAcc.read(getAdjustedCoords(Coords), Smpl);
  }

  template <typename CoordT, int Dims = Dimensions,
            typename = std::enable_if_t<(Dims > 0) &&
                                        IsValidCoordDataT<Dims, CoordT>::value>>
  void write(const CoordT &Coords, const DataT &Color) const {
    return MBaseAcc.write(getAdjustedCoords(Coords), Color);
  }

#ifdef __SYCL_DEVICE_ONLY__
  __SYCL2020_DEPRECATED("get_count() is deprecated, please use size() instead")
  size_t get_count() const { return size(); }
  size_t size() const noexcept { return get_range<Dimensions>().size(); }

  template <int Dims = Dimensions, typename = std::enable_if_t<Dims == 1>>
  range<1> get_range() const {
    cl_int2 Count = MBaseAcc.getRangeInternal();
    return range<1>(Count.x());
  }
  template <int Dims = Dimensions, typename = std::enable_if_t<Dims == 2>>
  range<2> get_range() const {
    cl_int3 Count = MBaseAcc.getRangeInternal();
    return range<2>(Count.x(), Count.y());
  }

#else

  __SYCL2020_DEPRECATED("get_count() is deprecated, please use size() instead")
  size_t get_count() const { return size(); }
  size_t size() const noexcept {
    return MBaseAcc.MImageCount / MBaseAcc.getAccessRange()[Dimensions];
  }

  template <int Dims = Dimensions,
            typename = std::enable_if_t<(Dims == 1 || Dims == 2)>>
  range<Dims> get_range() const {
    return detail::convertToArrayOfN<Dims, 1>(MBaseAcc.getAccessRange());
  }

#endif

private:
  size_t MIdx;
  accessor<DataT, Dimensions, AccessMode, access::target::image_array,
           IsPlaceholder, ext::oneapi::accessor_property_list<>>
      MBaseAcc;
};

} // namespace detail

/// Buffer accessor.
///
/// \sa buffer
///
/// \ingroup sycl_api_acc
template <typename DataT, int Dimensions, access::mode AccessMode,
          access::target AccessTarget, access::placeholder IsPlaceholder,
          typename PropertyListT>
class __SYCL_EBO __SYCL_SPECIAL_CLASS __SYCL_TYPE(accessor) accessor :
#ifndef __SYCL_DEVICE_ONLY__
    public detail::AccessorBaseHost,
#endif
    public detail::accessor_common<DataT, Dimensions, AccessMode, AccessTarget,
                                   IsPlaceholder, PropertyListT>,
    public detail::OwnerLessBase<
        accessor<DataT, Dimensions, AccessMode, AccessTarget, IsPlaceholder,
                 PropertyListT>> {
protected:
  static_assert((AccessTarget == access::target::global_buffer ||
                 AccessTarget == access::target::constant_buffer ||
                 AccessTarget == access::target::host_buffer),
                "Expected buffer type");

  static_assert((AccessTarget == access::target::global_buffer ||
                 AccessTarget == access::target::host_buffer) ||
                    (AccessTarget == access::target::constant_buffer &&
                     AccessMode == access::mode::read),
                "Access mode can be only read for constant buffers");

  static_assert(detail::IsPropertyListT<PropertyListT>::value,
                "PropertyListT must be accessor_property_list");

  using AccessorCommonT =
      detail::accessor_common<DataT, Dimensions, AccessMode, AccessTarget,
                              IsPlaceholder, PropertyListT>;

  constexpr static int AdjustedDim = Dimensions == 0 ? 1 : Dimensions;

  using AccessorCommonT::AS;
  // Cannot do "using AccessorCommonT::Flag" as it doesn't work with g++ as host
  // compiler, for some reason.
  static constexpr bool IsAccessAnyWrite = AccessorCommonT::IsAccessAnyWrite;
  static constexpr bool IsAccessReadOnly = AccessorCommonT::IsAccessReadOnly;
  static constexpr bool IsConstantBuf = AccessorCommonT::IsConstantBuf;
  static constexpr bool IsGlobalBuf = AccessorCommonT::IsGlobalBuf;
  static constexpr bool IsHostBuf = AccessorCommonT::IsHostBuf;
  static constexpr bool IsPlaceH = AccessorCommonT::IsPlaceH;
  template <int Dims>
  using AccessorSubscript =
      typename AccessorCommonT::template AccessorSubscript<Dims>;

  using ConcreteASPtrType = typename detail::DecoratedType<DataT, AS>::type *;

  using RefType = detail::const_if_const_AS<AS, DataT> &;
  using ConstRefType = const DataT &;
  using PtrType = detail::const_if_const_AS<AS, DataT> *;

  template <int Dims = Dimensions> size_t getLinearIndex(id<Dims> Id) const {

    size_t Result = 0;

    for (int I = 0; I < Dims; ++I) {
      Result = Result * getMemoryRange()[I] + Id[I];
      // We've already adjusted for the accessor's offset in the __init, so
      // don't include it here in case of device.
#ifndef __SYCL_DEVICE_ONLY__
      if constexpr (!(PropertyListT::template has_property<
                        sycl::ext::oneapi::property::no_offset>())) {
        Result += getOffset()[I];
      }
#endif // __SYCL_DEVICE_ONLY__
    }

    return Result;
  }

  template <typename T, int Dims>
  struct IsSameAsBuffer
      : std::bool_constant<std::is_same<T, DataT>::value && (Dims > 0) &&
                           (Dims == Dimensions)> {};

  static access::mode getAdjustedMode(const PropertyListT &PropertyList) {
    access::mode AdjustedMode = AccessMode;

    if (PropertyList.template has_property<property::no_init>() ||
        PropertyList.template has_property<property::noinit>()) {
      if (AdjustedMode == access::mode::write) {
        AdjustedMode = access::mode::discard_write;
      } else if (AdjustedMode == access::mode::read_write) {
        AdjustedMode = access::mode::discard_read_write;
      }
    }

    return AdjustedMode;
  }

  template <typename TagT>
  struct IsValidTag
      : std::disjunction<
            std::is_same<TagT, mode_tag_t<AccessMode>>,
            std::is_same<TagT, mode_target_tag_t<AccessMode, AccessTarget>>> {};

#ifdef __SYCL_DEVICE_ONLY__

  id<AdjustedDim> &getOffset() { return impl.Offset; }
  range<AdjustedDim> &getAccessRange() { return impl.AccessRange; }
  range<AdjustedDim> &getMemoryRange() { return impl.MemRange; }

  const id<AdjustedDim> &getOffset() const { return impl.Offset; }
  const range<AdjustedDim> &getAccessRange() const { return impl.AccessRange; }
  const range<AdjustedDim> &getMemoryRange() const { return impl.MemRange; }

  detail::AccessorImplDevice<AdjustedDim> impl;

  union {
    ConcreteASPtrType MData;
  };

  // TODO replace usages with getQualifiedPtr
  const ConcreteASPtrType getNativeImageObj() const { return MData; }

  void __init(ConcreteASPtrType Ptr, range<AdjustedDim> AccessRange,
              range<AdjustedDim> MemRange, id<AdjustedDim> Offset) {
    MData = Ptr;
<<<<<<< HEAD

    for (int I = 0; I < AdjustedDim; ++I) {
#if __cplusplus >= 201703L
=======
    detail::dim_loop<AdjustedDim>([&, this](size_t I) {
>>>>>>> 4a9e9a0e
      if constexpr (!(PropertyListT::template has_property<
                        sycl::ext::oneapi::property::no_offset>())) {
        getOffset()[I] = Offset[I];
      }
      getAccessRange()[I] = AccessRange[I];
      getMemoryRange()[I] = MemRange[I];
    }

    // Adjust for offsets as that part is invariant for all invocations of
    // operator[]. Will have to re-adjust in get_pointer.
    MData += getTotalOffset();
  }

  // __init variant used by the device compiler for ESIMD kernels.
  // TODO In ESIMD accessors usage is limited for now - access range, mem
  // range and offset are not supported.
  void __init_esimd(ConcreteASPtrType Ptr) { MData = Ptr; }

  ConcreteASPtrType getQualifiedPtr() const { return MData; }

  template <typename DataT_, int Dimensions_, access::mode AccessMode_,
            access::target AccessTarget_, access::placeholder IsPlaceholder_,
            typename PropertyListT_>
  friend class accessor;

#ifndef __SYCL_DEVICE_ONLY__
  using AccessorBaseHost::impl;
#endif

public:
  // Default constructor for objects later initialized with __init member.
  accessor()
      : impl({}, detail::InitializedVal<AdjustedDim, range>::template get<0>(),
             detail::InitializedVal<AdjustedDim, range>::template get<0>()) {}

#else
  accessor(const detail::AccessorImplPtr &Impl)
      : detail::AccessorBaseHost{Impl} {}

  id<3> &getOffset() {
    if constexpr (IsHostBuf)
      return MAccData->MOffset;
    else
      return AccessorBaseHost::getOffset();
  }

  range<3> &getAccessRange() { return AccessorBaseHost::getAccessRange(); }
  range<3> &getMemoryRange() {
    if constexpr (IsHostBuf)
      return MAccData->MMemoryRange;
    else
      return AccessorBaseHost::getMemoryRange();
  }
  void *getPtr() { return AccessorBaseHost::getPtr(); }

  const id<3> &getOffset() const {
    if constexpr (IsHostBuf)
      return MAccData->MOffset;
    else
      return AccessorBaseHost::getOffset();
  }
  const range<3> &getAccessRange() const {
    return AccessorBaseHost::getAccessRange();
  }
  const range<3> &getMemoryRange() const {
    if constexpr (IsHostBuf)
      return MAccData->MMemoryRange;
    else
      return AccessorBaseHost::getMemoryRange();
  }

  void *getPtr() const { return AccessorBaseHost::getPtr(); }

  void initHostAcc() { MAccData = &getAccData(); }

  // The function references helper methods required by GDB pretty-printers
  void GDBMethodsAnchor() {
#ifndef NDEBUG
    const auto *this_const = this;
    (void)getMemoryRange();
    (void)this_const->getMemoryRange();
    (void)getOffset();
    (void)this_const->getOffset();
    (void)getPtr();
    (void)this_const->getPtr();
    (void)getAccessRange();
    (void)this_const->getAccessRange();
#endif
  }

  detail::AccHostDataT *MAccData = nullptr;

  char padding[sizeof(detail::AccessorImplDevice<AdjustedDim>) +
               sizeof(PtrType) - sizeof(detail::AccessorBaseHost) -
               sizeof(MAccData)];

  PtrType getQualifiedPtr() const {
    if constexpr (IsHostBuf)
      return reinterpret_cast<PtrType>(MAccData->MData);
    else
      return reinterpret_cast<PtrType>(AccessorBaseHost::getPtr());
  }

public:
  accessor()
      : AccessorBaseHost(
            /*Offset=*/{0, 0, 0}, /*AccessRange=*/{0, 0, 0},
            /*MemoryRange=*/{0, 0, 0},
            /*AccessMode=*/getAdjustedMode({}),
            /*SYCLMemObject=*/nullptr, /*Dims=*/0, /*ElemSize=*/0,
            /*OffsetInBytes=*/0, /*IsSubBuffer=*/false, /*PropertyList=*/{}){};

#endif // __SYCL_DEVICE_ONLY__

private:
  friend class sycl::stream;
  friend class sycl::ext::intel::esimd::detail::AccessorPrivateProxy;

  template <class T>
  friend T detail::createSyclObjFromImpl(decltype(T::impl) ImplObj);

public:
  // 4.7.6.9.1. Interface for buffer command accessors
  // value_type is defined as const DataT for read_only accessors, DataT
  // otherwise
  using value_type = typename std::conditional<AccessMode == access_mode::read,
                                               const DataT, DataT>::type;
  using reference = DataT &;
  using const_reference = const DataT &;

  using iterator = typename detail::accessor_iterator<value_type, Dimensions>;
  using const_iterator =
      typename detail::accessor_iterator<const value_type, Dimensions>;
  using difference_type =
      typename std::iterator_traits<iterator>::difference_type;

  // The list of accessor constructors with their arguments
  // -------+---------+-------+----+-----+--------------
  // Dimensions = 0
  // -------+---------+-------+----+-----+--------------
  // buffer |         |       |    |     | property_list
  // buffer | handler |       |    |     | property_list
  // -------+---------+-------+----+-----+--------------
  // Dimensions >= 1
  // -------+---------+-------+----+-----+--------------
  // buffer |         |       |    |     | property_list
  // buffer |         |       |    | tag | property_list
  // buffer | handler |       |    |     | property_list
  // buffer | handler |       |    | tag | property_list
  // buffer |         | range |    |     | property_list
  // buffer |         | range |    | tag | property_list
  // buffer | handler | range |    |     | property_list
  // buffer | handler | range |    | tag | property_list
  // buffer |         | range | id |     | property_list
  // buffer |         | range | id | tag | property_list
  // buffer | handler | range | id |     | property_list
  // buffer | handler | range | id | tag | property_list
  // -------+---------+-------+----+-----+--------------

public:
  template <typename T = DataT, int Dims = Dimensions, typename AllocatorT,
            typename std::enable_if_t<
                detail::IsRunTimePropertyListT<PropertyListT>::value &&
                std::is_same<T, DataT>::value && Dims == 0 &&
                ((!IsPlaceH && IsHostBuf) ||
                 (IsPlaceH && (IsGlobalBuf || IsConstantBuf)))> * = nullptr>
  accessor(
      buffer<T, 1, AllocatorT> &BufferRef,
      const property_list &PropertyList = {},
      const detail::code_location CodeLoc = detail::code_location::current())
#ifdef __SYCL_DEVICE_ONLY__
      : impl(id<AdjustedDim>(), range<1>{1}, BufferRef.get_range()) {
    (void)PropertyList;
#else
      : AccessorBaseHost(
            /*Offset=*/{0, 0, 0}, detail::convertToArrayOfN<3, 1>(range<1>{1}),
            detail::convertToArrayOfN<3, 1>(BufferRef.get_range()),
            getAdjustedMode(PropertyList),
            detail::getSyclObjImpl(BufferRef).get(), AdjustedDim, sizeof(DataT),
            BufferRef.OffsetInBytes, BufferRef.IsSubBuffer, PropertyList) {
    preScreenAccessor(BufferRef.size(), PropertyList);
    if (!IsPlaceH)
      addHostAccessorAndWait(AccessorBaseHost::impl.get());
    initHostAcc();
    detail::constructorNotification(detail::getSyclObjImpl(BufferRef).get(),
                                    detail::AccessorBaseHost::impl.get(),
                                    AccessTarget, AccessMode, CodeLoc);
    GDBMethodsAnchor();
#endif
  }

  template <typename T = DataT, int Dims = Dimensions, typename AllocatorT,
            typename... PropTypes,
            typename std::enable_if_t<
                detail::IsCxPropertyList<PropertyListT>::value &&
                std::is_same<T, DataT>::value && Dims == 0 &&
                ((!IsPlaceH && IsHostBuf) ||
                 (IsPlaceH && (IsGlobalBuf || IsConstantBuf)))> * = nullptr>
  accessor(
      buffer<T, 1, AllocatorT> &BufferRef,
      const ext::oneapi::accessor_property_list<PropTypes...> &PropertyList =
          {},
      const detail::code_location CodeLoc = detail::code_location::current())
#ifdef __SYCL_DEVICE_ONLY__
      : impl(id<AdjustedDim>(), range<1>{1}, BufferRef.get_range()) {
    (void)PropertyList;
#else
      : AccessorBaseHost(
            /*Offset=*/{0, 0, 0}, detail::convertToArrayOfN<3, 1>(range<1>{1}),
            detail::convertToArrayOfN<3, 1>(BufferRef.get_range()),
            getAdjustedMode(PropertyList),
            detail::getSyclObjImpl(BufferRef).get(), AdjustedDim, sizeof(DataT),
            BufferRef.OffsetInBytes, BufferRef.IsSubBuffer, PropertyList) {
    preScreenAccessor(BufferRef.size(), PropertyList);
    if (!IsPlaceH)
      addHostAccessorAndWait(AccessorBaseHost::impl.get());
    initHostAcc();
    detail::constructorNotification(detail::getSyclObjImpl(BufferRef).get(),
                                    detail::AccessorBaseHost::impl.get(),
                                    AccessTarget, AccessMode, CodeLoc);
    GDBMethodsAnchor();
#endif
  }

  template <typename T = DataT, int Dims = Dimensions, typename AllocatorT,
            typename = typename std::enable_if_t<
                detail::IsRunTimePropertyListT<PropertyListT>::value &&
                std::is_same<T, DataT>::value && (Dims == 0) &&
                (!IsPlaceH && (IsGlobalBuf || IsConstantBuf || IsHostBuf))>>
  accessor(
      buffer<T, 1, AllocatorT> &BufferRef, handler &CommandGroupHandler,
      const property_list &PropertyList = {},
      const detail::code_location CodeLoc = detail::code_location::current())
#ifdef __SYCL_DEVICE_ONLY__
      : impl(id<AdjustedDim>(), range<1>{1}, BufferRef.get_range()) {
    (void)CommandGroupHandler;
    (void)PropertyList;
  }
#else
      : AccessorBaseHost(
            /*Offset=*/{0, 0, 0}, detail::convertToArrayOfN<3, 1>(range<1>{1}),
            detail::convertToArrayOfN<3, 1>(BufferRef.get_range()),
            getAdjustedMode(PropertyList),
            detail::getSyclObjImpl(BufferRef).get(), Dimensions, sizeof(DataT),
            BufferRef.OffsetInBytes, BufferRef.IsSubBuffer, PropertyList) {
    preScreenAccessor(BufferRef.size(), PropertyList);
    detail::associateWithHandler(CommandGroupHandler, this, AccessTarget);
    initHostAcc();
    detail::constructorNotification(detail::getSyclObjImpl(BufferRef).get(),
                                    detail::AccessorBaseHost::impl.get(),
                                    AccessTarget, AccessMode, CodeLoc);
    GDBMethodsAnchor();
  }
#endif

  template <typename T = DataT, int Dims = Dimensions, typename AllocatorT,
            typename... PropTypes,
            typename = typename std::enable_if_t<
                detail::IsCxPropertyList<PropertyListT>::value &&
                std::is_same<T, DataT>::value && (Dims == 0) &&
                (!IsPlaceH && (IsGlobalBuf || IsConstantBuf || IsHostBuf))>>
  accessor(
      buffer<T, 1, AllocatorT> &BufferRef, handler &CommandGroupHandler,
      const ext::oneapi::accessor_property_list<PropTypes...> &PropertyList =
          {},
      const detail::code_location CodeLoc = detail::code_location::current())
#ifdef __SYCL_DEVICE_ONLY__
      : impl(id<AdjustedDim>(), range<1>{1}, BufferRef.get_range()) {
    (void)CommandGroupHandler;
    (void)PropertyList;
  }
#else
      : AccessorBaseHost(
            /*Offset=*/{0, 0, 0}, detail::convertToArrayOfN<3, 1>(range<1>{1}),
            detail::convertToArrayOfN<3, 1>(BufferRef.get_range()),
            getAdjustedMode(PropertyList),
            detail::getSyclObjImpl(BufferRef).get(), Dimensions, sizeof(DataT),
            BufferRef.OffsetInBytes, BufferRef.IsSubBuffer, PropertyList) {
    preScreenAccessor(BufferRef.size(), PropertyList);
    detail::associateWithHandler(CommandGroupHandler, this, AccessTarget);
    initHostAcc();
    detail::constructorNotification(detail::getSyclObjImpl(BufferRef).get(),
                                    detail::AccessorBaseHost::impl.get(),
                                    AccessTarget, AccessMode, CodeLoc);
    GDBMethodsAnchor();
  }
#endif

  template <typename T = DataT, int Dims = Dimensions, typename AllocatorT,
            typename = std::enable_if_t<
                detail::IsRunTimePropertyListT<PropertyListT>::value &&
                IsSameAsBuffer<T, Dims>::value &&
                ((!IsPlaceH && IsHostBuf) ||
                 (IsPlaceH && (IsGlobalBuf || IsConstantBuf)))>>
  accessor(
      buffer<T, Dims, AllocatorT> &BufferRef,
      const property_list &PropertyList = {},
      const detail::code_location CodeLoc = detail::code_location::current())
#ifdef __SYCL_DEVICE_ONLY__
      : impl(id<Dimensions>(), BufferRef.get_range(), BufferRef.get_range()) {
    (void)PropertyList;
  }
#else
      : AccessorBaseHost(
            /*Offset=*/{0, 0, 0},
            detail::convertToArrayOfN<3, 1>(BufferRef.get_range()),
            detail::convertToArrayOfN<3, 1>(BufferRef.get_range()),
            getAdjustedMode(PropertyList),
            detail::getSyclObjImpl(BufferRef).get(), Dimensions, sizeof(DataT),
            BufferRef.OffsetInBytes, BufferRef.IsSubBuffer, PropertyList) {
    preScreenAccessor(BufferRef.size(), PropertyList);
    if (!IsPlaceH)
      addHostAccessorAndWait(AccessorBaseHost::impl.get());
    initHostAcc();
    detail::constructorNotification(detail::getSyclObjImpl(BufferRef).get(),
                                    detail::AccessorBaseHost::impl.get(),
                                    AccessTarget, AccessMode, CodeLoc);
    GDBMethodsAnchor();
  }
#endif

  template <typename T = DataT, int Dims = Dimensions, typename AllocatorT,
            typename... PropTypes,
            typename = std::enable_if_t<
                detail::IsCxPropertyList<PropertyListT>::value &&
                IsSameAsBuffer<T, Dims>::value &&
                ((!IsPlaceH && IsHostBuf) ||
                 (IsPlaceH && (IsGlobalBuf || IsConstantBuf)))>>
  accessor(
      buffer<T, Dims, AllocatorT> &BufferRef,
      const ext::oneapi::accessor_property_list<PropTypes...> &PropertyList =
          {},
      const detail::code_location CodeLoc = detail::code_location::current())
#ifdef __SYCL_DEVICE_ONLY__
      : impl(id<Dimensions>(), BufferRef.get_range(), BufferRef.get_range()) {
    (void)PropertyList;
  }
#else
      : AccessorBaseHost(
            /*Offset=*/{0, 0, 0},
            detail::convertToArrayOfN<3, 1>(BufferRef.get_range()),
            detail::convertToArrayOfN<3, 1>(BufferRef.get_range()),
            getAdjustedMode(PropertyList),
            detail::getSyclObjImpl(BufferRef).get(), Dimensions, sizeof(DataT),
            BufferRef.OffsetInBytes, BufferRef.IsSubBuffer, PropertyList) {
    preScreenAccessor(BufferRef.size(), PropertyList);
    if (!IsPlaceH)
      addHostAccessorAndWait(AccessorBaseHost::impl.get());
    initHostAcc();
    detail::constructorNotification(detail::getSyclObjImpl(BufferRef).get(),
                                    detail::AccessorBaseHost::impl.get(),
                                    AccessTarget, AccessMode, CodeLoc);
    GDBMethodsAnchor();
  }
#endif

  template <typename T = DataT, int Dims = Dimensions, typename AllocatorT,
            typename TagT,
            typename = std::enable_if_t<
                detail::IsRunTimePropertyListT<PropertyListT>::value &&
                IsSameAsBuffer<T, Dims>::value && IsValidTag<TagT>::value &&
                IsPlaceH && (IsGlobalBuf || IsConstantBuf || IsHostBuf)>>
  accessor(
      buffer<T, Dims, AllocatorT> &BufferRef, TagT,
      const property_list &PropertyList = {},
      const detail::code_location CodeLoc = detail::code_location::current())
      : accessor(BufferRef, PropertyList, CodeLoc) {
    adjustAccPropsInBuf(BufferRef);
  }

  template <typename T = DataT, int Dims = Dimensions, typename AllocatorT,
            typename TagT, typename... PropTypes,
            typename = std::enable_if_t<
                detail::IsCxPropertyList<PropertyListT>::value &&
                IsSameAsBuffer<T, Dims>::value && IsValidTag<TagT>::value &&
                IsPlaceH && (IsGlobalBuf || IsConstantBuf || IsHostBuf)>>
  accessor(
      buffer<T, Dims, AllocatorT> &BufferRef, TagT,
      const ext::oneapi::accessor_property_list<PropTypes...> &PropertyList =
          {},
      const detail::code_location CodeLoc = detail::code_location::current())
      : accessor(BufferRef, PropertyList, CodeLoc) {
    adjustAccPropsInBuf(BufferRef);
  }

  template <typename T = DataT, int Dims = Dimensions, typename AllocatorT,
            typename = std::enable_if_t<
                detail::IsRunTimePropertyListT<PropertyListT>::value &&
                IsSameAsBuffer<T, Dims>::value &&
                (!IsPlaceH && (IsGlobalBuf || IsConstantBuf || IsHostBuf))>>
  accessor(
      buffer<T, Dims, AllocatorT> &BufferRef, handler &CommandGroupHandler,
      const property_list &PropertyList = {},
      const detail::code_location CodeLoc = detail::code_location::current())
#ifdef __SYCL_DEVICE_ONLY__
      : impl(id<AdjustedDim>(), BufferRef.get_range(), BufferRef.get_range()) {
    (void)CommandGroupHandler;
    (void)PropertyList;
  }
#else
      : AccessorBaseHost(
            /*Offset=*/{0, 0, 0},
            detail::convertToArrayOfN<3, 1>(BufferRef.get_range()),
            detail::convertToArrayOfN<3, 1>(BufferRef.get_range()),
            getAdjustedMode(PropertyList),
            detail::getSyclObjImpl(BufferRef).get(), Dimensions, sizeof(DataT),
            BufferRef.OffsetInBytes, BufferRef.IsSubBuffer, PropertyList) {
    preScreenAccessor(BufferRef.size(), PropertyList);
    detail::associateWithHandler(CommandGroupHandler, this, AccessTarget);
    initHostAcc();
    detail::constructorNotification(detail::getSyclObjImpl(BufferRef).get(),
                                    detail::AccessorBaseHost::impl.get(),
                                    AccessTarget, AccessMode, CodeLoc);
    GDBMethodsAnchor();
  }
#endif

  template <typename T = DataT, int Dims = Dimensions, typename AllocatorT,
            typename... PropTypes,
            typename = std::enable_if_t<
                detail::IsCxPropertyList<PropertyListT>::value &&
                IsSameAsBuffer<T, Dims>::value &&
                (!IsPlaceH && (IsGlobalBuf || IsConstantBuf || IsHostBuf))>>
  accessor(
      buffer<T, Dims, AllocatorT> &BufferRef, handler &CommandGroupHandler,
      const ext::oneapi::accessor_property_list<PropTypes...> &PropertyList =
          {},
      const detail::code_location CodeLoc = detail::code_location::current())
#ifdef __SYCL_DEVICE_ONLY__
      : impl(id<AdjustedDim>(), BufferRef.get_range(), BufferRef.get_range()) {
    (void)CommandGroupHandler;
    (void)PropertyList;
  }
#else
      : AccessorBaseHost(
            /*Offset=*/{0, 0, 0},
            detail::convertToArrayOfN<3, 1>(BufferRef.get_range()),
            detail::convertToArrayOfN<3, 1>(BufferRef.get_range()),
            getAdjustedMode(PropertyList),
            detail::getSyclObjImpl(BufferRef).get(), Dimensions, sizeof(DataT),
            BufferRef.OffsetInBytes, BufferRef.IsSubBuffer, PropertyList) {
    preScreenAccessor(BufferRef.size(), PropertyList);
    initHostAcc();
    detail::associateWithHandler(CommandGroupHandler, this, AccessTarget);
    detail::constructorNotification(detail::getSyclObjImpl(BufferRef).get(),
                                    detail::AccessorBaseHost::impl.get(),
                                    AccessTarget, AccessMode, CodeLoc);
    GDBMethodsAnchor();
  }
#endif

  template <typename T = DataT, int Dims = Dimensions, typename AllocatorT,
            typename TagT,
            typename = std::enable_if_t<
                detail::IsRunTimePropertyListT<PropertyListT>::value &&
                IsSameAsBuffer<T, Dims>::value && IsValidTag<TagT>::value &&
                !IsPlaceH && (IsGlobalBuf || IsConstantBuf || IsHostBuf)>>
  accessor(
      buffer<T, Dims, AllocatorT> &BufferRef, handler &CommandGroupHandler,
      TagT, const property_list &PropertyList = {},
      const detail::code_location CodeLoc = detail::code_location::current())
      : accessor(BufferRef, CommandGroupHandler, PropertyList, CodeLoc) {
    adjustAccPropsInBuf(BufferRef);
  }

  template <typename T = DataT, int Dims = Dimensions, typename AllocatorT,
            typename TagT, typename... PropTypes,
            typename = std::enable_if_t<
                detail::IsCxPropertyList<PropertyListT>::value &&
                IsSameAsBuffer<T, Dims>::value && IsValidTag<TagT>::value &&
                !IsPlaceH && (IsGlobalBuf || IsConstantBuf || IsHostBuf)>>
  accessor(
      buffer<T, Dims, AllocatorT> &BufferRef, handler &CommandGroupHandler,
      TagT,
      const ext::oneapi::accessor_property_list<PropTypes...> &PropertyList =
          {},
      const detail::code_location CodeLoc = detail::code_location::current())
      : accessor(BufferRef, CommandGroupHandler, PropertyList, CodeLoc) {
    adjustAccPropsInBuf(BufferRef);
  }

  template <typename T = DataT, int Dims = Dimensions, typename AllocatorT,
            typename = std::enable_if_t<
                detail::IsRunTimePropertyListT<PropertyListT>::value &&
                IsSameAsBuffer<T, Dims>::value &&
                ((!IsPlaceH && IsHostBuf) ||
                 (IsPlaceH && (IsGlobalBuf || IsConstantBuf)))>>
  accessor(
      buffer<T, Dims, AllocatorT> &BufferRef, range<Dimensions> AccessRange,
      const property_list &PropertyList = {},
      const detail::code_location CodeLoc = detail::code_location::current())
      : accessor(BufferRef, AccessRange, {}, PropertyList, CodeLoc) {}

  template <typename T = DataT, int Dims = Dimensions, typename AllocatorT,
            typename... PropTypes,
            typename = std::enable_if_t<
                detail::IsCxPropertyList<PropertyListT>::value &&
                IsSameAsBuffer<T, Dims>::value &&
                ((!IsPlaceH && IsHostBuf) ||
                 (IsPlaceH && (IsGlobalBuf || IsConstantBuf)))>>
  accessor(
      buffer<T, Dims, AllocatorT> &BufferRef, range<Dimensions> AccessRange,
      const ext::oneapi::accessor_property_list<PropTypes...> &PropertyList =
          {},
      const detail::code_location CodeLoc = detail::code_location::current())
      : accessor(BufferRef, AccessRange, {}, PropertyList, CodeLoc) {}

  template <typename T = DataT, int Dims = Dimensions, typename AllocatorT,
            typename TagT,
            typename = std::enable_if_t<
                detail::IsRunTimePropertyListT<PropertyListT>::value &&
                IsSameAsBuffer<T, Dims>::value && IsValidTag<TagT>::value &&
                IsPlaceH && (IsGlobalBuf || IsConstantBuf)>>
  accessor(
      buffer<T, Dims, AllocatorT> &BufferRef, range<Dimensions> AccessRange,
      TagT, const property_list &PropertyList = {},
      const detail::code_location CodeLoc = detail::code_location::current())
      : accessor(BufferRef, AccessRange, {}, PropertyList, CodeLoc) {
    adjustAccPropsInBuf(BufferRef);
  }

  template <typename T = DataT, int Dims = Dimensions, typename AllocatorT,
            typename TagT, typename... PropTypes,
            typename = std::enable_if_t<
                detail::IsCxPropertyList<PropertyListT>::value &&
                IsSameAsBuffer<T, Dims>::value && IsValidTag<TagT>::value &&
                IsPlaceH && (IsGlobalBuf || IsConstantBuf)>>
  accessor(
      buffer<T, Dims, AllocatorT> &BufferRef, range<Dimensions> AccessRange,
      TagT,
      const ext::oneapi::accessor_property_list<PropTypes...> &PropertyList =
          {},
      const detail::code_location CodeLoc = detail::code_location::current())
      : accessor(BufferRef, AccessRange, {}, PropertyList, CodeLoc) {
    adjustAccPropsInBuf(BufferRef);
  }

  template <typename T = DataT, int Dims = Dimensions, typename AllocatorT,
            typename = std::enable_if_t<
                detail::IsRunTimePropertyListT<PropertyListT>::value &&
                IsSameAsBuffer<T, Dims>::value &&
                (!IsPlaceH && (IsGlobalBuf || IsConstantBuf || IsHostBuf))>>
  accessor(
      buffer<T, Dims, AllocatorT> &BufferRef, handler &CommandGroupHandler,
      range<Dimensions> AccessRange, const property_list &PropertyList = {},
      const detail::code_location CodeLoc = detail::code_location::current())
      : accessor(BufferRef, CommandGroupHandler, AccessRange, {}, PropertyList,
                 CodeLoc) {}

  template <typename T = DataT, int Dims = Dimensions, typename AllocatorT,
            typename... PropTypes,
            typename = std::enable_if_t<
                detail::IsCxPropertyList<PropertyListT>::value &&
                IsSameAsBuffer<T, Dims>::value &&
                (!IsPlaceH && (IsGlobalBuf || IsConstantBuf || IsHostBuf))>>
  accessor(
      buffer<T, Dims, AllocatorT> &BufferRef, handler &CommandGroupHandler,
      range<Dimensions> AccessRange,
      const ext::oneapi::accessor_property_list<PropTypes...> &PropertyList =
          {},
      const detail::code_location CodeLoc = detail::code_location::current())
      : accessor(BufferRef, CommandGroupHandler, AccessRange, {}, PropertyList,
                 CodeLoc) {}

  template <typename T = DataT, int Dims = Dimensions, typename AllocatorT,
            typename TagT,
            typename = std::enable_if_t<
                detail::IsRunTimePropertyListT<PropertyListT>::value &&
                IsSameAsBuffer<T, Dims>::value && IsValidTag<TagT>::value &&
                !IsPlaceH && (IsGlobalBuf || IsConstantBuf || IsHostBuf)>>
  accessor(
      buffer<T, Dims, AllocatorT> &BufferRef, handler &CommandGroupHandler,
      range<Dimensions> AccessRange, TagT,
      const property_list &PropertyList = {},
      const detail::code_location CodeLoc = detail::code_location::current())
      : accessor(BufferRef, CommandGroupHandler, AccessRange, {}, PropertyList,
                 CodeLoc) {
    adjustAccPropsInBuf(BufferRef);
  }

  template <typename T = DataT, int Dims = Dimensions, typename AllocatorT,
            typename TagT, typename... PropTypes,
            typename = std::enable_if_t<
                detail::IsCxPropertyList<PropertyListT>::value &&
                IsSameAsBuffer<T, Dims>::value && IsValidTag<TagT>::value &&
                !IsPlaceH && (IsGlobalBuf || IsConstantBuf || IsHostBuf)>>
  accessor(
      buffer<T, Dims, AllocatorT> &BufferRef, handler &CommandGroupHandler,
      range<Dimensions> AccessRange, TagT,
      const ext::oneapi::accessor_property_list<PropTypes...> &PropertyList =
          {},
      const detail::code_location CodeLoc = detail::code_location::current())
      : accessor(BufferRef, CommandGroupHandler, AccessRange, {}, PropertyList,
                 CodeLoc) {
    adjustAccPropsInBuf(BufferRef);
  }

  template <typename T = DataT, int Dims = Dimensions, typename AllocatorT,
            typename = std::enable_if_t<
                detail::IsRunTimePropertyListT<PropertyListT>::value &&
                IsSameAsBuffer<T, Dims>::value &&
                ((!IsPlaceH && IsHostBuf) ||
                 (IsPlaceH && (IsGlobalBuf || IsConstantBuf)))>>
  accessor(
      buffer<T, Dims, AllocatorT> &BufferRef, range<Dimensions> AccessRange,
      id<Dimensions> AccessOffset, const property_list &PropertyList = {},
      const detail::code_location CodeLoc = detail::code_location::current())
#ifdef __SYCL_DEVICE_ONLY__
      : impl(AccessOffset, AccessRange, BufferRef.get_range()) {
    (void)PropertyList;
  }
#else
      : AccessorBaseHost(detail::convertToArrayOfN<3, 0>(AccessOffset),
                         detail::convertToArrayOfN<3, 1>(AccessRange),
                         detail::convertToArrayOfN<3, 1>(BufferRef.get_range()),
                         getAdjustedMode(PropertyList),
                         detail::getSyclObjImpl(BufferRef).get(), Dimensions,
                         sizeof(DataT), BufferRef.OffsetInBytes,
                         BufferRef.IsSubBuffer, PropertyList) {
    preScreenAccessor(BufferRef.size(), PropertyList);
    if (BufferRef.isOutOfBounds(AccessOffset, AccessRange,
                                BufferRef.get_range()))
      throw sycl::invalid_object_error(
          "accessor with requested offset and range would exceed the bounds of "
          "the buffer",
          PI_ERROR_INVALID_VALUE);

    if (!IsPlaceH)
      addHostAccessorAndWait(AccessorBaseHost::impl.get());
    initHostAcc();
    detail::constructorNotification(detail::getSyclObjImpl(BufferRef).get(),
                                    detail::AccessorBaseHost::impl.get(),
                                    AccessTarget, AccessMode, CodeLoc);
    GDBMethodsAnchor();
  }
#endif

  template <typename T = DataT, int Dims = Dimensions, typename AllocatorT,
            typename... PropTypes,
            typename = std::enable_if_t<
                detail::IsCxPropertyList<PropertyListT>::value &&
                IsSameAsBuffer<T, Dims>::value &&
                ((!IsPlaceH && IsHostBuf) ||
                 (IsPlaceH && (IsGlobalBuf || IsConstantBuf)))>>
  accessor(
      buffer<T, Dims, AllocatorT> &BufferRef, range<Dimensions> AccessRange,
      id<Dimensions> AccessOffset,
      const ext::oneapi::accessor_property_list<PropTypes...> &PropertyList =
          {},
      const detail::code_location CodeLoc = detail::code_location::current())
#ifdef __SYCL_DEVICE_ONLY__
      : impl(AccessOffset, AccessRange, BufferRef.get_range()) {
    (void)PropertyList;
  }
#else
      : AccessorBaseHost(detail::convertToArrayOfN<3, 0>(AccessOffset),
                         detail::convertToArrayOfN<3, 1>(AccessRange),
                         detail::convertToArrayOfN<3, 1>(BufferRef.get_range()),
                         getAdjustedMode(PropertyList),
                         detail::getSyclObjImpl(BufferRef).get(), Dimensions,
                         sizeof(DataT), BufferRef.OffsetInBytes,
                         BufferRef.IsSubBuffer, PropertyList) {
    preScreenAccessor(BufferRef.size(), PropertyList);
    if (BufferRef.isOutOfBounds(AccessOffset, AccessRange,
                                BufferRef.get_range()))
      throw sycl::invalid_object_error(
          "accessor with requested offset and range would exceed the bounds of "
          "the buffer",
          PI_ERROR_INVALID_VALUE);

    if (!IsPlaceH)
      addHostAccessorAndWait(AccessorBaseHost::impl.get());
    initHostAcc();
    detail::constructorNotification(detail::getSyclObjImpl(BufferRef).get(),
                                    detail::AccessorBaseHost::impl.get(),
                                    AccessTarget, AccessMode, CodeLoc);
    GDBMethodsAnchor();
  }
#endif

  template <typename T = DataT, int Dims = Dimensions, typename AllocatorT,
            typename TagT,
            typename = std::enable_if_t<
                detail::IsRunTimePropertyListT<PropertyListT>::value &&
                IsSameAsBuffer<T, Dims>::value && IsValidTag<TagT>::value &&
                IsPlaceH && (IsGlobalBuf || IsConstantBuf)>>
  accessor(
      buffer<T, Dims, AllocatorT> &BufferRef, range<Dimensions> AccessRange,
      id<Dimensions> AccessOffset, TagT, const property_list &PropertyList = {},
      const detail::code_location CodeLoc = detail::code_location::current())
      : accessor(BufferRef, AccessRange, AccessOffset, PropertyList, CodeLoc) {
    adjustAccPropsInBuf(BufferRef);
  }

  template <typename T = DataT, int Dims = Dimensions, typename AllocatorT,
            typename TagT, typename... PropTypes,
            typename = std::enable_if_t<
                detail::IsCxPropertyList<PropertyListT>::value &&
                IsSameAsBuffer<T, Dims>::value && IsValidTag<TagT>::value &&
                IsPlaceH && (IsGlobalBuf || IsConstantBuf)>>
  accessor(
      buffer<T, Dims, AllocatorT> &BufferRef, range<Dimensions> AccessRange,
      id<Dimensions> AccessOffset, TagT,
      const ext::oneapi::accessor_property_list<PropTypes...> &PropertyList =
          {},
      const detail::code_location CodeLoc = detail::code_location::current())
      : accessor(BufferRef, AccessRange, AccessOffset, PropertyList, CodeLoc) {
    adjustAccPropsInBuf(BufferRef);
  }

  template <typename T = DataT, int Dims = Dimensions, typename AllocatorT,
            typename = std::enable_if_t<
                detail::IsRunTimePropertyListT<PropertyListT>::value &&
                IsSameAsBuffer<T, Dims>::value &&
                (!IsPlaceH && (IsGlobalBuf || IsConstantBuf || IsHostBuf))>>
  accessor(
      buffer<T, Dims, AllocatorT> &BufferRef, handler &CommandGroupHandler,
      range<Dimensions> AccessRange, id<Dimensions> AccessOffset,
      const property_list &PropertyList = {},
      const detail::code_location CodeLoc = detail::code_location::current())
#ifdef __SYCL_DEVICE_ONLY__
      : impl(AccessOffset, AccessRange, BufferRef.get_range()) {
    (void)CommandGroupHandler;
    (void)PropertyList;
  }
#else
      : AccessorBaseHost(detail::convertToArrayOfN<3, 0>(AccessOffset),
                         detail::convertToArrayOfN<3, 1>(AccessRange),
                         detail::convertToArrayOfN<3, 1>(BufferRef.get_range()),
                         getAdjustedMode(PropertyList),
                         detail::getSyclObjImpl(BufferRef).get(), Dimensions,
                         sizeof(DataT), BufferRef.OffsetInBytes,
                         BufferRef.IsSubBuffer, PropertyList) {
    preScreenAccessor(BufferRef.size(), PropertyList);
    if (BufferRef.isOutOfBounds(AccessOffset, AccessRange,
                                BufferRef.get_range()))
      throw sycl::invalid_object_error(
          "accessor with requested offset and range would exceed the bounds of "
          "the buffer",
          PI_ERROR_INVALID_VALUE);

    initHostAcc();
    detail::associateWithHandler(CommandGroupHandler, this, AccessTarget);
    detail::constructorNotification(detail::getSyclObjImpl(BufferRef).get(),
                                    detail::AccessorBaseHost::impl.get(),
                                    AccessTarget, AccessMode, CodeLoc);
    GDBMethodsAnchor();
  }
#endif

  template <typename T = DataT, int Dims = Dimensions, typename AllocatorT,
            typename... PropTypes,
            typename = std::enable_if_t<
                detail::IsCxPropertyList<PropertyListT>::value &&
                IsSameAsBuffer<T, Dims>::value &&
                (!IsPlaceH && (IsGlobalBuf || IsConstantBuf || IsHostBuf))>>
  accessor(
      buffer<T, Dims, AllocatorT> &BufferRef, handler &CommandGroupHandler,
      range<Dimensions> AccessRange, id<Dimensions> AccessOffset,
      const ext::oneapi::accessor_property_list<PropTypes...> &PropertyList =
          {},
      const detail::code_location CodeLoc = detail::code_location::current())
#ifdef __SYCL_DEVICE_ONLY__
      : impl(AccessOffset, AccessRange, BufferRef.get_range()) {
    (void)CommandGroupHandler;
    (void)PropertyList;
  }
#else
      : AccessorBaseHost(detail::convertToArrayOfN<3, 0>(AccessOffset),
                         detail::convertToArrayOfN<3, 1>(AccessRange),
                         detail::convertToArrayOfN<3, 1>(BufferRef.get_range()),
                         getAdjustedMode(PropertyList),
                         detail::getSyclObjImpl(BufferRef).get(), Dimensions,
                         sizeof(DataT), BufferRef.OffsetInBytes,
                         BufferRef.IsSubBuffer, PropertyList) {
    preScreenAccessor(BufferRef.size(), PropertyList);
    if (BufferRef.isOutOfBounds(AccessOffset, AccessRange,
                                BufferRef.get_range()))
      throw sycl::invalid_object_error(
          "accessor with requested offset and range would exceed the bounds of "
          "the buffer",
          PI_ERROR_INVALID_VALUE);

    initHostAcc();
    detail::associateWithHandler(CommandGroupHandler, this, AccessTarget);
    detail::constructorNotification(detail::getSyclObjImpl(BufferRef).get(),
                                    detail::AccessorBaseHost::impl.get(),
                                    AccessTarget, AccessMode, CodeLoc);
    GDBMethodsAnchor();
  }
#endif

  template <typename T = DataT, int Dims = Dimensions, typename AllocatorT,
            typename TagT,
            typename = std::enable_if_t<
                detail::IsRunTimePropertyListT<PropertyListT>::value &&
                IsSameAsBuffer<T, Dims>::value && IsValidTag<TagT>::value &&
                !IsPlaceH && (IsGlobalBuf || IsConstantBuf || IsHostBuf)>>
  accessor(
      buffer<T, Dims, AllocatorT> &BufferRef, handler &CommandGroupHandler,
      range<Dimensions> AccessRange, id<Dimensions> AccessOffset, TagT,
      const property_list &PropertyList = {},
      const detail::code_location CodeLoc = detail::code_location::current())
      : accessor(BufferRef, CommandGroupHandler, AccessRange, AccessOffset,
                 PropertyList, CodeLoc) {
    adjustAccPropsInBuf(BufferRef);
  }

  template <typename T = DataT, int Dims = Dimensions, typename AllocatorT,
            typename TagT, typename... PropTypes,
            typename = std::enable_if_t<
                detail::IsCxPropertyList<PropertyListT>::value &&
                IsSameAsBuffer<T, Dims>::value && IsValidTag<TagT>::value &&
                !IsPlaceH && (IsGlobalBuf || IsConstantBuf || IsHostBuf)>>
  accessor(
      buffer<T, Dims, AllocatorT> &BufferRef, handler &CommandGroupHandler,
      range<Dimensions> AccessRange, id<Dimensions> AccessOffset, TagT,
      const ext::oneapi::accessor_property_list<PropTypes...> &PropertyList =
          {},
      const detail::code_location CodeLoc = detail::code_location::current())
      : accessor(BufferRef, CommandGroupHandler, AccessRange, AccessOffset,
                 PropertyList, CodeLoc) {
    adjustAccPropsInBuf(BufferRef);
  }

  template <typename... NewPropsT>
  accessor(
      const accessor<DataT, Dimensions, AccessMode, AccessTarget, IsPlaceholder,
                     ext::oneapi::accessor_property_list<NewPropsT...>> &Other,
      const detail::code_location CodeLoc = detail::code_location::current())
#ifdef __SYCL_DEVICE_ONLY__
      : impl(Other.impl)
#else
      : detail::AccessorBaseHost(Other)
#endif
  {
    static_assert(detail::IsCxPropertyList<PropertyListT>::value,
                  "Conversion is only available for accessor_property_list");
    static_assert(
        PropertyListT::template areSameCompileTimeProperties<NewPropsT...>(),
        "Compile-time-constant properties must be the same");
#ifndef __SYCL_DEVICE_ONLY__
    detail::constructorNotification(getMemoryObject(), impl.get(), AccessTarget,
                                    AccessMode, CodeLoc);
#endif
  }

  void swap(accessor &other) {
    std::swap(impl, other.impl);
#ifndef __SYCL_DEVICE_ONLY__
    std::swap(MAccData, other.MAccData);
#endif
  }

  constexpr bool is_placeholder() const { return IsPlaceH; }

  size_t get_size() const { return getAccessRange().size() * sizeof(DataT); }

  __SYCL2020_DEPRECATED("get_count() is deprecated, please use size() instead")
  size_t get_count() const { return size(); }
  size_t size() const noexcept { return getAccessRange().size(); }

  size_t byte_size() const noexcept { return size() * sizeof(DataT); }

  size_t max_size() const noexcept {
    return empty() ? 0 : (std::numeric_limits<difference_type>::max)();
  }

  bool empty() const noexcept { return size() == 0; }

  template <int Dims = Dimensions, typename = std::enable_if_t<(Dims > 0)>>
  range<Dimensions> get_range() const {
    return detail::convertToArrayOfN<Dimensions, 1>(getAccessRange());
  }

  template <int Dims = Dimensions, typename = std::enable_if_t<(Dims > 0)>>
  id<Dimensions> get_offset() const {
    static_assert(
        !(PropertyListT::template has_property<
            sycl::ext::oneapi::property::no_offset>()),
        "Accessor has no_offset property, get_offset() can not be used");
    return detail::convertToArrayOfN<Dimensions, 0>(getOffset());
  }

  template <int Dims = Dimensions, typename RefT = RefType,
            typename = std::enable_if_t<Dims == 0 && IsAccessAnyWrite &&
                                        !std::is_const<RefT>::value>>
  operator RefType() const {
    const size_t LinearIndex = getLinearIndex(id<AdjustedDim>());
    return *(getQualifiedPtr() + LinearIndex);
  }

  template <int Dims = Dimensions,
            typename = std::enable_if_t<Dims == 0 && IsAccessReadOnly>>
  operator ConstRefType() const {
    const size_t LinearIndex = getLinearIndex(id<AdjustedDim>());
    return *(getQualifiedPtr() + LinearIndex);
  }

  template <int Dims = Dimensions,
            typename = std::enable_if_t<(Dims > 0) && IsAccessAnyWrite>>
  RefType operator[](id<Dimensions> Index) const {
    const size_t LinearIndex = getLinearIndex(Index);
    return getQualifiedPtr()[LinearIndex];
  }

  template <int Dims = Dimensions>
  typename std::enable_if_t<(Dims > 0) && IsAccessReadOnly, ConstRefType>
  operator[](id<Dimensions> Index) const {
    const size_t LinearIndex = getLinearIndex(Index);
    return getQualifiedPtr()[LinearIndex];
  }

  template <int Dims = Dimensions>
  operator typename std::enable_if_t<Dims == 0 &&
                                         AccessMode == access::mode::atomic,
#ifdef __ENABLE_USM_ADDR_SPACE__
                                     atomic<DataT>
#else
                                     atomic<DataT, AS>
#endif
                                     >() const {
    const size_t LinearIndex = getLinearIndex(id<AdjustedDim>());
    return atomic<DataT, AS>(multi_ptr<DataT, AS, access::decorated::yes>(
        getQualifiedPtr() + LinearIndex));
  }

  template <int Dims = Dimensions>
  typename std::enable_if_t<(Dims > 0) && AccessMode == access::mode::atomic,
                            atomic<DataT, AS>>
  operator[](id<Dimensions> Index) const {
    const size_t LinearIndex = getLinearIndex(Index);
    return atomic<DataT, AS>(multi_ptr<DataT, AS, access::decorated::yes>(
        getQualifiedPtr() + LinearIndex));
  }

  template <int Dims = Dimensions>
  typename std::enable_if_t<Dims == 1 && AccessMode == access::mode::atomic,
                            atomic<DataT, AS>>
  operator[](size_t Index) const {
    const size_t LinearIndex = getLinearIndex(id<AdjustedDim>(Index));
    return atomic<DataT, AS>(multi_ptr<DataT, AS, access::decorated::yes>(
        getQualifiedPtr() + LinearIndex));
  }
  template <int Dims = Dimensions, typename = std::enable_if_t<(Dims > 1)>>
  auto operator[](size_t Index) const {
    return AccessorSubscript<Dims - 1>(*this, Index);
  }

  template <
      access::target AccessTarget_ = AccessTarget,
      typename = std::enable_if_t<AccessTarget_ == access::target::host_buffer>>
  DataT *get_pointer() const {
    return getPointerAdjusted();
  }

  template <
      access::target AccessTarget_ = AccessTarget,
      typename = std::enable_if_t<AccessTarget_ == access::target::device>>
  global_ptr<DataT> get_pointer() const {
    return global_ptr<DataT>(getPointerAdjusted());
  }

  template <access::target AccessTarget_ = AccessTarget,
            typename = std::enable_if_t<AccessTarget_ ==
                                        access::target::constant_buffer>>
  constant_ptr<DataT> get_pointer() const {
    return constant_ptr<DataT>(getPointerAdjusted());
  }

  // accessor::has_property for runtime properties is only available in host
  // code. This restriction is not listed in the core spec and will be added in
  // future versions.
  template <typename Property>
  typename std::enable_if_t<
      !ext::oneapi::is_compile_time_property<Property>::value, bool>
  has_property() const noexcept {
#ifndef __SYCL_DEVICE_ONLY__
    return getPropList().template has_property<Property>();
#else
    return false;
#endif
  }

  // accessor::get_property for runtime properties is only available in host
  // code. This restriction is not listed in the core spec and will be added in
  // future versions.
  template <typename Property,
            typename = typename std::enable_if_t<
                !ext::oneapi::is_compile_time_property<Property>::value>>
  Property get_property() const {
#ifndef __SYCL_DEVICE_ONLY__
    return getPropList().template get_property<Property>();
#else
    return Property();
#endif
  }

  template <typename Property>
  static constexpr bool has_property(
      typename std::enable_if_t<
          ext::oneapi::is_compile_time_property<Property>::value> * = 0) {
    return PropertyListT::template has_property<Property>();
  }

  template <typename Property>
  static constexpr auto get_property(
      typename std::enable_if_t<
          ext::oneapi::is_compile_time_property<Property>::value> * = 0) {
    return PropertyListT::template get_property<Property>();
  }

  bool operator==(const accessor &Rhs) const { return impl == Rhs.impl; }
  bool operator!=(const accessor &Rhs) const { return !(*this == Rhs); }

  iterator begin() const noexcept {
    return iterator::getBegin(
        get_pointer(),
        detail::convertToArrayOfN<Dimensions, 1>(getMemoryRange()), get_range(),
        get_offset());
  }

  iterator end() const noexcept {
    return iterator::getEnd(
        get_pointer(),
        detail::convertToArrayOfN<Dimensions, 1>(getMemoryRange()), get_range(),
        get_offset());
  }

  const_iterator cbegin() const noexcept {
    return const_iterator::getBegin(
        get_pointer(),
        detail::convertToArrayOfN<Dimensions, 1>(getMemoryRange()), get_range(),
        get_offset());
  }

  const_iterator cend() const noexcept {
    return const_iterator::getEnd(
        get_pointer(),
        detail::convertToArrayOfN<Dimensions, 1>(getMemoryRange()), get_range(),
        get_offset());
  }

private:
#ifdef __SYCL_DEVICE_ONLY__
  size_t getTotalOffset() const {
    size_t TotalOffset = 0;

    for (int I = 0; I < Dimensions; ++I) {
      TotalOffset = TotalOffset * impl.MemRange[I];
      if constexpr (!(PropertyListT::template has_property<
                        sycl::ext::oneapi::property::no_offset>())) {
        TotalOffset += impl.Offset[I];
      }
<<<<<<< HEAD
#else
      TotalOffset += impl.Offset[I];
#endif
    }
=======
    });
>>>>>>> 4a9e9a0e

    return TotalOffset;
  }
#endif

  // supporting function for get_pointer()
  // MData has been preadjusted with offset for faster access with []
  // but for get_pointer() we must return the original pointer.
  // On device, getQualifiedPtr() returns MData, so we need to backjust it.
  // On host, getQualifiedPtr() does not return MData, no need to adjust.
  auto getPointerAdjusted() const {
#ifdef __SYCL_DEVICE_ONLY__
    return getQualifiedPtr() - getTotalOffset();
#else
    return getQualifiedPtr();
#endif
  }

  void preScreenAccessor(const size_t elemInBuffer,
                         const PropertyListT &PropertyList) {
    // check device accessor buffer size
    if (!IsHostBuf && elemInBuffer == 0)
      throw sycl::invalid_object_error(
          "SYCL buffer size is zero. To create a device accessor, SYCL "
          "buffer size must be greater than zero.",
          PI_ERROR_INVALID_VALUE);

    // check that no_init property is compatible with access mode
    if (PropertyList.template has_property<property::no_init>() &&
        AccessMode == access::mode::read) {
      throw sycl::invalid_object_error(
          "accessor would cannot be both read_only and no_init",
          PI_ERROR_INVALID_VALUE);
    }
  }

  template <typename BufT, typename... PropTypes>
  void adjustAccPropsInBuf(BufT &Buffer) {
    if constexpr (PropertyListT::template has_property<
                      sycl::ext::intel::property::buffer_location>()) {
      auto location = (PropertyListT::template get_property<
                           sycl::ext::intel::property::buffer_location>())
                          .get_location();
      property_list PropList{
          sycl::property::buffer::detail::buffer_location(location)};
      Buffer.addOrReplaceAccessorProperties(PropList);
    } else {
      deleteAccPropsFromBuf(Buffer);
    }
  }

  template <typename BufT> void deleteAccPropsFromBuf(BufT &Buffer) {
    Buffer.deleteAccProps(
        sycl::detail::PropWithDataKind::AccPropBufferLocation);
  }
};

template <typename DataT, int Dimensions, typename AllocatorT>
accessor(buffer<DataT, Dimensions, AllocatorT>)
    -> accessor<DataT, Dimensions, access::mode::read_write, target::device,
                access::placeholder::true_t>;

template <typename DataT, int Dimensions, typename AllocatorT,
          typename... PropsT>
accessor(buffer<DataT, Dimensions, AllocatorT>,
         const ext::oneapi::accessor_property_list<PropsT...> &)
    -> accessor<DataT, Dimensions, access::mode::read_write, target::device,
                access::placeholder::true_t,
                ext::oneapi::accessor_property_list<PropsT...>>;

template <typename DataT, int Dimensions, typename AllocatorT, typename Type1>
accessor(buffer<DataT, Dimensions, AllocatorT>, Type1)
    -> accessor<DataT, Dimensions, detail::deduceAccessMode<Type1, Type1>(),
                detail::deduceAccessTarget<Type1, Type1>(target::device),
                access::placeholder::true_t>;

template <typename DataT, int Dimensions, typename AllocatorT, typename Type1,
          typename... PropsT>
accessor(buffer<DataT, Dimensions, AllocatorT>, Type1,
         const ext::oneapi::accessor_property_list<PropsT...> &)
    -> accessor<DataT, Dimensions, detail::deduceAccessMode<Type1, Type1>(),
                detail::deduceAccessTarget<Type1, Type1>(target::device),
                access::placeholder::true_t,
                ext::oneapi::accessor_property_list<PropsT...>>;

template <typename DataT, int Dimensions, typename AllocatorT, typename Type1,
          typename Type2>
accessor(buffer<DataT, Dimensions, AllocatorT>, Type1, Type2)
    -> accessor<DataT, Dimensions, detail::deduceAccessMode<Type1, Type2>(),
                detail::deduceAccessTarget<Type1, Type2>(target::device),
                access::placeholder::true_t>;

template <typename DataT, int Dimensions, typename AllocatorT, typename Type1,
          typename Type2, typename... PropsT>
accessor(buffer<DataT, Dimensions, AllocatorT>, Type1, Type2,
         const ext::oneapi::accessor_property_list<PropsT...> &)
    -> accessor<DataT, Dimensions, detail::deduceAccessMode<Type1, Type2>(),
                detail::deduceAccessTarget<Type1, Type2>(target::device),
                access::placeholder::true_t,
                ext::oneapi::accessor_property_list<PropsT...>>;

template <typename DataT, int Dimensions, typename AllocatorT, typename Type1,
          typename Type2, typename Type3>
accessor(buffer<DataT, Dimensions, AllocatorT>, Type1, Type2, Type3)
    -> accessor<DataT, Dimensions, detail::deduceAccessMode<Type2, Type3>(),
                detail::deduceAccessTarget<Type2, Type3>(target::device),
                access::placeholder::true_t>;

template <typename DataT, int Dimensions, typename AllocatorT, typename Type1,
          typename Type2, typename Type3, typename... PropsT>
accessor(buffer<DataT, Dimensions, AllocatorT>, Type1, Type2, Type3,
         const ext::oneapi::accessor_property_list<PropsT...> &)
    -> accessor<DataT, Dimensions, detail::deduceAccessMode<Type2, Type3>(),
                detail::deduceAccessTarget<Type2, Type3>(target::device),
                access::placeholder::true_t,
                ext::oneapi::accessor_property_list<PropsT...>>;

template <typename DataT, int Dimensions, typename AllocatorT, typename Type1,
          typename Type2, typename Type3, typename Type4>
accessor(buffer<DataT, Dimensions, AllocatorT>, Type1, Type2, Type3, Type4)
    -> accessor<DataT, Dimensions, detail::deduceAccessMode<Type3, Type4>(),
                detail::deduceAccessTarget<Type3, Type4>(target::device),
                access::placeholder::true_t>;

template <typename DataT, int Dimensions, typename AllocatorT, typename Type1,
          typename Type2, typename Type3, typename Type4, typename... PropsT>
accessor(buffer<DataT, Dimensions, AllocatorT>, Type1, Type2, Type3, Type4,
         const ext::oneapi::accessor_property_list<PropsT...> &)
    -> accessor<DataT, Dimensions, detail::deduceAccessMode<Type3, Type4>(),
                detail::deduceAccessTarget<Type3, Type4>(target::device),
                access::placeholder::true_t,
                ext::oneapi::accessor_property_list<PropsT...>>;

template <typename DataT, int Dimensions, typename AllocatorT>
accessor(buffer<DataT, Dimensions, AllocatorT>, handler &)
    -> accessor<DataT, Dimensions, access::mode::read_write, target::device,
                access::placeholder::false_t>;

template <typename DataT, int Dimensions, typename AllocatorT,
          typename... PropsT>
accessor(buffer<DataT, Dimensions, AllocatorT>, handler &,
         const ext::oneapi::accessor_property_list<PropsT...> &)
    -> accessor<DataT, Dimensions, access::mode::read_write, target::device,
                access::placeholder::false_t,
                ext::oneapi::accessor_property_list<PropsT...>>;

template <typename DataT, int Dimensions, typename AllocatorT, typename Type1>
accessor(buffer<DataT, Dimensions, AllocatorT>, handler &, Type1)
    -> accessor<DataT, Dimensions, detail::deduceAccessMode<Type1, Type1>(),
                detail::deduceAccessTarget<Type1, Type1>(target::device),
                access::placeholder::false_t>;

template <typename DataT, int Dimensions, typename AllocatorT, typename Type1,
          typename... PropsT>
accessor(buffer<DataT, Dimensions, AllocatorT>, handler &, Type1,
         const ext::oneapi::accessor_property_list<PropsT...> &)
    -> accessor<DataT, Dimensions, detail::deduceAccessMode<Type1, Type1>(),
                detail::deduceAccessTarget<Type1, Type1>(target::device),
                access::placeholder::false_t,
                ext::oneapi::accessor_property_list<PropsT...>>;

template <typename DataT, int Dimensions, typename AllocatorT, typename Type1,
          typename Type2>
accessor(buffer<DataT, Dimensions, AllocatorT>, handler &, Type1, Type2)
    -> accessor<DataT, Dimensions, detail::deduceAccessMode<Type1, Type2>(),
                detail::deduceAccessTarget<Type1, Type2>(target::device),
                access::placeholder::false_t>;

template <typename DataT, int Dimensions, typename AllocatorT, typename Type1,
          typename Type2, typename... PropsT>
accessor(buffer<DataT, Dimensions, AllocatorT>, handler &, Type1, Type2,
         const ext::oneapi::accessor_property_list<PropsT...> &)
    -> accessor<DataT, Dimensions, detail::deduceAccessMode<Type1, Type2>(),
                detail::deduceAccessTarget<Type1, Type2>(target::device),
                access::placeholder::false_t,
                ext::oneapi::accessor_property_list<PropsT...>>;

template <typename DataT, int Dimensions, typename AllocatorT, typename Type1,
          typename Type2, typename Type3>
accessor(buffer<DataT, Dimensions, AllocatorT>, handler &, Type1, Type2, Type3)
    -> accessor<DataT, Dimensions, detail::deduceAccessMode<Type2, Type3>(),
                detail::deduceAccessTarget<Type2, Type3>(target::device),
                access::placeholder::false_t>;

template <typename DataT, int Dimensions, typename AllocatorT, typename Type1,
          typename Type2, typename Type3, typename... PropsT>
accessor(buffer<DataT, Dimensions, AllocatorT>, handler &, Type1, Type2, Type3,
         const ext::oneapi::accessor_property_list<PropsT...> &)
    -> accessor<DataT, Dimensions, detail::deduceAccessMode<Type2, Type3>(),
                detail::deduceAccessTarget<Type2, Type3>(target::device),
                access::placeholder::false_t,
                ext::oneapi::accessor_property_list<PropsT...>>;

template <typename DataT, int Dimensions, typename AllocatorT, typename Type1,
          typename Type2, typename Type3, typename Type4>
accessor(buffer<DataT, Dimensions, AllocatorT>, handler &, Type1, Type2, Type3,
         Type4)
    -> accessor<DataT, Dimensions, detail::deduceAccessMode<Type3, Type4>(),
                detail::deduceAccessTarget<Type3, Type4>(target::device),
                access::placeholder::false_t>;

template <typename DataT, int Dimensions, typename AllocatorT, typename Type1,
          typename Type2, typename Type3, typename Type4, typename... PropsT>
accessor(buffer<DataT, Dimensions, AllocatorT>, handler &, Type1, Type2, Type3,
         Type4, const ext::oneapi::accessor_property_list<PropsT...> &)
    -> accessor<DataT, Dimensions, detail::deduceAccessMode<Type3, Type4>(),
                detail::deduceAccessTarget<Type3, Type4>(target::device),
                access::placeholder::false_t,
                ext::oneapi::accessor_property_list<PropsT...>>;

/// Local accessor
///
/// \ingroup sycl_api_acc
template <typename DataT, int Dimensions, access::mode AccessMode,
          access::placeholder IsPlaceholder>
class __SYCL_SPECIAL_CLASS local_accessor_base :
#ifndef __SYCL_DEVICE_ONLY__
    public detail::LocalAccessorBaseHost,
#endif
    public detail::accessor_common<DataT, Dimensions, AccessMode,
                                   access::target::local, IsPlaceholder> {
protected:
  constexpr static int AdjustedDim = Dimensions == 0 ? 1 : Dimensions;

  using AccessorCommonT =
      detail::accessor_common<DataT, Dimensions, AccessMode,
                              access::target::local, IsPlaceholder>;

  using AccessorCommonT::AS;
  using AccessorCommonT::IsAccessAnyWrite;
  template <int Dims>
  using AccessorSubscript =
      typename AccessorCommonT::template AccessorSubscript<
          Dims,
          local_accessor_base<DataT, Dimensions, AccessMode, IsPlaceholder>>;

  using ConcreteASPtrType = typename detail::DecoratedType<DataT, AS>::type *;

  using RefType = detail::const_if_const_AS<AS, DataT> &;
  using PtrType = detail::const_if_const_AS<AS, DataT> *;

#ifdef __SYCL_DEVICE_ONLY__
  detail::LocalAccessorBaseDevice<AdjustedDim> impl;

  sycl::range<AdjustedDim> &getSize() { return impl.MemRange; }
  const sycl::range<AdjustedDim> &getSize() const { return impl.MemRange; }

  void __init(ConcreteASPtrType Ptr, range<AdjustedDim> AccessRange,
              range<AdjustedDim>, id<AdjustedDim>) {
    MData = Ptr;

    for (int I = 0; I < AdjustedDim; ++I)
      getSize()[I] = AccessRange[I];
  }

public:
  // Default constructor for objects later initialized with __init member.
  local_accessor_base()
      : impl(detail::InitializedVal<AdjustedDim, range>::template get<0>()) {}

protected:
  ConcreteASPtrType getQualifiedPtr() const { return MData; }

  ConcreteASPtrType MData;

#else
  local_accessor_base(const detail::LocalAccessorImplPtr &Impl)
      : detail::LocalAccessorBaseHost{Impl} {}

  char padding[sizeof(detail::LocalAccessorBaseDevice<AdjustedDim>) +
               sizeof(PtrType) - sizeof(detail::LocalAccessorBaseHost)];
  using detail::LocalAccessorBaseHost::getSize;

  PtrType getQualifiedPtr() const {
    return reinterpret_cast<PtrType>(LocalAccessorBaseHost::getPtr());
  }

  void *getPtr() { return detail::LocalAccessorBaseHost::getPtr(); }
  void *getPtr() const { return detail::LocalAccessorBaseHost::getPtr(); }
  const range<3> &getSize() const {
    return detail::LocalAccessorBaseHost::getSize();
  }
  range<3> &getSize() { return detail::LocalAccessorBaseHost::getSize(); }

  // The function references helper methods required by GDB pretty-printers
  void GDBMethodsAnchor() {
#ifndef NDEBUG
    const auto *this_const = this;
    (void)getSize();
    (void)this_const->getSize();
    (void)getPtr();
    (void)this_const->getPtr();
#endif
  }

#endif // __SYCL_DEVICE_ONLY__

  // Method which calculates linear offset for the ID using Range and Offset.
  template <int Dims = AdjustedDim> size_t getLinearIndex(id<Dims> Id) const {
    size_t Result = 0;
    for (int I = 0; I < Dims; ++I)
      Result = Result * getSize()[I] + Id[I];
    return Result;
  }

  template <class T>
  friend T detail::createSyclObjFromImpl(decltype(T::impl) ImplObj);

public:
  using value_type = DataT;
  using reference = DataT &;
  using const_reference = const DataT &;

  template <int Dims = Dimensions, typename = std::enable_if_t<Dims == 0>>
  local_accessor_base(handler &, const detail::code_location CodeLoc =
                                     detail::code_location::current())
#ifdef __SYCL_DEVICE_ONLY__
      : impl(range<AdjustedDim>{1}){}
#else
      : LocalAccessorBaseHost(range<3>{1, 1, 1}, AdjustedDim, sizeof(DataT)) {
    detail::constructorNotification(nullptr, LocalAccessorBaseHost::impl.get(),
                                    access::target::local, AccessMode, CodeLoc);
    GDBMethodsAnchor();
  }
#endif

        template <int Dims = Dimensions, typename = std::enable_if_t<Dims == 0>>
        local_accessor_base(handler &, const property_list &propList,
                            const detail::code_location CodeLoc =
                                detail::code_location::current())
#ifdef __SYCL_DEVICE_ONLY__
      : impl(range<AdjustedDim>{1}) {
    (void)propList;
  }
#else
      : LocalAccessorBaseHost(range<3>{1, 1, 1}, AdjustedDim, sizeof(DataT),
                              propList) {
    detail::constructorNotification(nullptr, LocalAccessorBaseHost::impl.get(),
                                    access::target::local, AccessMode, CodeLoc);
    GDBMethodsAnchor();
  }
#endif

  template <int Dims = Dimensions, typename = std::enable_if_t<(Dims > 0)>>
  local_accessor_base(
      range<Dimensions> AllocationSize, handler &,
      const detail::code_location CodeLoc = detail::code_location::current())
#ifdef __SYCL_DEVICE_ONLY__
      : impl(AllocationSize){}
#else
      : LocalAccessorBaseHost(detail::convertToArrayOfN<3, 1>(AllocationSize),
                              AdjustedDim, sizeof(DataT)) {
    detail::constructorNotification(nullptr, LocalAccessorBaseHost::impl.get(),
                                    access::target::local, AccessMode, CodeLoc);
    GDBMethodsAnchor();
  }
#endif

        template <int Dims = Dimensions,
                  typename = std::enable_if_t<(Dims > 0)>>
        local_accessor_base(range<Dimensions> AllocationSize, handler &,
                            const property_list &propList,
                            const detail::code_location CodeLoc =
                                detail::code_location::current())
#ifdef __SYCL_DEVICE_ONLY__
      : impl(AllocationSize) {
    (void)propList;
  }
#else
      : LocalAccessorBaseHost(detail::convertToArrayOfN<3, 1>(AllocationSize),
                              AdjustedDim, sizeof(DataT), propList) {
    detail::constructorNotification(nullptr, LocalAccessorBaseHost::impl.get(),
                                    access::target::local, AccessMode, CodeLoc);
    GDBMethodsAnchor();
  }
#endif

  size_t get_size() const { return getSize().size() * sizeof(DataT); }

  __SYCL2020_DEPRECATED("get_count() is deprecated, please use size() instead")
  size_t get_count() const { return size(); }
  size_t size() const noexcept { return getSize().size(); }

  template <int Dims = Dimensions, typename = std::enable_if_t<(Dims > 0)>>
  range<Dims> get_range() const {
    return detail::convertToArrayOfN<Dims, 1>(getSize());
  }

  template <int Dims = Dimensions,
            typename = std::enable_if_t<Dims == 0 && IsAccessAnyWrite>>
  operator RefType() const {
    return *getQualifiedPtr();
  }

  template <int Dims = Dimensions,
            typename = std::enable_if_t<(Dims > 0) && IsAccessAnyWrite>>
  RefType operator[](id<Dimensions> Index) const {
    const size_t LinearIndex = getLinearIndex(Index);
    return getQualifiedPtr()[LinearIndex];
  }

  template <int Dims = Dimensions,
            typename = std::enable_if_t<Dims == 1 && IsAccessAnyWrite>>
  RefType operator[](size_t Index) const {
    return getQualifiedPtr()[Index];
  }

  template <int Dims = Dimensions>
  operator typename std::enable_if_t<
      Dims == 0 && AccessMode == access::mode::atomic, atomic<DataT, AS>>()
      const {
    return atomic<DataT, AS>(
        multi_ptr<DataT, AS, access::decorated::yes>(getQualifiedPtr()));
  }

  template <int Dims = Dimensions>
  typename std::enable_if_t<(Dims > 0) && AccessMode == access::mode::atomic,
                            atomic<DataT, AS>>
  operator[](id<Dimensions> Index) const {
    const size_t LinearIndex = getLinearIndex(Index);
    return atomic<DataT, AS>(multi_ptr<DataT, AS, access::decorated::yes>(
        getQualifiedPtr() + LinearIndex));
  }

  template <int Dims = Dimensions>
  typename std::enable_if_t<Dims == 1 && AccessMode == access::mode::atomic,
                            atomic<DataT, AS>>
  operator[](size_t Index) const {
    return atomic<DataT, AS>(multi_ptr<DataT, AS, access::decorated::yes>(
        getQualifiedPtr() + Index));
  }

  template <int Dims = Dimensions, typename = std::enable_if_t<(Dims > 1)>>
  typename AccessorCommonT::template AccessorSubscript<
      Dims - 1,
      local_accessor_base<DataT, Dimensions, AccessMode, IsPlaceholder>>
  operator[](size_t Index) const {
    return AccessorSubscript<Dims - 1>(*this, Index);
  }

  local_ptr<DataT> get_pointer() const {
    return local_ptr<DataT>(getQualifiedPtr());
  }

  bool operator==(const local_accessor_base &Rhs) const {
    return impl == Rhs.impl;
  }
  bool operator!=(const local_accessor_base &Rhs) const {
    return !(*this == Rhs);
  }
};

// TODO: Remove deprecated specialization once no longer needed
template <typename DataT, int Dimensions, access::mode AccessMode,
          access::placeholder IsPlaceholder>
class __SYCL_EBO __SYCL_SPECIAL_CLASS accessor<
    DataT, Dimensions, AccessMode, access::target::local, IsPlaceholder>
    : public local_accessor_base<DataT, Dimensions, AccessMode, IsPlaceholder>,
      public detail::OwnerLessBase<
          accessor<DataT, Dimensions, AccessMode, access::target::local,
                   IsPlaceholder>> {

  using local_acc =
      local_accessor_base<DataT, Dimensions, AccessMode, IsPlaceholder>;

  // Use base classes constructors
  using local_acc::local_acc;

#ifdef __SYCL_DEVICE_ONLY__

  // __init needs to be defined within the class not through inheritance.
  // Map this function to inherited func.
  void __init(typename local_acc::ConcreteASPtrType Ptr,
              range<local_acc::AdjustedDim> AccessRange,
              range<local_acc::AdjustedDim> range,
              id<local_acc::AdjustedDim> id) {
    local_acc::__init(Ptr, AccessRange, range, id);
  }

public:
  // Default constructor for objects later initialized with __init member.
  accessor() {
    local_acc::impl = detail::InitializedVal<local_acc::AdjustedDim,
                                             range>::template get<0>();
  }

#else
private:
  accessor(const detail::AccessorImplPtr &Impl) : local_acc{Impl} {}
#endif
};

template <typename DataT, int Dimensions = 1>
class __SYCL_EBO __SYCL_SPECIAL_CLASS __SYCL_TYPE(local_accessor) local_accessor
    : public local_accessor_base<DataT, Dimensions, access::mode::read_write,
                                 access::placeholder::false_t>,
      public detail::OwnerLessBase<local_accessor<DataT, Dimensions>> {

  using local_acc =
      local_accessor_base<DataT, Dimensions, access::mode::read_write,
                          access::placeholder::false_t>;

  // Use base classes constructors
  using local_acc::local_acc;

#ifdef __SYCL_DEVICE_ONLY__

  // __init needs to be defined within the class not through inheritance.
  // Map this function to inherited func.
  void __init(typename local_acc::ConcreteASPtrType Ptr,
              range<local_acc::AdjustedDim> AccessRange,
              range<local_acc::AdjustedDim> range,
              id<local_acc::AdjustedDim> id) {
    local_acc::__init(Ptr, AccessRange, range, id);
  }

public:
  // Default constructor for objects later initialized with __init member.
  local_accessor() {
    local_acc::impl = detail::InitializedVal<local_acc::AdjustedDim,
                                             range>::template get<0>();
  }

#else
  local_accessor(const detail::AccessorImplPtr &Impl) : local_acc{Impl} {}
#endif

public:
  using value_type = DataT;
  using iterator = value_type *;
  using const_iterator = const value_type *;
  using reverse_iterator = std::reverse_iterator<iterator>;
  using const_reverse_iterator = std::reverse_iterator<const_iterator>;
  using difference_type =
      typename std::iterator_traits<iterator>::difference_type;

  void swap(local_accessor &other) { std::swap(this->impl, other.impl); }

  size_t byte_size() const noexcept { return this->size() * sizeof(DataT); }

  size_t max_size() const noexcept {
    return (std::numeric_limits<difference_type>::max)();
  }

  bool empty() const noexcept { return this->size() == 0; }

  iterator begin() const noexcept {
    return &this->operator[](id<Dimensions>());
  }
  iterator end() const noexcept { return begin() + this->size(); }

  const_iterator cbegin() const noexcept { return const_iterator(begin()); }
  const_iterator cend() const noexcept { return const_iterator(end()); }

  reverse_iterator rbegin() const noexcept { return reverse_iterator(end()); }
  reverse_iterator rend() const noexcept { return reverse_iterator(begin()); }

  const_reverse_iterator crbegin() const noexcept {
    return const_reverse_iterator(end());
  }
  const_reverse_iterator crend() const noexcept {
    return const_reverse_iterator(begin());
  }

  template <typename Property> bool has_property() const noexcept {
#ifndef __SYCL_DEVICE_ONLY__
    return this->getPropList().template has_property<Property>();
#else
    return false;
#endif
  }

  template <typename Property> Property get_property() const {
#ifndef __SYCL_DEVICE_ONLY__
    return this->getPropList().template get_property<Property>();
#else
    return Property();
#endif
  }
};

/// Image accessors.
///
/// Available only when accessTarget == access::target::image.
///
/// \ingroup sycl_api_acc
template <typename DataT, int Dimensions, access::mode AccessMode,
          access::placeholder IsPlaceholder>
class __SYCL_EBO __SYCL_SPECIAL_CLASS __SYCL_TYPE(accessor) accessor<
    DataT, Dimensions, AccessMode, access::target::image, IsPlaceholder>
    : public detail::image_accessor<DataT, Dimensions, AccessMode,
                                    access::target::image, IsPlaceholder>,
      public detail::OwnerLessBase<
          accessor<DataT, Dimensions, AccessMode, access::target::image,
                   IsPlaceholder>> {
private:
  accessor(const detail::AccessorImplPtr &Impl)
      : detail::image_accessor<DataT, Dimensions, AccessMode,
                               access::target::image, IsPlaceholder>{Impl} {}

public:
  template <typename AllocatorT>
  accessor(sycl::image<Dimensions, AllocatorT> &Image,
           handler &CommandGroupHandler)
      : detail::image_accessor<DataT, Dimensions, AccessMode,
                               access::target::image, IsPlaceholder>(
            Image, CommandGroupHandler, Image.getElementSize()) {
#ifndef __SYCL_DEVICE_ONLY__
    detail::associateWithHandler(CommandGroupHandler, this,
                                 access::target::image);
#endif
  }

  template <typename AllocatorT>
  accessor(sycl::image<Dimensions, AllocatorT> &Image,
           handler &CommandGroupHandler, const property_list &propList)
      : detail::image_accessor<DataT, Dimensions, AccessMode,
                               access::target::image, IsPlaceholder>(
            Image, CommandGroupHandler, Image.getElementSize()) {
    (void)propList;
#ifndef __SYCL_DEVICE_ONLY__
    detail::associateWithHandler(CommandGroupHandler, this,
                                 access::target::image);
#endif
  }
#ifdef __SYCL_DEVICE_ONLY__
private:
  using OCLImageTy =
      typename detail::opencl_image_type<Dimensions, AccessMode,
                                         access::target::image>::type;

  // Front End requires this method to be defined in the accessor class.
  // It does not call the base class's init method.
  void __init(OCLImageTy Image) { this->imageAccessorInit(Image); }

  // __init variant used by the device compiler for ESIMD kernels.
  void __init_esimd(OCLImageTy Image) { this->imageAccessorInit(Image); }

public:
  // Default constructor for objects later initialized with __init member.
  accessor() = default;
#endif
};

/// Host image accessor.
///
/// Available only when accessTarget == access::target::host_image.
///
/// \sa image
///
/// \ingroup sycl_api_acc
template <typename DataT, int Dimensions, access::mode AccessMode,
          access::placeholder IsPlaceholder>
class __SYCL_EBO accessor<DataT, Dimensions, AccessMode,
                          access::target::host_image, IsPlaceholder>
    : public detail::image_accessor<DataT, Dimensions, AccessMode,
                                    access::target::host_image, IsPlaceholder>,
      public detail::OwnerLessBase<
          accessor<DataT, Dimensions, AccessMode, access::target::host_image,
                   IsPlaceholder>> {
public:
  template <typename AllocatorT>
  accessor(sycl::image<Dimensions, AllocatorT> &Image)
      : detail::image_accessor<DataT, Dimensions, AccessMode,
                               access::target::host_image, IsPlaceholder>(
            Image, Image.getElementSize()) {}

  template <typename AllocatorT>
  accessor(sycl::image<Dimensions, AllocatorT> &Image,
           const property_list &propList)
      : detail::image_accessor<DataT, Dimensions, AccessMode,
                               access::target::host_image, IsPlaceholder>(
            Image, Image.getElementSize()) {
    (void)propList;
  }
};

/// Image array accessor.
///
/// Available only when accessTarget == access::target::image_array and
/// dimensions < 3.
///
/// \sa image
///
/// \ingroup sycl_api_acc
template <typename DataT, int Dimensions, access::mode AccessMode,
          access::placeholder IsPlaceholder>
class __SYCL_EBO __SYCL_SPECIAL_CLASS __SYCL_TYPE(accessor) accessor<
    DataT, Dimensions, AccessMode, access::target::image_array, IsPlaceholder>
    : public detail::image_accessor<DataT, Dimensions + 1, AccessMode,
                                    access::target::image, IsPlaceholder>,
      public detail::OwnerLessBase<
          accessor<DataT, Dimensions, AccessMode, access::target::image_array,
                   IsPlaceholder>> {
#ifdef __SYCL_DEVICE_ONLY__
private:
  using OCLImageTy =
      typename detail::opencl_image_type<Dimensions + 1, AccessMode,
                                         access::target::image>::type;

  // Front End requires this method to be defined in the accessor class.
  // It does not call the base class's init method.
  void __init(OCLImageTy Image) { this->imageAccessorInit(Image); }

  // __init variant used by the device compiler for ESIMD kernels.
  void __init_esimd(OCLImageTy Image) { this->imageAccessorInit(Image); }

public:
  // Default constructor for objects later initialized with __init member.
  accessor() = default;
#endif
public:
  template <typename AllocatorT>
  accessor(sycl::image<Dimensions + 1, AllocatorT> &Image,
           handler &CommandGroupHandler)
      : detail::image_accessor<DataT, Dimensions + 1, AccessMode,
                               access::target::image, IsPlaceholder>(
            Image, CommandGroupHandler, Image.getElementSize()) {
#ifndef __SYCL_DEVICE_ONLY__
    detail::associateWithHandler(CommandGroupHandler, this,
                                 access::target::image_array);
#endif
  }

  template <typename AllocatorT>
  accessor(sycl::image<Dimensions + 1, AllocatorT> &Image,
           handler &CommandGroupHandler, const property_list &propList)
      : detail::image_accessor<DataT, Dimensions + 1, AccessMode,
                               access::target::image, IsPlaceholder>(
            Image, CommandGroupHandler, Image.getElementSize()) {
    (void)propList;
#ifndef __SYCL_DEVICE_ONLY__
    detail::associateWithHandler(CommandGroupHandler, this,
                                 access::target::image_array);
#endif
  }

  detail::__image_array_slice__<DataT, Dimensions, AccessMode, IsPlaceholder>
  operator[](size_t Index) const {
    return detail::__image_array_slice__<DataT, Dimensions, AccessMode,
                                         IsPlaceholder>(*this, Index);
  }
};

template <typename DataT, int Dimensions = 1,
          access_mode AccessMode = access_mode::read_write>
class __SYCL_EBO host_accessor
    : public accessor<DataT, Dimensions, AccessMode, target::host_buffer,
                      access::placeholder::false_t>,
      public detail::OwnerLessBase<
          host_accessor<DataT, Dimensions, AccessMode>> {
protected:
  using AccessorT = accessor<DataT, Dimensions, AccessMode, target::host_buffer,
                             access::placeholder::false_t>;

  constexpr static int AdjustedDim = Dimensions == 0 ? 1 : Dimensions;

  template <typename T, int Dims>
  struct IsSameAsBuffer
      : std::bool_constant<std::is_same<T, DataT>::value && (Dims > 0) &&
                           (Dims == Dimensions)> {};

  void
  __init(typename accessor<DataT, Dimensions, AccessMode, target::host_buffer,
                           access::placeholder::false_t>::ConcreteASPtrType Ptr,
         range<AdjustedDim> AccessRange, range<AdjustedDim> MemRange,
         id<AdjustedDim> Offset) {
    AccessorT::__init(Ptr, AccessRange, MemRange, Offset);
  }

public:
  host_accessor() : AccessorT() {}

  // The list of host_accessor constructors with their arguments
  // -------+---------+-------+----+----------+--------------
  // Dimensions = 0
  // -------+---------+-------+----+----------+--------------
  // buffer |         |       |    |          | property_list
  // buffer | handler |       |    |          | property_list
  // -------+---------+-------+----+----------+--------------
  // Dimensions >= 1
  // -------+---------+-------+----+----------+--------------
  // buffer |         |       |    |          | property_list
  // buffer |         |       |    | mode_tag | property_list
  // buffer | handler |       |    |          | property_list
  // buffer | handler |       |    | mode_tag | property_list
  // buffer |         | range |    |          | property_list
  // buffer |         | range |    | mode_tag | property_list
  // buffer | handler | range |    |          | property_list
  // buffer | handler | range |    | mode_tag | property_list
  // buffer |         | range | id |          | property_list
  // buffer |         | range | id | mode_tag | property_list
  // buffer | handler | range | id |          | property_list
  // buffer | handler | range | id | mode_tag | property_list
  // -------+---------+-------+----+----------+--------------

  template <typename T = DataT, int Dims = Dimensions, typename AllocatorT,
            typename = typename std::enable_if_t<
                std::is_same<T, DataT>::value && Dims == 0>>
  host_accessor(
      buffer<T, 1, AllocatorT> &BufferRef,
      const property_list &PropertyList = {},
      const detail::code_location CodeLoc = detail::code_location::current())
      : AccessorT(BufferRef, PropertyList, CodeLoc) {}

  template <typename T = DataT, int Dims = Dimensions, typename AllocatorT,
            typename = std::enable_if_t<IsSameAsBuffer<T, Dims>::value>>
  host_accessor(
      buffer<T, Dims, AllocatorT> &BufferRef,
      const property_list &PropertyList = {},
      const detail::code_location CodeLoc = detail::code_location::current())
      : AccessorT(BufferRef, PropertyList, CodeLoc) {}

  template <typename T = DataT, int Dims = Dimensions, typename AllocatorT,
            typename = std::enable_if_t<IsSameAsBuffer<T, Dims>::value>>
  host_accessor(
      buffer<DataT, Dimensions, AllocatorT> &BufferRef, mode_tag_t<AccessMode>,
      const property_list &PropertyList = {},
      const detail::code_location CodeLoc = detail::code_location::current())
      : host_accessor(BufferRef, PropertyList, CodeLoc) {}


  template <typename T = DataT, int Dims = Dimensions, typename AllocatorT,
            typename = std::enable_if_t<IsSameAsBuffer<T, Dims>::value>>
  host_accessor(
      buffer<T, Dims, AllocatorT> &BufferRef, handler &CommandGroupHandler,
      const property_list &PropertyList = {},
      const detail::code_location CodeLoc = detail::code_location::current())
      : AccessorT(BufferRef, CommandGroupHandler, PropertyList, CodeLoc) {}

  template <typename T = DataT, int Dims = Dimensions, typename AllocatorT,
            typename = std::enable_if_t<IsSameAsBuffer<T, Dims>::value>>
  host_accessor(
      buffer<DataT, Dimensions, AllocatorT> &BufferRef,
      handler &CommandGroupHandler, mode_tag_t<AccessMode>,
      const property_list &PropertyList = {},
      const detail::code_location CodeLoc = detail::code_location::current())
      : host_accessor(BufferRef, CommandGroupHandler, PropertyList, CodeLoc) {}

  template <typename T = DataT, int Dims = Dimensions, typename AllocatorT,
            typename = std::enable_if_t<IsSameAsBuffer<T, Dims>::value>>
  host_accessor(
      buffer<DataT, Dimensions, AllocatorT> &BufferRef,
      range<Dimensions> AccessRange, const property_list &PropertyList = {},
      const detail::code_location CodeLoc = detail::code_location::current())
      : AccessorT(BufferRef, AccessRange, {}, PropertyList, CodeLoc) {}

  template <typename T = DataT, int Dims = Dimensions, typename AllocatorT,
            typename = std::enable_if_t<IsSameAsBuffer<T, Dims>::value>>
  host_accessor(
      buffer<DataT, Dimensions, AllocatorT> &BufferRef,
      range<Dimensions> AccessRange, mode_tag_t<AccessMode>,
      const property_list &PropertyList = {},
      const detail::code_location CodeLoc = detail::code_location::current())
      : host_accessor(BufferRef, AccessRange, {}, PropertyList, CodeLoc) {}

  template <typename T = DataT, int Dims = Dimensions, typename AllocatorT,
            typename = std::enable_if_t<IsSameAsBuffer<T, Dims>::value>>
  host_accessor(
      buffer<DataT, Dimensions, AllocatorT> &BufferRef,
      handler &CommandGroupHandler, range<Dimensions> AccessRange,
      const property_list &PropertyList = {},
      const detail::code_location CodeLoc = detail::code_location::current())
      : AccessorT(BufferRef, CommandGroupHandler, AccessRange, {}, PropertyList,
                  CodeLoc) {}

  template <typename T = DataT, int Dims = Dimensions, typename AllocatorT,
            typename = std::enable_if_t<IsSameAsBuffer<T, Dims>::value>>
  host_accessor(
      buffer<DataT, Dimensions, AllocatorT> &BufferRef,
      handler &CommandGroupHandler, range<Dimensions> AccessRange,
      mode_tag_t<AccessMode>, const property_list &PropertyList = {},
      const detail::code_location CodeLoc = detail::code_location::current())
      : host_accessor(BufferRef, CommandGroupHandler, AccessRange, {},
                      PropertyList, CodeLoc) {}

  template <typename T = DataT, int Dims = Dimensions, typename AllocatorT,
            typename = std::enable_if_t<IsSameAsBuffer<T, Dims>::value>>
  host_accessor(
      buffer<DataT, Dimensions, AllocatorT> &BufferRef,
      range<Dimensions> AccessRange, id<Dimensions> AccessOffset,
      const property_list &PropertyList = {},
      const detail::code_location CodeLoc = detail::code_location::current())
      : AccessorT(BufferRef, AccessRange, AccessOffset, PropertyList, CodeLoc) {
  }

  template <typename T = DataT, int Dims = Dimensions, typename AllocatorT,
            typename = std::enable_if_t<IsSameAsBuffer<T, Dims>::value>>
  host_accessor(
      buffer<DataT, Dimensions, AllocatorT> &BufferRef,
      range<Dimensions> AccessRange, id<Dimensions> AccessOffset,
      mode_tag_t<AccessMode>, const property_list &PropertyList = {},
      const detail::code_location CodeLoc = detail::code_location::current())
      : host_accessor(BufferRef, AccessRange, AccessOffset, PropertyList,
                      CodeLoc) {}

  template <typename T = DataT, int Dims = Dimensions, typename AllocatorT,
            typename = std::enable_if_t<IsSameAsBuffer<T, Dims>::value>>
  host_accessor(
      buffer<DataT, Dimensions, AllocatorT> &BufferRef,
      handler &CommandGroupHandler, range<Dimensions> AccessRange,
      id<Dimensions> AccessOffset, const property_list &PropertyList = {},
      const detail::code_location CodeLoc = detail::code_location::current())
      : AccessorT(BufferRef, CommandGroupHandler, AccessRange, AccessOffset,
                  PropertyList, CodeLoc) {}

  template <typename T = DataT, int Dims = Dimensions, typename AllocatorT,
            typename = std::enable_if_t<IsSameAsBuffer<T, Dims>::value>>
  host_accessor(
      buffer<DataT, Dimensions, AllocatorT> &BufferRef,
      handler &CommandGroupHandler, range<Dimensions> AccessRange,
      id<Dimensions> AccessOffset, mode_tag_t<AccessMode>,
      const property_list &PropertyList = {},
      const detail::code_location CodeLoc = detail::code_location::current())
      : host_accessor(BufferRef, CommandGroupHandler, AccessRange, AccessOffset,
                      PropertyList, CodeLoc) {}
};

template <typename DataT, int Dimensions, typename AllocatorT>
host_accessor(buffer<DataT, Dimensions, AllocatorT>)
    -> host_accessor<DataT, Dimensions, access::mode::read_write>;

template <typename DataT, int Dimensions, typename AllocatorT, typename Type1>
host_accessor(buffer<DataT, Dimensions, AllocatorT>, Type1)
    -> host_accessor<DataT, Dimensions,
                     detail::deduceAccessMode<Type1, Type1>()>;

template <typename DataT, int Dimensions, typename AllocatorT, typename Type1,
          typename Type2>
host_accessor(buffer<DataT, Dimensions, AllocatorT>, Type1, Type2)
    -> host_accessor<DataT, Dimensions,
                     detail::deduceAccessMode<Type1, Type2>()>;

template <typename DataT, int Dimensions, typename AllocatorT, typename Type1,
          typename Type2, typename Type3>
host_accessor(buffer<DataT, Dimensions, AllocatorT>, Type1, Type2, Type3)
    -> host_accessor<DataT, Dimensions,
                     detail::deduceAccessMode<Type2, Type3>()>;

template <typename DataT, int Dimensions, typename AllocatorT, typename Type1,
          typename Type2, typename Type3, typename Type4>
host_accessor(buffer<DataT, Dimensions, AllocatorT>, Type1, Type2, Type3, Type4)
    -> host_accessor<DataT, Dimensions,
                     detail::deduceAccessMode<Type3, Type4>()>;

template <typename DataT, int Dimensions, typename AllocatorT, typename Type1,
          typename Type2, typename Type3, typename Type4, typename Type5>
host_accessor(buffer<DataT, Dimensions, AllocatorT>, Type1, Type2, Type3, Type4,
              Type5) -> host_accessor<DataT, Dimensions,
                                      detail::deduceAccessMode<Type4, Type5>()>;
} // __SYCL_INLINE_VER_NAMESPACE(_V1)
} // namespace sycl

namespace std {
template <typename DataT, int Dimensions, sycl::access::mode AccessMode,
          sycl::access::target AccessTarget,
          sycl::access::placeholder IsPlaceholder>
struct hash<sycl::accessor<DataT, Dimensions, AccessMode, AccessTarget,
                           IsPlaceholder>> {
  using AccType = sycl::accessor<DataT, Dimensions, AccessMode, AccessTarget,
                                 IsPlaceholder>;

  size_t operator()(const AccType &A) const {
#ifdef __SYCL_DEVICE_ONLY__
    // Hash is not supported on DEVICE. Just return 0 here.
    (void)A;
    return 0;
#else
    // getSyclObjImpl() here returns a pointer to either AccessorImplHost
    // or LocalAccessorImplHost depending on the AccessTarget.
    auto AccImplPtr = sycl::detail::getSyclObjImpl(A);
    return hash<decltype(AccImplPtr)>()(AccImplPtr);
#endif
  }
};

} // namespace std<|MERGE_RESOLUTION|>--- conflicted
+++ resolved
@@ -1083,13 +1083,8 @@
   void __init(ConcreteASPtrType Ptr, range<AdjustedDim> AccessRange,
               range<AdjustedDim> MemRange, id<AdjustedDim> Offset) {
     MData = Ptr;
-<<<<<<< HEAD
 
     for (int I = 0; I < AdjustedDim; ++I) {
-#if __cplusplus >= 201703L
-=======
-    detail::dim_loop<AdjustedDim>([&, this](size_t I) {
->>>>>>> 4a9e9a0e
       if constexpr (!(PropertyListT::template has_property<
                         sycl::ext::oneapi::property::no_offset>())) {
         getOffset()[I] = Offset[I];
@@ -2144,14 +2139,7 @@
                         sycl::ext::oneapi::property::no_offset>())) {
         TotalOffset += impl.Offset[I];
       }
-<<<<<<< HEAD
-#else
-      TotalOffset += impl.Offset[I];
-#endif
     }
-=======
-    });
->>>>>>> 4a9e9a0e
 
     return TotalOffset;
   }
