//===-- "main" function of libc-wrappergen --------------------------------===//
//
// Part of the LLVM Project, under the Apache License v2.0 with LLVM Exceptions.
// See https://llvm.org/LICENSE.txt for license information.
// SPDX-License-Identifier: Apache-2.0 WITH LLVM-exception
//
//===----------------------------------------------------------------------===//

#include "utils/LibcTableGenUtil/APIIndexer.h"

#include "llvm/ADT/StringRef.h"
#include "llvm/Support/CommandLine.h"
#include "llvm/Support/Error.h"
#include "llvm/Support/JSON.h"
#include "llvm/Support/MemoryBuffer.h"
#include "llvm/TableGen/Error.h"
#include "llvm/TableGen/Main.h"

#include <fstream>
#include <map>
#include <sstream>
#include <string>

llvm::cl::opt<bool>
    GenWrapper("gen-wrapper",
               llvm::cl::desc("Generate a C wrapper for <name>."));
llvm::cl::opt<bool> GenAlias("gen-alias",
                             llvm::cl::desc("Generate a C alias for <name>."));

llvm::cl::opt<std::string>
    FunctionName("name", llvm::cl::desc("Name of the function to be wrapped."),
                 llvm::cl::value_desc("<function name>"), llvm::cl::Required);
llvm::cl::opt<std::string> MangledNameString(
    "mangled-name", llvm::cl::desc("Declare as an alias to this mangled name."),
    llvm::cl::value_desc("<aliasee string>"));
llvm::cl::opt<std::string> MangledNameFile(
    "mangled-name-file",
    llvm::cl::desc("Declare as an alias to the C name read from "
                   "this file."),
    llvm::cl::value_desc("<path to a file containing alias name>"));
llvm::cl::opt<std::string>
    AppendToFile("append-to-file",
                 llvm::cl::desc("Append the generated content at the end of "
                                "the contents of this file."),
                 llvm::cl::value_desc("<path to a file>"));

void validateOpts() {
  int ActionCount = 0;
  if (GenWrapper)
    ++ActionCount;
  if (GenAlias)
    ++ActionCount;
  if (ActionCount != 1) {
    llvm::PrintFatalError("Exactly one of {--gen-wrapper, --gen-alias} "
                          "should be specified");
  }
  if (!MangledNameString.empty() && !MangledNameFile.empty()) {
    llvm::PrintFatalError("The options 'mangled-name' and 'mangled-name-file' "
                          "cannot be specified simultaneously.");
  }
}

static std::string getMangledName() {
  if (!MangledNameString.empty())
    return MangledNameString;

  if (MangledNameFile.empty())
    llvm::PrintFatalError("At least one of --mangled-name or "
                          "--mangled-name-file should be specified.");

  auto ErrorOrBuf = llvm::MemoryBuffer::getFile(MangledNameFile);
  if (!ErrorOrBuf)
<<<<<<< HEAD
    llvm::PrintFatalError("Unable to read the aliasee file " + AliaseeFile);
=======
    llvm::PrintFatalError("Unable to read the mangled name file " +
                          MangledNameFile);
>>>>>>> e1e3308f
  llvm::StringRef FileContent = ErrorOrBuf.get()->getBuffer().trim();
  llvm::SmallVector<llvm::StringRef> Lines;
  FileContent.split(Lines, '\n');
  for (llvm::StringRef L : Lines) {
    if (L.contains("__llvm_libc"))
      return std::string(L);
  }
  llvm::PrintFatalError("Did not find an LLVM libc mangled name in " +
<<<<<<< HEAD
                        AliaseeFile);
=======
                        MangledNameFile);
>>>>>>> e1e3308f
  return std::string();
}

void writeAppendToFile(llvm::raw_ostream &OS) {
  auto ErrorOrBuf = llvm::MemoryBuffer::getFile(AppendToFile);
  if (!ErrorOrBuf) {
    llvm::PrintFatalError("Unable to read the file '" + AppendToFile +
                          "' to append to.");
  }
  OS << ErrorOrBuf.get()->getBuffer().trim() << '\n';
}

llvm::Record *getFunctionSpec(const llvm_libc::APIIndexer &Indexer) {
  auto Iter = Indexer.FunctionSpecMap.find(FunctionName);
  if (Iter == Indexer.FunctionSpecMap.end()) {
    llvm::PrintFatalError("Function '" + FunctionName +
                          "' not found in any standard spec.");
  }
  auto &NameSpecPair = *Iter;
  return NameSpecPair.second;
}

std::pair<std::string, bool> writeFunctionHeader(llvm_libc::APIIndexer &Indexer,
                                                 llvm::Record *FunctionSpec,
                                                 llvm::raw_ostream &OS) {
  llvm::Record *RetValSpec = FunctionSpec->getValueAsDef("Return");
  llvm::Record *ReturnType = RetValSpec->getValueAsDef("ReturnType");
  std::string ReturnTypeString = Indexer.getTypeAsString(ReturnType);
  bool ShouldReturn = true;
  // We are generating C wrappers in C++ code. So, we should convert the C
  // _Noreturn to the C++ [[noreturn]].
  llvm::StringRef NR("_Noreturn "); // Note the space after _Noreturn
  llvm::StringRef RT(ReturnTypeString);
  if (RT.startswith(NR)) {
    RT = RT.drop_front(NR.size() - 1); // - 1 because of the space.
    ReturnTypeString = std::string("[[noreturn]]") + std::string(RT);
    ShouldReturn = false;
  }
  OS << "extern \"C\" " << ReturnTypeString << " " << FunctionName << "(";

  auto ArgsList = FunctionSpec->getValueAsListOfDefs("Args");
  std::stringstream CallArgs;
  std::string ArgPrefix("__arg");
  for (size_t i = 0; i < ArgsList.size(); ++i) {
    llvm::Record *ArgType = ArgsList[i]->getValueAsDef("ArgType");
    auto TypeName = Indexer.getTypeAsString(ArgType);

    if (TypeName.compare("void") == 0) {
      if (ArgsList.size() == 1) {
        break;
      } else {
        // the reason this is a fatal error is that a void argument means this
        // function has no arguments; multiple copies of no arguments is an
        // error.
        llvm::PrintFatalError(
            "The specification for function " + FunctionName +
            " lists other arguments along with a void argument.");
      }
    }

    OS << TypeName << " " << ArgPrefix << i;
    CallArgs << ArgPrefix << i;
    if (i < ArgsList.size() - 1) {
      OS << ", ";
      CallArgs << ", ";
    }
  }
  return make_pair(CallArgs.str(), ShouldReturn);
}

static bool generateWrapper(llvm::raw_ostream &OS,
                            llvm::RecordKeeper &Records) {
  llvm_libc::APIIndexer Indexer(Records);
  llvm::Record *FunctionSpec = getFunctionSpec(Indexer);
  if (AppendToFile.empty()) {
    std::string Header = Indexer.FunctionToHeaderMap[FunctionName];
    auto RelPath =
        llvm::StringRef(Header).drop_back(2); // Drop the ".h" suffix.
    OS << "#include \"src/" << RelPath << "/" << FunctionName << ".h\"\n";
  } else {
    writeAppendToFile(OS);
  }
  auto Pair = writeFunctionHeader(Indexer, FunctionSpec, OS);
  OS << ") {\n"
     << "  " << (Pair.second ? "return " : "")
     << "__llvm_libc::" << FunctionName << "(" << Pair.first << ");\n"
     << "}\n";
  return false;
}

static bool generateAlias(llvm::raw_ostream &OS, llvm::RecordKeeper &Records) {
  if (!AppendToFile.empty())
    writeAppendToFile(OS);
  llvm_libc::APIIndexer Indexer(Records);
  llvm::Record *FunctionSpec = getFunctionSpec(Indexer);
  auto Pair = writeFunctionHeader(Indexer, FunctionSpec, OS);
  OS << ") __attribute__((alias(\"" << getMangledName() << "\")));\n";
  return false;
}

static bool wrapperGenMain(llvm::raw_ostream &OS, llvm::RecordKeeper &Records) {
  validateOpts();

  if (GenWrapper)
    return generateWrapper(OS, Records);
  if (GenAlias)
    return generateAlias(OS, Records);

  __builtin_unreachable();
}

int main(int argc, char *argv[]) {
  llvm::cl::ParseCommandLineOptions(argc, argv);
  return TableGenMain(argv[0], wrapperGenMain);
}<|MERGE_RESOLUTION|>--- conflicted
+++ resolved
@@ -70,12 +70,8 @@
 
   auto ErrorOrBuf = llvm::MemoryBuffer::getFile(MangledNameFile);
   if (!ErrorOrBuf)
-<<<<<<< HEAD
-    llvm::PrintFatalError("Unable to read the aliasee file " + AliaseeFile);
-=======
     llvm::PrintFatalError("Unable to read the mangled name file " +
                           MangledNameFile);
->>>>>>> e1e3308f
   llvm::StringRef FileContent = ErrorOrBuf.get()->getBuffer().trim();
   llvm::SmallVector<llvm::StringRef> Lines;
   FileContent.split(Lines, '\n');
@@ -84,11 +80,7 @@
       return std::string(L);
   }
   llvm::PrintFatalError("Did not find an LLVM libc mangled name in " +
-<<<<<<< HEAD
-                        AliaseeFile);
-=======
                         MangledNameFile);
->>>>>>> e1e3308f
   return std::string();
 }
 
