//===-- sanitizer_linux.cpp -----------------------------------------------===//
//
// Part of the LLVM Project, under the Apache License v2.0 with LLVM Exceptions.
// See https://llvm.org/LICENSE.txt for license information.
// SPDX-License-Identifier: Apache-2.0 WITH LLVM-exception
//
//===----------------------------------------------------------------------===//
//
// This file is shared between AddressSanitizer and ThreadSanitizer
// run-time libraries and implements linux-specific functions from
// sanitizer_libc.h.
//===----------------------------------------------------------------------===//

#include "sanitizer_platform.h"

#if SANITIZER_FREEBSD || SANITIZER_LINUX || SANITIZER_NETBSD || \
    SANITIZER_SOLARIS

#include "sanitizer_common.h"
#include "sanitizer_flags.h"
#include "sanitizer_getauxval.h"
#include "sanitizer_internal_defs.h"
#include "sanitizer_libc.h"
#include "sanitizer_linux.h"
#include "sanitizer_mutex.h"
#include "sanitizer_placement_new.h"
#include "sanitizer_procmaps.h"

#if SANITIZER_LINUX && !SANITIZER_GO
#include <asm/param.h>
#endif

// For mips64, syscall(__NR_stat) fills the buffer in the 'struct kernel_stat'
// format. Struct kernel_stat is defined as 'struct stat' in asm/stat.h. To
// access stat from asm/stat.h, without conflicting with definition in
// sys/stat.h, we use this trick.
#if defined(__mips64)
#include <asm/unistd.h>
#include <sys/types.h>
#define stat kernel_stat
#if SANITIZER_GO
#undef st_atime
#undef st_mtime
#undef st_ctime
#define st_atime st_atim
#define st_mtime st_mtim
#define st_ctime st_ctim
#endif
#include <asm/stat.h>
#undef stat
#endif

#include <dlfcn.h>
#include <errno.h>
#include <fcntl.h>
#include <link.h>
#include <pthread.h>
#include <sched.h>
#include <signal.h>
#include <sys/mman.h>
#include <sys/param.h>
#if !SANITIZER_SOLARIS
#include <sys/ptrace.h>
#endif
#include <sys/resource.h>
#include <sys/stat.h>
#include <sys/syscall.h>
#include <sys/time.h>
#include <sys/types.h>
#include <ucontext.h>
#include <unistd.h>

#if SANITIZER_LINUX
#include <sys/utsname.h>
#endif

#if SANITIZER_LINUX && !SANITIZER_ANDROID
#include <sys/personality.h>
#endif

#if SANITIZER_FREEBSD
#include <sys/exec.h>
#include <sys/sysctl.h>
#include <machine/atomic.h>
extern "C" {
// <sys/umtx.h> must be included after <errno.h> and <sys/types.h> on
// FreeBSD 9.2 and 10.0.
#include <sys/umtx.h>
}
#include <sys/thr.h>
#endif  // SANITIZER_FREEBSD

#if SANITIZER_NETBSD
#include <limits.h>  // For NAME_MAX
#include <sys/sysctl.h>
#include <sys/exec.h>
extern struct ps_strings *__ps_strings;
#endif  // SANITIZER_NETBSD

#if SANITIZER_SOLARIS
#include <stdlib.h>
#include <thread.h>
#define environ _environ
#endif

extern char **environ;

#if SANITIZER_LINUX
// <linux/time.h>
struct kernel_timeval {
  long tv_sec;
  long tv_usec;
};

// <linux/futex.h> is broken on some linux distributions.
const int FUTEX_WAIT = 0;
const int FUTEX_WAKE = 1;
const int FUTEX_PRIVATE_FLAG = 128;
const int FUTEX_WAIT_PRIVATE = FUTEX_WAIT | FUTEX_PRIVATE_FLAG;
const int FUTEX_WAKE_PRIVATE = FUTEX_WAKE | FUTEX_PRIVATE_FLAG;
#endif  // SANITIZER_LINUX

// Are we using 32-bit or 64-bit Linux syscalls?
// x32 (which defines __x86_64__) has SANITIZER_WORDSIZE == 32
// but it still needs to use 64-bit syscalls.
#if SANITIZER_LINUX && (defined(__x86_64__) || defined(__powerpc64__) ||       \
                        SANITIZER_WORDSIZE == 64)
# define SANITIZER_LINUX_USES_64BIT_SYSCALLS 1
#else
# define SANITIZER_LINUX_USES_64BIT_SYSCALLS 0
#endif

// Note : FreeBSD had implemented both
// Linux apis, available from
// future 12.x version most likely
#if SANITIZER_LINUX && defined(__NR_getrandom)
# if !defined(GRND_NONBLOCK)
#  define GRND_NONBLOCK 1
# endif
# define SANITIZER_USE_GETRANDOM 1
#else
# define SANITIZER_USE_GETRANDOM 0
#endif  // SANITIZER_LINUX && defined(__NR_getrandom)

#if SANITIZER_FREEBSD && __FreeBSD_version >= 1200000
#  define SANITIZER_USE_GETENTROPY 1
#else
#  define SANITIZER_USE_GETENTROPY 0
#endif

namespace __sanitizer {

#if SANITIZER_LINUX && defined(__x86_64__)
#include "sanitizer_syscall_linux_x86_64.inc"
#elif SANITIZER_LINUX && SANITIZER_RISCV64
#include "sanitizer_syscall_linux_riscv64.inc"
#elif SANITIZER_LINUX && defined(__aarch64__)
#include "sanitizer_syscall_linux_aarch64.inc"
#elif SANITIZER_LINUX && defined(__arm__)
#include "sanitizer_syscall_linux_arm.inc"
#  elif SANITIZER_LINUX && defined(__hexagon__)
#    include "sanitizer_syscall_linux_hexagon.inc"
#  else
#    include "sanitizer_syscall_generic.inc"
#  endif

// --------------- sanitizer_libc.h
#if !SANITIZER_SOLARIS && !SANITIZER_NETBSD
#if !SANITIZER_S390
uptr internal_mmap(void *addr, uptr length, int prot, int flags, int fd,
                   u64 offset) {
#if SANITIZER_FREEBSD || SANITIZER_LINUX_USES_64BIT_SYSCALLS
  return internal_syscall(SYSCALL(mmap), (uptr)addr, length, prot, flags, fd,
                          offset);
#else
  // mmap2 specifies file offset in 4096-byte units.
  CHECK(IsAligned(offset, 4096));
  return internal_syscall(SYSCALL(mmap2), addr, length, prot, flags, fd,
                          offset / 4096);
#endif
}
#endif // !SANITIZER_S390

uptr internal_munmap(void *addr, uptr length) {
  return internal_syscall(SYSCALL(munmap), (uptr)addr, length);
}

#if SANITIZER_LINUX
uptr internal_mremap(void *old_address, uptr old_size, uptr new_size, int flags,
                     void *new_address) {
  return internal_syscall(SYSCALL(mremap), (uptr)old_address, old_size,
                          new_size, flags, (uptr)new_address);
}
#endif

int internal_mprotect(void *addr, uptr length, int prot) {
  return internal_syscall(SYSCALL(mprotect), (uptr)addr, length, prot);
}

int internal_madvise(uptr addr, uptr length, int advice) {
  return internal_syscall(SYSCALL(madvise), addr, length, advice);
}

uptr internal_close(fd_t fd) {
  return internal_syscall(SYSCALL(close), fd);
}

uptr internal_open(const char *filename, int flags) {
#if SANITIZER_USES_CANONICAL_LINUX_SYSCALLS
  return internal_syscall(SYSCALL(openat), AT_FDCWD, (uptr)filename, flags);
#else
  return internal_syscall(SYSCALL(open), (uptr)filename, flags);
#endif
}

uptr internal_open(const char *filename, int flags, u32 mode) {
#if SANITIZER_USES_CANONICAL_LINUX_SYSCALLS
  return internal_syscall(SYSCALL(openat), AT_FDCWD, (uptr)filename, flags,
                          mode);
#else
  return internal_syscall(SYSCALL(open), (uptr)filename, flags, mode);
#endif
}

uptr internal_read(fd_t fd, void *buf, uptr count) {
  sptr res;
  HANDLE_EINTR(res,
               (sptr)internal_syscall(SYSCALL(read), fd, (uptr)buf, count));
  return res;
}

uptr internal_write(fd_t fd, const void *buf, uptr count) {
  sptr res;
  HANDLE_EINTR(res,
               (sptr)internal_syscall(SYSCALL(write), fd, (uptr)buf, count));
  return res;
}

uptr internal_ftruncate(fd_t fd, uptr size) {
  sptr res;
  HANDLE_EINTR(res, (sptr)internal_syscall(SYSCALL(ftruncate), fd,
               (OFF_T)size));
  return res;
}

#if !SANITIZER_LINUX_USES_64BIT_SYSCALLS && SANITIZER_LINUX
static void stat64_to_stat(struct stat64 *in, struct stat *out) {
  internal_memset(out, 0, sizeof(*out));
  out->st_dev = in->st_dev;
  out->st_ino = in->st_ino;
  out->st_mode = in->st_mode;
  out->st_nlink = in->st_nlink;
  out->st_uid = in->st_uid;
  out->st_gid = in->st_gid;
  out->st_rdev = in->st_rdev;
  out->st_size = in->st_size;
  out->st_blksize = in->st_blksize;
  out->st_blocks = in->st_blocks;
  out->st_atime = in->st_atime;
  out->st_mtime = in->st_mtime;
  out->st_ctime = in->st_ctime;
}
#endif

#if defined(__mips64)
// Undefine compatibility macros from <sys/stat.h>
// so that they would not clash with the kernel_stat
// st_[a|m|c]time fields
#if !SANITIZER_GO
#undef st_atime
#undef st_mtime
#undef st_ctime
#endif
#if defined(SANITIZER_ANDROID)
// Bionic sys/stat.h defines additional macros
// for compatibility with the old NDKs and
// they clash with the kernel_stat structure
// st_[a|m|c]time_nsec fields.
#undef st_atime_nsec
#undef st_mtime_nsec
#undef st_ctime_nsec
#endif
static void kernel_stat_to_stat(struct kernel_stat *in, struct stat *out) {
  internal_memset(out, 0, sizeof(*out));
  out->st_dev = in->st_dev;
  out->st_ino = in->st_ino;
  out->st_mode = in->st_mode;
  out->st_nlink = in->st_nlink;
  out->st_uid = in->st_uid;
  out->st_gid = in->st_gid;
  out->st_rdev = in->st_rdev;
  out->st_size = in->st_size;
  out->st_blksize = in->st_blksize;
  out->st_blocks = in->st_blocks;
#if defined(__USE_MISC)     || \
    defined(__USE_XOPEN2K8) || \
    defined(SANITIZER_ANDROID)
  out->st_atim.tv_sec = in->st_atime;
  out->st_atim.tv_nsec = in->st_atime_nsec;
  out->st_mtim.tv_sec = in->st_mtime;
  out->st_mtim.tv_nsec = in->st_mtime_nsec;
  out->st_ctim.tv_sec = in->st_ctime;
  out->st_ctim.tv_nsec = in->st_ctime_nsec;
#else
  out->st_atime = in->st_atime;
  out->st_atimensec = in->st_atime_nsec;
  out->st_mtime = in->st_mtime;
  out->st_mtimensec = in->st_mtime_nsec;
  out->st_ctime = in->st_ctime;
  out->st_atimensec = in->st_ctime_nsec;
#endif
}
#endif

uptr internal_stat(const char *path, void *buf) {
#if SANITIZER_FREEBSD
  return internal_syscall(SYSCALL(fstatat), AT_FDCWD, (uptr)path, (uptr)buf, 0);
#elif SANITIZER_USES_CANONICAL_LINUX_SYSCALLS
  return internal_syscall(SYSCALL(newfstatat), AT_FDCWD, (uptr)path, (uptr)buf,
                          0);
#elif SANITIZER_LINUX_USES_64BIT_SYSCALLS
# if defined(__mips64)
  // For mips64, stat syscall fills buffer in the format of kernel_stat
  struct kernel_stat kbuf;
  int res = internal_syscall(SYSCALL(stat), path, &kbuf);
  kernel_stat_to_stat(&kbuf, (struct stat *)buf);
  return res;
# else
  return internal_syscall(SYSCALL(stat), (uptr)path, (uptr)buf);
# endif
#else
  struct stat64 buf64;
  int res = internal_syscall(SYSCALL(stat64), path, &buf64);
  stat64_to_stat(&buf64, (struct stat *)buf);
  return res;
#endif
}

uptr internal_lstat(const char *path, void *buf) {
#if SANITIZER_FREEBSD
  return internal_syscall(SYSCALL(fstatat), AT_FDCWD, (uptr)path, (uptr)buf,
                          AT_SYMLINK_NOFOLLOW);
#elif SANITIZER_USES_CANONICAL_LINUX_SYSCALLS
  return internal_syscall(SYSCALL(newfstatat), AT_FDCWD, (uptr)path, (uptr)buf,
                          AT_SYMLINK_NOFOLLOW);
#elif SANITIZER_LINUX_USES_64BIT_SYSCALLS
# if SANITIZER_MIPS64
  // For mips64, lstat syscall fills buffer in the format of kernel_stat
  struct kernel_stat kbuf;
  int res = internal_syscall(SYSCALL(lstat), path, &kbuf);
  kernel_stat_to_stat(&kbuf, (struct stat *)buf);
  return res;
# else
  return internal_syscall(SYSCALL(lstat), (uptr)path, (uptr)buf);
# endif
#else
  struct stat64 buf64;
  int res = internal_syscall(SYSCALL(lstat64), path, &buf64);
  stat64_to_stat(&buf64, (struct stat *)buf);
  return res;
#endif
}

uptr internal_fstat(fd_t fd, void *buf) {
#if SANITIZER_FREEBSD || SANITIZER_LINUX_USES_64BIT_SYSCALLS
#if SANITIZER_MIPS64
  // For mips64, fstat syscall fills buffer in the format of kernel_stat
  struct kernel_stat kbuf;
  int res = internal_syscall(SYSCALL(fstat), fd, &kbuf);
  kernel_stat_to_stat(&kbuf, (struct stat *)buf);
  return res;
# else
  return internal_syscall(SYSCALL(fstat), fd, (uptr)buf);
# endif
#else
  struct stat64 buf64;
  int res = internal_syscall(SYSCALL(fstat64), fd, &buf64);
  stat64_to_stat(&buf64, (struct stat *)buf);
  return res;
#endif
}

uptr internal_filesize(fd_t fd) {
  struct stat st;
  if (internal_fstat(fd, &st))
    return -1;
  return (uptr)st.st_size;
}

uptr internal_dup(int oldfd) {
  return internal_syscall(SYSCALL(dup), oldfd);
}

uptr internal_dup2(int oldfd, int newfd) {
#if SANITIZER_USES_CANONICAL_LINUX_SYSCALLS
  return internal_syscall(SYSCALL(dup3), oldfd, newfd, 0);
#else
  return internal_syscall(SYSCALL(dup2), oldfd, newfd);
#endif
}

uptr internal_readlink(const char *path, char *buf, uptr bufsize) {
#if SANITIZER_USES_CANONICAL_LINUX_SYSCALLS
  return internal_syscall(SYSCALL(readlinkat), AT_FDCWD, (uptr)path, (uptr)buf,
                          bufsize);
#else
  return internal_syscall(SYSCALL(readlink), (uptr)path, (uptr)buf, bufsize);
#endif
}

uptr internal_unlink(const char *path) {
#if SANITIZER_USES_CANONICAL_LINUX_SYSCALLS
  return internal_syscall(SYSCALL(unlinkat), AT_FDCWD, (uptr)path, 0);
#else
  return internal_syscall(SYSCALL(unlink), (uptr)path);
#endif
}

uptr internal_rename(const char *oldpath, const char *newpath) {
#if defined(__riscv) && defined(__linux__)
  return internal_syscall(SYSCALL(renameat2), AT_FDCWD, (uptr)oldpath, AT_FDCWD,
                          (uptr)newpath, 0);
#elif SANITIZER_USES_CANONICAL_LINUX_SYSCALLS
  return internal_syscall(SYSCALL(renameat), AT_FDCWD, (uptr)oldpath, AT_FDCWD,
                          (uptr)newpath);
#else
  return internal_syscall(SYSCALL(rename), (uptr)oldpath, (uptr)newpath);
#endif
}

uptr internal_sched_yield() {
  return internal_syscall(SYSCALL(sched_yield));
}

void internal_usleep(u64 useconds) {
  struct timespec ts;
  ts.tv_sec = useconds / 1000000;
  ts.tv_nsec = (useconds % 1000000) * 1000;
  internal_syscall(SYSCALL(nanosleep), &ts, &ts);
}

uptr internal_execve(const char *filename, char *const argv[],
                     char *const envp[]) {
  return internal_syscall(SYSCALL(execve), (uptr)filename, (uptr)argv,
                          (uptr)envp);
}
#endif  // !SANITIZER_SOLARIS && !SANITIZER_NETBSD

#if !SANITIZER_NETBSD
void internal__exit(int exitcode) {
#if SANITIZER_FREEBSD || SANITIZER_SOLARIS
  internal_syscall(SYSCALL(exit), exitcode);
#else
  internal_syscall(SYSCALL(exit_group), exitcode);
#endif
  Die();  // Unreachable.
}
#endif  // !SANITIZER_NETBSD

// ----------------- sanitizer_common.h
bool FileExists(const char *filename) {
  if (ShouldMockFailureToOpen(filename))
    return false;
  struct stat st;
#if SANITIZER_USES_CANONICAL_LINUX_SYSCALLS
  if (internal_syscall(SYSCALL(newfstatat), AT_FDCWD, filename, &st, 0))
#else
  if (internal_stat(filename, &st))
#endif
    return false;
  // Sanity check: filename is a regular file.
  return S_ISREG(st.st_mode);
}

#if !SANITIZER_NETBSD
tid_t GetTid() {
#if SANITIZER_FREEBSD
  long Tid;
  thr_self(&Tid);
  return Tid;
#elif SANITIZER_SOLARIS
  return thr_self();
#else
  return internal_syscall(SYSCALL(gettid));
#endif
}

int TgKill(pid_t pid, tid_t tid, int sig) {
#if SANITIZER_LINUX
  return internal_syscall(SYSCALL(tgkill), pid, tid, sig);
#elif SANITIZER_FREEBSD
  return internal_syscall(SYSCALL(thr_kill2), pid, tid, sig);
#elif SANITIZER_SOLARIS
  (void)pid;
  return thr_kill(tid, sig);
#endif
}
#endif

#if SANITIZER_GLIBC
u64 NanoTime() {
  kernel_timeval tv;
  internal_memset(&tv, 0, sizeof(tv));
  internal_syscall(SYSCALL(gettimeofday), &tv, 0);
  return (u64)tv.tv_sec * 1000 * 1000 * 1000 + tv.tv_usec * 1000;
}
// Used by real_clock_gettime.
uptr internal_clock_gettime(__sanitizer_clockid_t clk_id, void *tp) {
  return internal_syscall(SYSCALL(clock_gettime), clk_id, tp);
}
#elif !SANITIZER_SOLARIS && !SANITIZER_NETBSD
u64 NanoTime() {
  struct timespec ts;
  clock_gettime(CLOCK_REALTIME, &ts);
  return (u64)ts.tv_sec * 1000 * 1000 * 1000 + ts.tv_nsec;
}
#endif

// Like getenv, but reads env directly from /proc (on Linux) or parses the
// 'environ' array (on some others) and does not use libc. This function
// should be called first inside __asan_init.
const char *GetEnv(const char *name) {
#if SANITIZER_FREEBSD || SANITIZER_NETBSD || SANITIZER_SOLARIS
  if (::environ != 0) {
    uptr NameLen = internal_strlen(name);
    for (char **Env = ::environ; *Env != 0; Env++) {
      if (internal_strncmp(*Env, name, NameLen) == 0 && (*Env)[NameLen] == '=')
        return (*Env) + NameLen + 1;
    }
  }
  return 0;  // Not found.
#elif SANITIZER_LINUX
  static char *environ;
  static uptr len;
  static bool inited;
  if (!inited) {
    inited = true;
    uptr environ_size;
    if (!ReadFileToBuffer("/proc/self/environ", &environ, &environ_size, &len))
      environ = nullptr;
  }
  if (!environ || len == 0) return nullptr;
  uptr namelen = internal_strlen(name);
  const char *p = environ;
  while (*p != '\0') {  // will happen at the \0\0 that terminates the buffer
    // proc file has the format NAME=value\0NAME=value\0NAME=value\0...
    const char* endp =
        (char*)internal_memchr(p, '\0', len - (p - environ));
    if (!endp)  // this entry isn't NUL terminated
      return nullptr;
    else if (!internal_memcmp(p, name, namelen) && p[namelen] == '=')  // Match.
      return p + namelen + 1;  // point after =
    p = endp + 1;
  }
  return nullptr;  // Not found.
#else
#error "Unsupported platform"
#endif
}

#if !SANITIZER_FREEBSD && !SANITIZER_NETBSD && !SANITIZER_GO
extern "C" {
SANITIZER_WEAK_ATTRIBUTE extern void *__libc_stack_end;
}
#endif

#if !SANITIZER_FREEBSD && !SANITIZER_NETBSD
static void ReadNullSepFileToArray(const char *path, char ***arr,
                                   int arr_size) {
  char *buff;
  uptr buff_size;
  uptr buff_len;
  *arr = (char **)MmapOrDie(arr_size * sizeof(char *), "NullSepFileArray");
  if (!ReadFileToBuffer(path, &buff, &buff_size, &buff_len, 1024 * 1024)) {
    (*arr)[0] = nullptr;
    return;
  }
  (*arr)[0] = buff;
  int count, i;
  for (count = 1, i = 1; ; i++) {
    if (buff[i] == 0) {
      if (buff[i+1] == 0) break;
      (*arr)[count] = &buff[i+1];
      CHECK_LE(count, arr_size - 1);  // FIXME: make this more flexible.
      count++;
    }
  }
  (*arr)[count] = nullptr;
}
#endif

static void GetArgsAndEnv(char ***argv, char ***envp) {
#if SANITIZER_FREEBSD
  // On FreeBSD, retrieving the argument and environment arrays is done via the
  // kern.ps_strings sysctl, which returns a pointer to a structure containing
  // this information. See also <sys/exec.h>.
  ps_strings *pss;
  uptr sz = sizeof(pss);
  if (internal_sysctlbyname("kern.ps_strings", &pss, &sz, NULL, 0) == -1) {
    Printf("sysctl kern.ps_strings failed\n");
    Die();
  }
  *argv = pss->ps_argvstr;
  *envp = pss->ps_envstr;
#elif SANITIZER_NETBSD
  *argv = __ps_strings->ps_argvstr;
  *envp = __ps_strings->ps_envstr;
#else // SANITIZER_FREEBSD
#if !SANITIZER_GO
  if (&__libc_stack_end) {
    uptr* stack_end = (uptr*)__libc_stack_end;
    // Normally argc can be obtained from *stack_end, however, on ARM glibc's
    // _start clobbers it:
    // https://sourceware.org/git/?p=glibc.git;a=blob;f=sysdeps/arm/start.S;hb=refs/heads/release/2.31/master#l75
    // Do not special-case ARM and infer argc from argv everywhere.
    int argc = 0;
    while (stack_end[argc + 1]) argc++;
    *argv = (char**)(stack_end + 1);
    *envp = (char**)(stack_end + argc + 2);
  } else {
#endif // !SANITIZER_GO
    static const int kMaxArgv = 2000, kMaxEnvp = 2000;
    ReadNullSepFileToArray("/proc/self/cmdline", argv, kMaxArgv);
    ReadNullSepFileToArray("/proc/self/environ", envp, kMaxEnvp);
#if !SANITIZER_GO
  }
#endif // !SANITIZER_GO
#endif // SANITIZER_FREEBSD
}

char **GetArgv() {
  char **argv, **envp;
  GetArgsAndEnv(&argv, &envp);
  return argv;
}

char **GetEnviron() {
  char **argv, **envp;
  GetArgsAndEnv(&argv, &envp);
  return envp;
}

#if !SANITIZER_SOLARIS
void FutexWait(atomic_uint32_t *p, u32 cmp) {
#    if SANITIZER_FREEBSD
  _umtx_op(p, UMTX_OP_WAIT_UINT, cmp, 0, 0);
#    elif SANITIZER_NETBSD
  sched_yield();   /* No userspace futex-like synchronization */
#    else
  internal_syscall(SYSCALL(futex), (uptr)p, FUTEX_WAIT_PRIVATE, cmp, 0, 0, 0);
#    endif
}

void FutexWake(atomic_uint32_t *p, u32 count) {
#    if SANITIZER_FREEBSD
  _umtx_op(p, UMTX_OP_WAKE, count, 0, 0);
#    elif SANITIZER_NETBSD
                   /* No userspace futex-like synchronization */
#    else
  internal_syscall(SYSCALL(futex), (uptr)p, FUTEX_WAKE_PRIVATE, count, 0, 0, 0);
#    endif
}

#  endif  // !SANITIZER_SOLARIS

// ----------------- sanitizer_linux.h
// The actual size of this structure is specified by d_reclen.
// Note that getdents64 uses a different structure format. We only provide the
// 32-bit syscall here.
#if SANITIZER_NETBSD
// Not used
#else
struct linux_dirent {
#if SANITIZER_X32 || defined(__aarch64__) || SANITIZER_RISCV64
  u64 d_ino;
  u64 d_off;
#else
  unsigned long      d_ino;
  unsigned long      d_off;
#endif
  unsigned short     d_reclen;
#if defined(__aarch64__) || SANITIZER_RISCV64
  unsigned char      d_type;
#endif
  char               d_name[256];
};
#endif

#if !SANITIZER_SOLARIS && !SANITIZER_NETBSD
// Syscall wrappers.
uptr internal_ptrace(int request, int pid, void *addr, void *data) {
  return internal_syscall(SYSCALL(ptrace), request, pid, (uptr)addr,
                          (uptr)data);
}

uptr internal_waitpid(int pid, int *status, int options) {
  return internal_syscall(SYSCALL(wait4), pid, (uptr)status, options,
                          0 /* rusage */);
}

uptr internal_getpid() {
  return internal_syscall(SYSCALL(getpid));
}

uptr internal_getppid() {
  return internal_syscall(SYSCALL(getppid));
}

int internal_dlinfo(void *handle, int request, void *p) {
#if SANITIZER_FREEBSD
  return dlinfo(handle, request, p);
#else
  UNIMPLEMENTED();
#endif
}

uptr internal_getdents(fd_t fd, struct linux_dirent *dirp, unsigned int count) {
#if SANITIZER_FREEBSD
  return internal_syscall(SYSCALL(getdirentries), fd, (uptr)dirp, count, NULL);
#elif SANITIZER_USES_CANONICAL_LINUX_SYSCALLS
  return internal_syscall(SYSCALL(getdents64), fd, (uptr)dirp, count);
#else
  return internal_syscall(SYSCALL(getdents), fd, (uptr)dirp, count);
#endif
}

uptr internal_lseek(fd_t fd, OFF_T offset, int whence) {
  return internal_syscall(SYSCALL(lseek), fd, offset, whence);
}

#if SANITIZER_LINUX
uptr internal_prctl(int option, uptr arg2, uptr arg3, uptr arg4, uptr arg5) {
  return internal_syscall(SYSCALL(prctl), option, arg2, arg3, arg4, arg5);
}
#endif

uptr internal_sigaltstack(const void *ss, void *oss) {
  return internal_syscall(SYSCALL(sigaltstack), (uptr)ss, (uptr)oss);
}

int internal_fork() {
#if SANITIZER_USES_CANONICAL_LINUX_SYSCALLS
  return internal_syscall(SYSCALL(clone), SIGCHLD, 0);
#else
  return internal_syscall(SYSCALL(fork));
#endif
}

#if SANITIZER_FREEBSD
int internal_sysctl(const int *name, unsigned int namelen, void *oldp,
                    uptr *oldlenp, const void *newp, uptr newlen) {
  return internal_syscall(SYSCALL(__sysctl), name, namelen, oldp,
                          (size_t *)oldlenp, newp, (size_t)newlen);
}

int internal_sysctlbyname(const char *sname, void *oldp, uptr *oldlenp,
                          const void *newp, uptr newlen) {
  // Note: this function can be called during startup, so we need to avoid
  // calling any interceptable functions. On FreeBSD >= 1300045 sysctlbyname()
  // is a real syscall, but for older versions it calls sysctlnametomib()
  // followed by sysctl(). To avoid calling the intercepted version and
  // asserting if this happens during startup, call the real sysctlnametomib()
  // followed by internal_sysctl() if the syscall is not available.
#ifdef SYS___sysctlbyname
  return internal_syscall(SYSCALL(__sysctlbyname), sname,
                          internal_strlen(sname), oldp, (size_t *)oldlenp, newp,
                          (size_t)newlen);
#else
  static decltype(sysctlnametomib) *real_sysctlnametomib = nullptr;
  if (!real_sysctlnametomib)
    real_sysctlnametomib =
        (decltype(sysctlnametomib) *)dlsym(RTLD_NEXT, "sysctlnametomib");
  CHECK(real_sysctlnametomib);

  int oid[CTL_MAXNAME];
  size_t len = CTL_MAXNAME;
  if (real_sysctlnametomib(sname, oid, &len) == -1)
    return (-1);
  return internal_sysctl(oid, len, oldp, oldlenp, newp, newlen);
#endif
}
#endif

#if SANITIZER_LINUX
#define SA_RESTORER 0x04000000
// Doesn't set sa_restorer if the caller did not set it, so use with caution
//(see below).
int internal_sigaction_norestorer(int signum, const void *act, void *oldact) {
  __sanitizer_kernel_sigaction_t k_act, k_oldact;
  internal_memset(&k_act, 0, sizeof(__sanitizer_kernel_sigaction_t));
  internal_memset(&k_oldact, 0, sizeof(__sanitizer_kernel_sigaction_t));
  const __sanitizer_sigaction *u_act = (const __sanitizer_sigaction *)act;
  __sanitizer_sigaction *u_oldact = (__sanitizer_sigaction *)oldact;
  if (u_act) {
    k_act.handler = u_act->handler;
    k_act.sigaction = u_act->sigaction;
    internal_memcpy(&k_act.sa_mask, &u_act->sa_mask,
                    sizeof(__sanitizer_kernel_sigset_t));
    // Without SA_RESTORER kernel ignores the calls (probably returns EINVAL).
    k_act.sa_flags = u_act->sa_flags | SA_RESTORER;
    // FIXME: most often sa_restorer is unset, however the kernel requires it
    // to point to a valid signal restorer that calls the rt_sigreturn syscall.
    // If sa_restorer passed to the kernel is NULL, the program may crash upon
    // signal delivery or fail to unwind the stack in the signal handler.
    // libc implementation of sigaction() passes its own restorer to
    // rt_sigaction, so we need to do the same (we'll need to reimplement the
    // restorers; for x86_64 the restorer address can be obtained from
    // oldact->sa_restorer upon a call to sigaction(xxx, NULL, oldact).
#if !SANITIZER_ANDROID || !SANITIZER_MIPS32
    k_act.sa_restorer = u_act->sa_restorer;
#endif
  }

  uptr result = internal_syscall(SYSCALL(rt_sigaction), (uptr)signum,
      (uptr)(u_act ? &k_act : nullptr),
      (uptr)(u_oldact ? &k_oldact : nullptr),
      (uptr)sizeof(__sanitizer_kernel_sigset_t));

  if ((result == 0) && u_oldact) {
    u_oldact->handler = k_oldact.handler;
    u_oldact->sigaction = k_oldact.sigaction;
    internal_memcpy(&u_oldact->sa_mask, &k_oldact.sa_mask,
                    sizeof(__sanitizer_kernel_sigset_t));
    u_oldact->sa_flags = k_oldact.sa_flags;
#if !SANITIZER_ANDROID || !SANITIZER_MIPS32
    u_oldact->sa_restorer = k_oldact.sa_restorer;
#endif
  }
  return result;
}
#endif  // SANITIZER_LINUX

uptr internal_sigprocmask(int how, __sanitizer_sigset_t *set,
                          __sanitizer_sigset_t *oldset) {
#if SANITIZER_FREEBSD
  return internal_syscall(SYSCALL(sigprocmask), how, set, oldset);
#else
  __sanitizer_kernel_sigset_t *k_set = (__sanitizer_kernel_sigset_t *)set;
  __sanitizer_kernel_sigset_t *k_oldset = (__sanitizer_kernel_sigset_t *)oldset;
  return internal_syscall(SYSCALL(rt_sigprocmask), (uptr)how, (uptr)k_set,
                          (uptr)k_oldset, sizeof(__sanitizer_kernel_sigset_t));
#endif
}

void internal_sigfillset(__sanitizer_sigset_t *set) {
  internal_memset(set, 0xff, sizeof(*set));
}

void internal_sigemptyset(__sanitizer_sigset_t *set) {
  internal_memset(set, 0, sizeof(*set));
}

#if SANITIZER_LINUX
void internal_sigdelset(__sanitizer_sigset_t *set, int signum) {
  signum -= 1;
  CHECK_GE(signum, 0);
  CHECK_LT(signum, sizeof(*set) * 8);
  __sanitizer_kernel_sigset_t *k_set = (__sanitizer_kernel_sigset_t *)set;
  const uptr idx = signum / (sizeof(k_set->sig[0]) * 8);
  const uptr bit = signum % (sizeof(k_set->sig[0]) * 8);
  k_set->sig[idx] &= ~((uptr)1 << bit);
}

bool internal_sigismember(__sanitizer_sigset_t *set, int signum) {
  signum -= 1;
  CHECK_GE(signum, 0);
  CHECK_LT(signum, sizeof(*set) * 8);
  __sanitizer_kernel_sigset_t *k_set = (__sanitizer_kernel_sigset_t *)set;
  const uptr idx = signum / (sizeof(k_set->sig[0]) * 8);
  const uptr bit = signum % (sizeof(k_set->sig[0]) * 8);
  return k_set->sig[idx] & ((uptr)1 << bit);
}
#elif SANITIZER_FREEBSD
void internal_sigdelset(__sanitizer_sigset_t *set, int signum) {
  sigset_t *rset = reinterpret_cast<sigset_t *>(set);
  sigdelset(rset, signum);
}

bool internal_sigismember(__sanitizer_sigset_t *set, int signum) {
  sigset_t *rset = reinterpret_cast<sigset_t *>(set);
  return sigismember(rset, signum);
}
#endif
#endif // !SANITIZER_SOLARIS

#if !SANITIZER_NETBSD
// ThreadLister implementation.
ThreadLister::ThreadLister(pid_t pid) : pid_(pid), buffer_(4096) {
  char task_directory_path[80];
  internal_snprintf(task_directory_path, sizeof(task_directory_path),
                    "/proc/%d/task/", pid);
  descriptor_ = internal_open(task_directory_path, O_RDONLY | O_DIRECTORY);
  if (internal_iserror(descriptor_)) {
    Report("Can't open /proc/%d/task for reading.\n", pid);
  }
}

ThreadLister::Result ThreadLister::ListThreads(
    InternalMmapVector<tid_t> *threads) {
  if (internal_iserror(descriptor_))
    return Error;
  internal_lseek(descriptor_, 0, SEEK_SET);
  threads->clear();

  Result result = Ok;
  for (bool first_read = true;; first_read = false) {
    // Resize to max capacity if it was downsized by IsAlive.
    buffer_.resize(buffer_.capacity());
    CHECK_GE(buffer_.size(), 4096);
    uptr read = internal_getdents(
        descriptor_, (struct linux_dirent *)buffer_.data(), buffer_.size());
    if (!read)
      return result;
    if (internal_iserror(read)) {
      Report("Can't read directory entries from /proc/%d/task.\n", pid_);
      return Error;
    }

    for (uptr begin = (uptr)buffer_.data(), end = begin + read; begin < end;) {
      struct linux_dirent *entry = (struct linux_dirent *)begin;
      begin += entry->d_reclen;
      if (entry->d_ino == 1) {
        // Inode 1 is for bad blocks and also can be a reason for early return.
        // Should be emitted if kernel tried to output terminating thread.
        // See proc_task_readdir implementation in Linux.
        result = Incomplete;
      }
      if (entry->d_ino && *entry->d_name >= '0' && *entry->d_name <= '9')
        threads->push_back(internal_atoll(entry->d_name));
    }

    // Now we are going to detect short-read or early EOF. In such cases Linux
    // can return inconsistent list with missing alive threads.
    // Code will just remember that the list can be incomplete but it will
    // continue reads to return as much as possible.
    if (!first_read) {
      // The first one was a short-read by definition.
      result = Incomplete;
    } else if (read > buffer_.size() - 1024) {
      // Read was close to the buffer size. So double the size and assume the
      // worst.
      buffer_.resize(buffer_.size() * 2);
      result = Incomplete;
    } else if (!threads->empty() && !IsAlive(threads->back())) {
      // Maybe Linux early returned from read on terminated thread (!pid_alive)
      // and failed to restore read position.
      // See next_tid and proc_task_instantiate in Linux.
      result = Incomplete;
    }
  }
}

bool ThreadLister::IsAlive(int tid) {
  // /proc/%d/task/%d/status uses same call to detect alive threads as
  // proc_task_readdir. See task_state implementation in Linux.
  char path[80];
  internal_snprintf(path, sizeof(path), "/proc/%d/task/%d/status", pid_, tid);
  if (!ReadFileToVector(path, &buffer_) || buffer_.empty())
    return false;
  buffer_.push_back(0);
  static const char kPrefix[] = "\nPPid:";
  const char *field = internal_strstr(buffer_.data(), kPrefix);
  if (!field)
    return false;
  field += internal_strlen(kPrefix);
  return (int)internal_atoll(field) != 0;
}

ThreadLister::~ThreadLister() {
  if (!internal_iserror(descriptor_))
    internal_close(descriptor_);
}
#endif

#if SANITIZER_WORDSIZE == 32
// Take care of unusable kernel area in top gigabyte.
static uptr GetKernelAreaSize() {
#if SANITIZER_LINUX && !SANITIZER_X32
  const uptr gbyte = 1UL << 30;

  // Firstly check if there are writable segments
  // mapped to top gigabyte (e.g. stack).
  MemoryMappingLayout proc_maps(/*cache_enabled*/true);
  if (proc_maps.Error())
    return 0;
  MemoryMappedSegment segment;
  while (proc_maps.Next(&segment)) {
    if ((segment.end >= 3 * gbyte) && segment.IsWritable()) return 0;
  }

#if !SANITIZER_ANDROID
  // Even if nothing is mapped, top Gb may still be accessible
  // if we are running on 64-bit kernel.
  // Uname may report misleading results if personality type
  // is modified (e.g. under schroot) so check this as well.
  struct utsname uname_info;
  int pers = personality(0xffffffffUL);
  if (!(pers & PER_MASK) && internal_uname(&uname_info) == 0 &&
      internal_strstr(uname_info.machine, "64"))
    return 0;
#endif  // SANITIZER_ANDROID

  // Top gigabyte is reserved for kernel.
  return gbyte;
#else
  return 0;
#endif  // SANITIZER_LINUX && !SANITIZER_X32
}
#endif  // SANITIZER_WORDSIZE == 32

uptr GetMaxVirtualAddress() {
#if SANITIZER_NETBSD && defined(__x86_64__)
  return 0x7f7ffffff000ULL;  // (0x00007f8000000000 - PAGE_SIZE)
#elif SANITIZER_WORDSIZE == 64
# if defined(__powerpc64__) || defined(__aarch64__)
  // On PowerPC64 we have two different address space layouts: 44- and 46-bit.
  // We somehow need to figure out which one we are using now and choose
  // one of 0x00000fffffffffffUL and 0x00003fffffffffffUL.
  // Note that with 'ulimit -s unlimited' the stack is moved away from the top
  // of the address space, so simply checking the stack address is not enough.
  // This should (does) work for both PowerPC64 Endian modes.
  // Similarly, aarch64 has multiple address space layouts: 39, 42 and 47-bit.
  return (1ULL << (MostSignificantSetBitIndex(GET_CURRENT_FRAME()) + 1)) - 1;
#elif SANITIZER_RISCV64
  return (1ULL << 38) - 1;
# elif defined(__mips64)
  return (1ULL << 40) - 1;  // 0x000000ffffffffffUL;
# elif defined(__s390x__)
  return (1ULL << 53) - 1;  // 0x001fffffffffffffUL;
#elif defined(__sparc__)
  return ~(uptr)0;
# else
  return (1ULL << 47) - 1;  // 0x00007fffffffffffUL;
# endif
#else  // SANITIZER_WORDSIZE == 32
# if defined(__s390__)
  return (1ULL << 31) - 1;  // 0x7fffffff;
# else
  return (1ULL << 32) - 1;  // 0xffffffff;
# endif
#endif  // SANITIZER_WORDSIZE
}

uptr GetMaxUserVirtualAddress() {
  uptr addr = GetMaxVirtualAddress();
#if SANITIZER_WORDSIZE == 32 && !defined(__s390__)
  if (!common_flags()->full_address_space)
    addr -= GetKernelAreaSize();
  CHECK_LT(reinterpret_cast<uptr>(&addr), addr);
#endif
  return addr;
}

#if !SANITIZER_ANDROID
uptr GetPageSize() {
#if SANITIZER_LINUX && (defined(__x86_64__) || defined(__i386__)) && \
    defined(EXEC_PAGESIZE)
  return EXEC_PAGESIZE;
#elif SANITIZER_FREEBSD || SANITIZER_NETBSD
// Use sysctl as sysconf can trigger interceptors internally.
  int pz = 0;
  uptr pzl = sizeof(pz);
  int mib[2] = {CTL_HW, HW_PAGESIZE};
  int rv = internal_sysctl(mib, 2, &pz, &pzl, nullptr, 0);
  CHECK_EQ(rv, 0);
  return (uptr)pz;
#elif SANITIZER_USE_GETAUXVAL
  return getauxval(AT_PAGESZ);
#else
  return sysconf(_SC_PAGESIZE);  // EXEC_PAGESIZE may not be trustworthy.
#endif
}
#endif // !SANITIZER_ANDROID

uptr ReadBinaryName(/*out*/char *buf, uptr buf_len) {
#if SANITIZER_SOLARIS
  const char *default_module_name = getexecname();
  CHECK_NE(default_module_name, NULL);
  return internal_snprintf(buf, buf_len, "%s", default_module_name);
#else
#if SANITIZER_FREEBSD || SANITIZER_NETBSD
#if SANITIZER_FREEBSD
  const int Mib[4] = {CTL_KERN, KERN_PROC, KERN_PROC_PATHNAME, -1};
#else
  const int Mib[4] = {CTL_KERN, KERN_PROC_ARGS, -1, KERN_PROC_PATHNAME};
#endif
  const char *default_module_name = "kern.proc.pathname";
  uptr Size = buf_len;
  bool IsErr =
      (internal_sysctl(Mib, ARRAY_SIZE(Mib), buf, &Size, NULL, 0) != 0);
  int readlink_error = IsErr ? errno : 0;
  uptr module_name_len = Size;
#else
  const char *default_module_name = "/proc/self/exe";
  uptr module_name_len = internal_readlink(
      default_module_name, buf, buf_len);
  int readlink_error;
  bool IsErr = internal_iserror(module_name_len, &readlink_error);
#endif  // SANITIZER_SOLARIS
  if (IsErr) {
    // We can't read binary name for some reason, assume it's unknown.
    Report("WARNING: reading executable name failed with errno %d, "
           "some stack frames may not be symbolized\n", readlink_error);
    module_name_len = internal_snprintf(buf, buf_len, "%s",
                                        default_module_name);
    CHECK_LT(module_name_len, buf_len);
  }
  return module_name_len;
#endif
}

uptr ReadLongProcessName(/*out*/ char *buf, uptr buf_len) {
#if SANITIZER_LINUX
  char *tmpbuf;
  uptr tmpsize;
  uptr tmplen;
  if (ReadFileToBuffer("/proc/self/cmdline", &tmpbuf, &tmpsize, &tmplen,
                       1024 * 1024)) {
    internal_strncpy(buf, tmpbuf, buf_len);
    UnmapOrDie(tmpbuf, tmpsize);
    return internal_strlen(buf);
  }
#endif
  return ReadBinaryName(buf, buf_len);
}

// Match full names of the form /path/to/base_name{-,.}*
bool LibraryNameIs(const char *full_name, const char *base_name) {
  const char *name = full_name;
  // Strip path.
  while (*name != '\0') name++;
  while (name > full_name && *name != '/') name--;
  if (*name == '/') name++;
  uptr base_name_length = internal_strlen(base_name);
  if (internal_strncmp(name, base_name, base_name_length)) return false;
  return (name[base_name_length] == '-' || name[base_name_length] == '.');
}

#if !SANITIZER_ANDROID
// Call cb for each region mapped by map.
void ForEachMappedRegion(link_map *map, void (*cb)(const void *, uptr)) {
  CHECK_NE(map, nullptr);
#if !SANITIZER_FREEBSD
  typedef ElfW(Phdr) Elf_Phdr;
  typedef ElfW(Ehdr) Elf_Ehdr;
#endif // !SANITIZER_FREEBSD
  char *base = (char *)map->l_addr;
  Elf_Ehdr *ehdr = (Elf_Ehdr *)base;
  char *phdrs = base + ehdr->e_phoff;
  char *phdrs_end = phdrs + ehdr->e_phnum * ehdr->e_phentsize;

  // Find the segment with the minimum base so we can "relocate" the p_vaddr
  // fields.  Typically ET_DYN objects (DSOs) have base of zero and ET_EXEC
  // objects have a non-zero base.
  uptr preferred_base = (uptr)-1;
  for (char *iter = phdrs; iter != phdrs_end; iter += ehdr->e_phentsize) {
    Elf_Phdr *phdr = (Elf_Phdr *)iter;
    if (phdr->p_type == PT_LOAD && preferred_base > (uptr)phdr->p_vaddr)
      preferred_base = (uptr)phdr->p_vaddr;
  }

  // Compute the delta from the real base to get a relocation delta.
  sptr delta = (uptr)base - preferred_base;
  // Now we can figure out what the loader really mapped.
  for (char *iter = phdrs; iter != phdrs_end; iter += ehdr->e_phentsize) {
    Elf_Phdr *phdr = (Elf_Phdr *)iter;
    if (phdr->p_type == PT_LOAD) {
      uptr seg_start = phdr->p_vaddr + delta;
      uptr seg_end = seg_start + phdr->p_memsz;
      // None of these values are aligned.  We consider the ragged edges of the
      // load command as defined, since they are mapped from the file.
      seg_start = RoundDownTo(seg_start, GetPageSizeCached());
      seg_end = RoundUpTo(seg_end, GetPageSizeCached());
      cb((void *)seg_start, seg_end - seg_start);
    }
  }
}
#endif

#if SANITIZER_LINUX
#if defined(__x86_64__)
// We cannot use glibc's clone wrapper, because it messes with the child
// task's TLS. It writes the PID and TID of the child task to its thread
// descriptor, but in our case the child task shares the thread descriptor with
// the parent (because we don't know how to allocate a new thread
// descriptor to keep glibc happy). So the stock version of clone(), when
// used with CLONE_VM, would end up corrupting the parent's thread descriptor.
uptr internal_clone(int (*fn)(void *), void *child_stack, int flags, void *arg,
                    int *parent_tidptr, void *newtls, int *child_tidptr) {
  long long res;
  if (!fn || !child_stack)
    return -EINVAL;
  CHECK_EQ(0, (uptr)child_stack % 16);
  child_stack = (char *)child_stack - 2 * sizeof(unsigned long long);
  ((unsigned long long *)child_stack)[0] = (uptr)fn;
  ((unsigned long long *)child_stack)[1] = (uptr)arg;
  register void *r8 __asm__("r8") = newtls;
  register int *r10 __asm__("r10") = child_tidptr;
  __asm__ __volatile__(
                       /* %rax = syscall(%rax = SYSCALL(clone),
                        *                %rdi = flags,
                        *                %rsi = child_stack,
                        *                %rdx = parent_tidptr,
                        *                %r8  = new_tls,
                        *                %r10 = child_tidptr)
                        */
                       "syscall\n"

                       /* if (%rax != 0)
                        *   return;
                        */
                       "testq  %%rax,%%rax\n"
                       "jnz    1f\n"

                       /* In the child. Terminate unwind chain. */
                       // XXX: We should also terminate the CFI unwind chain
                       // here. Unfortunately clang 3.2 doesn't support the
                       // necessary CFI directives, so we skip that part.
                       "xorq   %%rbp,%%rbp\n"

                       /* Call "fn(arg)". */
                       "popq   %%rax\n"
                       "popq   %%rdi\n"
                       "call   *%%rax\n"

                       /* Call _exit(%rax). */
                       "movq   %%rax,%%rdi\n"
                       "movq   %2,%%rax\n"
                       "syscall\n"

                       /* Return to parent. */
                     "1:\n"
                       : "=a" (res)
                       : "a"(SYSCALL(clone)), "i"(SYSCALL(exit)),
                         "S"(child_stack),
                         "D"(flags),
                         "d"(parent_tidptr),
                         "r"(r8),
                         "r"(r10)
                       : "memory", "r11", "rcx");
  return res;
}
#elif defined(__mips__)
uptr internal_clone(int (*fn)(void *), void *child_stack, int flags, void *arg,
                    int *parent_tidptr, void *newtls, int *child_tidptr) {
  long long res;
  if (!fn || !child_stack)
    return -EINVAL;
  CHECK_EQ(0, (uptr)child_stack % 16);
  child_stack = (char *)child_stack - 2 * sizeof(unsigned long long);
  ((unsigned long long *)child_stack)[0] = (uptr)fn;
  ((unsigned long long *)child_stack)[1] = (uptr)arg;
  register void *a3 __asm__("$7") = newtls;
  register int *a4 __asm__("$8") = child_tidptr;
  // We don't have proper CFI directives here because it requires alot of code
  // for very marginal benefits.
  __asm__ __volatile__(
                       /* $v0 = syscall($v0 = __NR_clone,
                        * $a0 = flags,
                        * $a1 = child_stack,
                        * $a2 = parent_tidptr,
                        * $a3 = new_tls,
                        * $a4 = child_tidptr)
                        */
                       ".cprestore 16;\n"
                       "move $4,%1;\n"
                       "move $5,%2;\n"
                       "move $6,%3;\n"
                       "move $7,%4;\n"
                       /* Store the fifth argument on stack
                        * if we are using 32-bit abi.
                        */
#if SANITIZER_WORDSIZE == 32
                       "lw %5,16($29);\n"
#else
                       "move $8,%5;\n"
#endif
                       "li $2,%6;\n"
                       "syscall;\n"

                       /* if ($v0 != 0)
                        * return;
                        */
                       "bnez $2,1f;\n"

                       /* Call "fn(arg)". */
#if SANITIZER_WORDSIZE == 32
#ifdef __BIG_ENDIAN__
                       "lw $25,4($29);\n"
                       "lw $4,12($29);\n"
#else
                       "lw $25,0($29);\n"
                       "lw $4,8($29);\n"
#endif
#else
                       "ld $25,0($29);\n"
                       "ld $4,8($29);\n"
#endif
                       "jal $25;\n"

                       /* Call _exit($v0). */
                       "move $4,$2;\n"
                       "li $2,%7;\n"
                       "syscall;\n"

                       /* Return to parent. */
                     "1:\n"
                       : "=r" (res)
                       : "r"(flags),
                         "r"(child_stack),
                         "r"(parent_tidptr),
                         "r"(a3),
                         "r"(a4),
                         "i"(__NR_clone),
                         "i"(__NR_exit)
                       : "memory", "$29" );
  return res;
}
#elif SANITIZER_RISCV64
uptr internal_clone(int (*fn)(void *), void *child_stack, int flags, void *arg,
                    int *parent_tidptr, void *newtls, int *child_tidptr) {
  if (!fn || !child_stack)
    return -EINVAL;

  CHECK_EQ(0, (uptr)child_stack % 16);

  register int res __asm__("a0");
  register int __flags __asm__("a0") = flags;
  register void *__stack __asm__("a1") = child_stack;
  register int *__ptid __asm__("a2") = parent_tidptr;
  register void *__tls __asm__("a3") = newtls;
  register int *__ctid __asm__("a4") = child_tidptr;
  register int (*__fn)(void *) __asm__("a5") = fn;
  register void *__arg __asm__("a6") = arg;
  register int nr_clone __asm__("a7") = __NR_clone;

  __asm__ __volatile__(
      "ecall\n"

      /* if (a0 != 0)
       *   return a0;
       */
      "bnez a0, 1f\n"

      // In the child, now. Call "fn(arg)".
      "mv a0, a6\n"
      "jalr a5\n"

      // Call _exit(a0).
      "addi a7, zero, %9\n"
      "ecall\n"
      "1:\n"

      : "=r"(res)
      : "0"(__flags), "r"(__stack), "r"(__ptid), "r"(__tls), "r"(__ctid),
        "r"(__fn), "r"(__arg), "r"(nr_clone), "i"(__NR_exit)
      : "memory");
  return res;
}
#elif defined(__aarch64__)
uptr internal_clone(int (*fn)(void *), void *child_stack, int flags, void *arg,
                    int *parent_tidptr, void *newtls, int *child_tidptr) {
  long long res;
  if (!fn || !child_stack)
    return -EINVAL;
  CHECK_EQ(0, (uptr)child_stack % 16);
  child_stack = (char *)child_stack - 2 * sizeof(unsigned long long);
  ((unsigned long long *)child_stack)[0] = (uptr)fn;
  ((unsigned long long *)child_stack)[1] = (uptr)arg;

  register int (*__fn)(void *)  __asm__("x0") = fn;
  register void *__stack __asm__("x1") = child_stack;
  register int   __flags __asm__("x2") = flags;
  register void *__arg   __asm__("x3") = arg;
  register int  *__ptid  __asm__("x4") = parent_tidptr;
  register void *__tls   __asm__("x5") = newtls;
  register int  *__ctid  __asm__("x6") = child_tidptr;

  __asm__ __volatile__(
                       "mov x0,x2\n" /* flags  */
                       "mov x2,x4\n" /* ptid  */
                       "mov x3,x5\n" /* tls  */
                       "mov x4,x6\n" /* ctid  */
                       "mov x8,%9\n" /* clone  */

                       "svc 0x0\n"

                       /* if (%r0 != 0)
                        *   return %r0;
                        */
                       "cmp x0, #0\n"
                       "bne 1f\n"

                       /* In the child, now. Call "fn(arg)". */
                       "ldp x1, x0, [sp], #16\n"
                       "blr x1\n"

                       /* Call _exit(%r0).  */
                       "mov x8, %10\n"
                       "svc 0x0\n"
                     "1:\n"

                       : "=r" (res)
                       : "i"(-EINVAL),
                         "r"(__fn), "r"(__stack), "r"(__flags), "r"(__arg),
                         "r"(__ptid), "r"(__tls), "r"(__ctid),
                         "i"(__NR_clone), "i"(__NR_exit)
                       : "x30", "memory");
  return res;
}
#elif defined(__powerpc64__)
uptr internal_clone(int (*fn)(void *), void *child_stack, int flags, void *arg,
                   int *parent_tidptr, void *newtls, int *child_tidptr) {
  long long res;
// Stack frame structure.
#if SANITIZER_PPC64V1
//   Back chain == 0        (SP + 112)
// Frame (112 bytes):
//   Parameter save area    (SP + 48), 8 doublewords
//   TOC save area          (SP + 40)
//   Link editor doubleword (SP + 32)
//   Compiler doubleword    (SP + 24)
//   LR save area           (SP + 16)
//   CR save area           (SP + 8)
//   Back chain             (SP + 0)
# define FRAME_SIZE 112
# define FRAME_TOC_SAVE_OFFSET 40
#elif SANITIZER_PPC64V2
//   Back chain == 0        (SP + 32)
// Frame (32 bytes):
//   TOC save area          (SP + 24)
//   LR save area           (SP + 16)
//   CR save area           (SP + 8)
//   Back chain             (SP + 0)
# define FRAME_SIZE 32
# define FRAME_TOC_SAVE_OFFSET 24
#else
# error "Unsupported PPC64 ABI"
#endif
  if (!fn || !child_stack)
    return -EINVAL;
  CHECK_EQ(0, (uptr)child_stack % 16);

  register int (*__fn)(void *) __asm__("r3") = fn;
  register void *__cstack      __asm__("r4") = child_stack;
  register int __flags         __asm__("r5") = flags;
  register void *__arg         __asm__("r6") = arg;
  register int *__ptidptr      __asm__("r7") = parent_tidptr;
  register void *__newtls      __asm__("r8") = newtls;
  register int *__ctidptr      __asm__("r9") = child_tidptr;

 __asm__ __volatile__(
           /* fn and arg are saved across the syscall */
           "mr 28, %5\n\t"
           "mr 27, %8\n\t"

           /* syscall
             r0 == __NR_clone
             r3 == flags
             r4 == child_stack
             r5 == parent_tidptr
             r6 == newtls
             r7 == child_tidptr */
           "mr 3, %7\n\t"
           "mr 5, %9\n\t"
           "mr 6, %10\n\t"
           "mr 7, %11\n\t"
           "li 0, %3\n\t"
           "sc\n\t"

           /* Test if syscall was successful */
           "cmpdi  cr1, 3, 0\n\t"
           "crandc cr1*4+eq, cr1*4+eq, cr0*4+so\n\t"
           "bne-   cr1, 1f\n\t"

           /* Set up stack frame */
           "li    29, 0\n\t"
           "stdu  29, -8(1)\n\t"
           "stdu  1, -%12(1)\n\t"
           /* Do the function call */
           "std   2, %13(1)\n\t"
#if SANITIZER_PPC64V1
           "ld    0, 0(28)\n\t"
           "ld    2, 8(28)\n\t"
           "mtctr 0\n\t"
#elif SANITIZER_PPC64V2
           "mr    12, 28\n\t"
           "mtctr 12\n\t"
#else
# error "Unsupported PPC64 ABI"
#endif
           "mr    3, 27\n\t"
           "bctrl\n\t"
           "ld    2, %13(1)\n\t"

           /* Call _exit(r3) */
           "li 0, %4\n\t"
           "sc\n\t"

           /* Return to parent */
           "1:\n\t"
           "mr %0, 3\n\t"
             : "=r" (res)
             : "0" (-1),
               "i" (EINVAL),
               "i" (__NR_clone),
               "i" (__NR_exit),
               "r" (__fn),
               "r" (__cstack),
               "r" (__flags),
               "r" (__arg),
               "r" (__ptidptr),
               "r" (__newtls),
               "r" (__ctidptr),
               "i" (FRAME_SIZE),
               "i" (FRAME_TOC_SAVE_OFFSET)
             : "cr0", "cr1", "memory", "ctr", "r0", "r27", "r28", "r29");
  return res;
}
#elif defined(__i386__)
uptr internal_clone(int (*fn)(void *), void *child_stack, int flags, void *arg,
                    int *parent_tidptr, void *newtls, int *child_tidptr) {
  int res;
  if (!fn || !child_stack)
    return -EINVAL;
  CHECK_EQ(0, (uptr)child_stack % 16);
  child_stack = (char *)child_stack - 7 * sizeof(unsigned int);
  ((unsigned int *)child_stack)[0] = (uptr)flags;
  ((unsigned int *)child_stack)[1] = (uptr)0;
  ((unsigned int *)child_stack)[2] = (uptr)fn;
  ((unsigned int *)child_stack)[3] = (uptr)arg;
  __asm__ __volatile__(
                       /* %eax = syscall(%eax = SYSCALL(clone),
                        *                %ebx = flags,
                        *                %ecx = child_stack,
                        *                %edx = parent_tidptr,
                        *                %esi  = new_tls,
                        *                %edi = child_tidptr)
                        */

                        /* Obtain flags */
                        "movl    (%%ecx), %%ebx\n"
                        /* Do the system call */
                        "pushl   %%ebx\n"
                        "pushl   %%esi\n"
                        "pushl   %%edi\n"
                        /* Remember the flag value.  */
                        "movl    %%ebx, (%%ecx)\n"
                        "int     $0x80\n"
                        "popl    %%edi\n"
                        "popl    %%esi\n"
                        "popl    %%ebx\n"

                        /* if (%eax != 0)
                         *   return;
                         */

                        "test    %%eax,%%eax\n"
                        "jnz    1f\n"

                        /* terminate the stack frame */
                        "xorl   %%ebp,%%ebp\n"
                        /* Call FN. */
                        "call    *%%ebx\n"
#ifdef PIC
                        "call    here\n"
                        "here:\n"
                        "popl    %%ebx\n"
                        "addl    $_GLOBAL_OFFSET_TABLE_+[.-here], %%ebx\n"
#endif
                        /* Call exit */
                        "movl    %%eax, %%ebx\n"
                        "movl    %2, %%eax\n"
                        "int     $0x80\n"
                        "1:\n"
                       : "=a" (res)
                       : "a"(SYSCALL(clone)), "i"(SYSCALL(exit)),
                         "c"(child_stack),
                         "d"(parent_tidptr),
                         "S"(newtls),
                         "D"(child_tidptr)
                       : "memory");
  return res;
}
#elif defined(__arm__)
uptr internal_clone(int (*fn)(void *), void *child_stack, int flags, void *arg,
                    int *parent_tidptr, void *newtls, int *child_tidptr) {
  unsigned int res;
  if (!fn || !child_stack)
    return -EINVAL;
  child_stack = (char *)child_stack - 2 * sizeof(unsigned int);
  ((unsigned int *)child_stack)[0] = (uptr)fn;
  ((unsigned int *)child_stack)[1] = (uptr)arg;
  register int r0 __asm__("r0") = flags;
  register void *r1 __asm__("r1") = child_stack;
  register int *r2 __asm__("r2") = parent_tidptr;
  register void *r3 __asm__("r3") = newtls;
  register int *r4 __asm__("r4") = child_tidptr;
  register int r7 __asm__("r7") = __NR_clone;

#if __ARM_ARCH > 4 || defined (__ARM_ARCH_4T__)
# define ARCH_HAS_BX
#endif
#if __ARM_ARCH > 4
# define ARCH_HAS_BLX
#endif

#ifdef ARCH_HAS_BX
# ifdef ARCH_HAS_BLX
#  define BLX(R) "blx "  #R "\n"
# else
#  define BLX(R) "mov lr, pc; bx " #R "\n"
# endif
#else
# define BLX(R)  "mov lr, pc; mov pc," #R "\n"
#endif

  __asm__ __volatile__(
                       /* %r0 = syscall(%r7 = SYSCALL(clone),
                        *               %r0 = flags,
                        *               %r1 = child_stack,
                        *               %r2 = parent_tidptr,
                        *               %r3  = new_tls,
                        *               %r4 = child_tidptr)
                        */

                       /* Do the system call */
                       "swi 0x0\n"

                       /* if (%r0 != 0)
                        *   return %r0;
                        */
                       "cmp r0, #0\n"
                       "bne 1f\n"

                       /* In the child, now. Call "fn(arg)". */
                       "ldr r0, [sp, #4]\n"
                       "ldr ip, [sp], #8\n"
                       BLX(ip)
                       /* Call _exit(%r0). */
                       "mov r7, %7\n"
                       "swi 0x0\n"
                       "1:\n"
                       "mov %0, r0\n"
                       : "=r"(res)
                       : "r"(r0), "r"(r1), "r"(r2), "r"(r3), "r"(r4), "r"(r7),
                         "i"(__NR_exit)
                       : "memory");
  return res;
}
#endif
#endif  // SANITIZER_LINUX

#if SANITIZER_LINUX
int internal_uname(struct utsname *buf) {
  return internal_syscall(SYSCALL(uname), buf);
}
#endif

#if SANITIZER_ANDROID
#if __ANDROID_API__ < 21
extern "C" __attribute__((weak)) int dl_iterate_phdr(
    int (*)(struct dl_phdr_info *, size_t, void *), void *);
#endif

static int dl_iterate_phdr_test_cb(struct dl_phdr_info *info, size_t size,
                                   void *data) {
  // Any name starting with "lib" indicates a bug in L where library base names
  // are returned instead of paths.
  if (info->dlpi_name && info->dlpi_name[0] == 'l' &&
      info->dlpi_name[1] == 'i' && info->dlpi_name[2] == 'b') {
    *(bool *)data = true;
    return 1;
  }
  return 0;
}

static atomic_uint32_t android_api_level;

static AndroidApiLevel AndroidDetectApiLevelStatic() {
#if __ANDROID_API__ <= 19
  return ANDROID_KITKAT;
#elif __ANDROID_API__ <= 22
  return ANDROID_LOLLIPOP_MR1;
#else
  return ANDROID_POST_LOLLIPOP;
#endif
}

static AndroidApiLevel AndroidDetectApiLevel() {
  if (!&dl_iterate_phdr)
    return ANDROID_KITKAT; // K or lower
  bool base_name_seen = false;
  dl_iterate_phdr(dl_iterate_phdr_test_cb, &base_name_seen);
  if (base_name_seen)
    return ANDROID_LOLLIPOP_MR1; // L MR1
  return ANDROID_POST_LOLLIPOP;   // post-L
  // Plain L (API level 21) is completely broken wrt ASan and not very
  // interesting to detect.
}

extern "C" __attribute__((weak)) void* _DYNAMIC;

AndroidApiLevel AndroidGetApiLevel() {
  AndroidApiLevel level =
      (AndroidApiLevel)atomic_load(&android_api_level, memory_order_relaxed);
  if (level) return level;
  level = &_DYNAMIC == nullptr ? AndroidDetectApiLevelStatic()
                               : AndroidDetectApiLevel();
  atomic_store(&android_api_level, level, memory_order_relaxed);
  return level;
}

#endif

static HandleSignalMode GetHandleSignalModeImpl(int signum) {
  switch (signum) {
    case SIGABRT:
      return common_flags()->handle_abort;
    case SIGILL:
      return common_flags()->handle_sigill;
    case SIGTRAP:
      return common_flags()->handle_sigtrap;
    case SIGFPE:
      return common_flags()->handle_sigfpe;
    case SIGSEGV:
      return common_flags()->handle_segv;
    case SIGBUS:
      return common_flags()->handle_sigbus;
  }
  return kHandleSignalNo;
}

HandleSignalMode GetHandleSignalMode(int signum) {
  HandleSignalMode result = GetHandleSignalModeImpl(signum);
  if (result == kHandleSignalYes && !common_flags()->allow_user_segv_handler)
    return kHandleSignalExclusive;
  return result;
}

#if !SANITIZER_GO
void *internal_start_thread(void *(*func)(void *arg), void *arg) {
  // Start the thread with signals blocked, otherwise it can steal user signals.
  __sanitizer_sigset_t set, old;
  internal_sigfillset(&set);
#if SANITIZER_LINUX && !SANITIZER_ANDROID
  // Glibc uses SIGSETXID signal during setuid call. If this signal is blocked
  // on any thread, setuid call hangs (see test/tsan/setuid.c).
  internal_sigdelset(&set, 33);
#endif
  internal_sigprocmask(SIG_SETMASK, &set, &old);
  void *th;
  real_pthread_create(&th, nullptr, func, arg);
  internal_sigprocmask(SIG_SETMASK, &old, nullptr);
  return th;
}

void internal_join_thread(void *th) {
  real_pthread_join(th, nullptr);
}
#else
void *internal_start_thread(void *(*func)(void *), void *arg) { return 0; }

void internal_join_thread(void *th) {}
#endif

#if defined(__aarch64__)
// Android headers in the older NDK releases miss this definition.
struct __sanitizer_esr_context {
  struct _aarch64_ctx head;
  uint64_t esr;
};

static bool Aarch64GetESR(ucontext_t *ucontext, u64 *esr) {
  static const u32 kEsrMagic = 0x45535201;
  u8 *aux = ucontext->uc_mcontext.__reserved;
  while (true) {
    _aarch64_ctx *ctx = (_aarch64_ctx *)aux;
    if (ctx->size == 0) break;
    if (ctx->magic == kEsrMagic) {
      *esr = ((__sanitizer_esr_context *)ctx)->esr;
      return true;
    }
    aux += ctx->size;
  }
  return false;
}
#endif

using Context = ucontext_t;

SignalContext::WriteFlag SignalContext::GetWriteFlag() const {
  Context *ucontext = (Context *)context;
#if defined(__x86_64__) || defined(__i386__)
  static const uptr PF_WRITE = 1U << 1;
#if SANITIZER_FREEBSD
  uptr err = ucontext->uc_mcontext.mc_err;
#elif SANITIZER_NETBSD
  uptr err = ucontext->uc_mcontext.__gregs[_REG_ERR];
#elif SANITIZER_SOLARIS && defined(__i386__)
  const int Err = 13;
  uptr err = ucontext->uc_mcontext.gregs[Err];
#else
  uptr err = ucontext->uc_mcontext.gregs[REG_ERR];
#endif // SANITIZER_FREEBSD
  return err & PF_WRITE ? WRITE : READ;
#elif defined(__mips__)
  uint32_t *exception_source;
  uint32_t faulty_instruction;
  uint32_t op_code;

  exception_source = (uint32_t *)ucontext->uc_mcontext.pc;
  faulty_instruction = (uint32_t)(*exception_source);

  op_code = (faulty_instruction >> 26) & 0x3f;

  // FIXME: Add support for FPU, microMIPS, DSP, MSA memory instructions.
  switch (op_code) {
    case 0x28:  // sb
    case 0x29:  // sh
    case 0x2b:  // sw
    case 0x3f:  // sd
#if __mips_isa_rev < 6
    case 0x2c:  // sdl
    case 0x2d:  // sdr
    case 0x2a:  // swl
    case 0x2e:  // swr
#endif
      return SignalContext::WRITE;

    case 0x20:  // lb
    case 0x24:  // lbu
    case 0x21:  // lh
    case 0x25:  // lhu
    case 0x23:  // lw
    case 0x27:  // lwu
    case 0x37:  // ld
#if __mips_isa_rev < 6
    case 0x1a:  // ldl
    case 0x1b:  // ldr
    case 0x22:  // lwl
    case 0x26:  // lwr
#endif
      return SignalContext::READ;
#if __mips_isa_rev == 6
    case 0x3b:  // pcrel
      op_code = (faulty_instruction >> 19) & 0x3;
      switch (op_code) {
        case 0x1:  // lwpc
        case 0x2:  // lwupc
          return SignalContext::READ;
      }
#endif
  }
  return SignalContext::UNKNOWN;
#elif defined(__arm__)
  static const uptr FSR_WRITE = 1U << 11;
  uptr fsr = ucontext->uc_mcontext.error_code;
  return fsr & FSR_WRITE ? WRITE : READ;
#elif defined(__aarch64__)
  static const u64 ESR_ELx_WNR = 1U << 6;
  u64 esr;
  if (!Aarch64GetESR(ucontext, &esr)) return UNKNOWN;
  return esr & ESR_ELx_WNR ? WRITE : READ;
#elif defined(__sparc__)
  // Decode the instruction to determine the access type.
  // From OpenSolaris $SRC/uts/sun4/os/trap.c (get_accesstype).
#if SANITIZER_SOLARIS
  uptr pc = ucontext->uc_mcontext.gregs[REG_PC];
#else
  // Historical BSDism here.
  struct sigcontext *scontext = (struct sigcontext *)context;
#if defined(__arch64__)
  uptr pc = scontext->sigc_regs.tpc;
#else
  uptr pc = scontext->si_regs.pc;
#endif
#endif
  u32 instr = *(u32 *)pc;
  return (instr >> 21) & 1 ? WRITE: READ;
#elif defined(__riscv)
#if SANITIZER_FREEBSD
  unsigned long pc = ucontext->uc_mcontext.mc_gpregs.gp_sepc;
#else
  unsigned long pc = ucontext->uc_mcontext.__gregs[REG_PC];
#endif
  unsigned faulty_instruction = *(uint16_t *)pc;

#if defined(__riscv_compressed)
  if ((faulty_instruction & 0x3) != 0x3) {  // it's a compressed instruction
    // set op_bits to the instruction bits [1, 0, 15, 14, 13]
    unsigned op_bits =
        ((faulty_instruction & 0x3) << 3) | (faulty_instruction >> 13);
    unsigned rd = faulty_instruction & 0xF80;  // bits 7-11, inclusive
    switch (op_bits) {
      case 0b10'010:  // c.lwsp (rd != x0)
#if __riscv_xlen == 64
      case 0b10'011:  // c.ldsp (rd != x0)
#endif
        return rd ? SignalContext::READ : SignalContext::UNKNOWN;
      case 0b00'010:  // c.lw
#if __riscv_flen >= 32 && __riscv_xlen == 32
      case 0b10'011:  // c.flwsp
#endif
#if __riscv_flen >= 32 || __riscv_xlen == 64
      case 0b00'011:  // c.flw / c.ld
#endif
#if __riscv_flen == 64
      case 0b00'001:  // c.fld
      case 0b10'001:  // c.fldsp
#endif
        return SignalContext::READ;
      case 0b00'110:  // c.sw
      case 0b10'110:  // c.swsp
#if __riscv_flen >= 32 || __riscv_xlen == 64
      case 0b00'111:  // c.fsw / c.sd
      case 0b10'111:  // c.fswsp / c.sdsp
#endif
#if __riscv_flen == 64
      case 0b00'101:  // c.fsd
      case 0b10'101:  // c.fsdsp
#endif
        return SignalContext::WRITE;
      default:
        return SignalContext::UNKNOWN;
    }
  }
#endif

  unsigned opcode = faulty_instruction & 0x7f;         // lower 7 bits
  unsigned funct3 = (faulty_instruction >> 12) & 0x7;  // bits 12-14, inclusive
  switch (opcode) {
    case 0b0000011:  // loads
      switch (funct3) {
        case 0b000:  // lb
        case 0b001:  // lh
        case 0b010:  // lw
#if __riscv_xlen == 64
        case 0b011:  // ld
#endif
        case 0b100:  // lbu
        case 0b101:  // lhu
          return SignalContext::READ;
        default:
          return SignalContext::UNKNOWN;
      }
    case 0b0100011:  // stores
      switch (funct3) {
        case 0b000:  // sb
        case 0b001:  // sh
        case 0b010:  // sw
#if __riscv_xlen == 64
        case 0b011:  // sd
#endif
          return SignalContext::WRITE;
        default:
          return SignalContext::UNKNOWN;
      }
#if __riscv_flen >= 32
    case 0b0000111:  // floating-point loads
      switch (funct3) {
        case 0b010:  // flw
#if __riscv_flen == 64
        case 0b011:  // fld
#endif
          return SignalContext::READ;
        default:
          return SignalContext::UNKNOWN;
      }
    case 0b0100111:  // floating-point stores
      switch (funct3) {
        case 0b010:  // fsw
#if __riscv_flen == 64
        case 0b011:  // fsd
#endif
          return SignalContext::WRITE;
        default:
          return SignalContext::UNKNOWN;
      }
#endif
    default:
      return SignalContext::UNKNOWN;
  }
#else
  (void)ucontext;
  return UNKNOWN;  // FIXME: Implement.
#endif
}

bool SignalContext::IsTrueFaultingAddress() const {
  auto si = static_cast<const siginfo_t *>(siginfo);
  // SIGSEGV signals without a true fault address have si_code set to 128.
  return si->si_signo == SIGSEGV && si->si_code != 128;
}

void SignalContext::DumpAllRegisters(void *context) {
  // FIXME: Implement this.
}

static void GetPcSpBp(void *context, uptr *pc, uptr *sp, uptr *bp) {
#if SANITIZER_NETBSD
  // This covers all NetBSD architectures
  ucontext_t *ucontext = (ucontext_t *)context;
  *pc = _UC_MACHINE_PC(ucontext);
  *bp = _UC_MACHINE_FP(ucontext);
  *sp = _UC_MACHINE_SP(ucontext);
#elif defined(__arm__)
  ucontext_t *ucontext = (ucontext_t*)context;
  *pc = ucontext->uc_mcontext.arm_pc;
  *bp = ucontext->uc_mcontext.arm_fp;
  *sp = ucontext->uc_mcontext.arm_sp;
#elif defined(__aarch64__)
  ucontext_t *ucontext = (ucontext_t*)context;
  *pc = ucontext->uc_mcontext.pc;
  *bp = ucontext->uc_mcontext.regs[29];
  *sp = ucontext->uc_mcontext.sp;
#elif defined(__hppa__)
  ucontext_t *ucontext = (ucontext_t*)context;
  *pc = ucontext->uc_mcontext.sc_iaoq[0];
  /* GCC uses %r3 whenever a frame pointer is needed.  */
  *bp = ucontext->uc_mcontext.sc_gr[3];
  *sp = ucontext->uc_mcontext.sc_gr[30];
#elif defined(__x86_64__)
# if SANITIZER_FREEBSD
  ucontext_t *ucontext = (ucontext_t*)context;
  *pc = ucontext->uc_mcontext.mc_rip;
  *bp = ucontext->uc_mcontext.mc_rbp;
  *sp = ucontext->uc_mcontext.mc_rsp;
# else
  ucontext_t *ucontext = (ucontext_t*)context;
  *pc = ucontext->uc_mcontext.gregs[REG_RIP];
  *bp = ucontext->uc_mcontext.gregs[REG_RBP];
  *sp = ucontext->uc_mcontext.gregs[REG_RSP];
# endif
#elif defined(__i386__)
# if SANITIZER_FREEBSD
  ucontext_t *ucontext = (ucontext_t*)context;
  *pc = ucontext->uc_mcontext.mc_eip;
  *bp = ucontext->uc_mcontext.mc_ebp;
  *sp = ucontext->uc_mcontext.mc_esp;
# else
  ucontext_t *ucontext = (ucontext_t*)context;
# if SANITIZER_SOLARIS
  /* Use the numeric values: the symbolic ones are undefined by llvm
     include/llvm/Support/Solaris.h.  */
# ifndef REG_EIP
#  define REG_EIP 14 // REG_PC
# endif
# ifndef REG_EBP
#  define REG_EBP  6 // REG_FP
# endif
# ifndef REG_UESP
#  define REG_UESP 17 // REG_SP
# endif
# endif
  *pc = ucontext->uc_mcontext.gregs[REG_EIP];
  *bp = ucontext->uc_mcontext.gregs[REG_EBP];
  *sp = ucontext->uc_mcontext.gregs[REG_UESP];
# endif
#elif defined(__powerpc__) || defined(__powerpc64__)
  ucontext_t *ucontext = (ucontext_t*)context;
  *pc = ucontext->uc_mcontext.regs->nip;
  *sp = ucontext->uc_mcontext.regs->gpr[PT_R1];
  // The powerpc{,64}-linux ABIs do not specify r31 as the frame
  // pointer, but GCC always uses r31 when we need a frame pointer.
  *bp = ucontext->uc_mcontext.regs->gpr[PT_R31];
#elif defined(__sparc__)
#if defined(__arch64__) || defined(__sparcv9)
#define STACK_BIAS 2047
#else
#define STACK_BIAS 0
# endif
# if SANITIZER_SOLARIS
  ucontext_t *ucontext = (ucontext_t *)context;
  *pc = ucontext->uc_mcontext.gregs[REG_PC];
  *sp = ucontext->uc_mcontext.gregs[REG_O6] + STACK_BIAS;
#else
  // Historical BSDism here.
  struct sigcontext *scontext = (struct sigcontext *)context;
#if defined(__arch64__)
  *pc = scontext->sigc_regs.tpc;
  *sp = scontext->sigc_regs.u_regs[14] + STACK_BIAS;
#else
  *pc = scontext->si_regs.pc;
  *sp = scontext->si_regs.u_regs[14];
#endif
# endif
  *bp = (uptr)((uhwptr *)*sp)[14] + STACK_BIAS;
#elif defined(__mips__)
  ucontext_t *ucontext = (ucontext_t*)context;
  *pc = ucontext->uc_mcontext.pc;
  *bp = ucontext->uc_mcontext.gregs[30];
  *sp = ucontext->uc_mcontext.gregs[29];
#elif defined(__s390__)
  ucontext_t *ucontext = (ucontext_t*)context;
# if defined(__s390x__)
  *pc = ucontext->uc_mcontext.psw.addr;
# else
  *pc = ucontext->uc_mcontext.psw.addr & 0x7fffffff;
# endif
  *bp = ucontext->uc_mcontext.gregs[11];
  *sp = ucontext->uc_mcontext.gregs[15];
#elif defined(__riscv)
  ucontext_t *ucontext = (ucontext_t*)context;
#    if SANITIZER_FREEBSD
  *pc = ucontext->uc_mcontext.mc_gpregs.gp_sepc;
  *bp = ucontext->uc_mcontext.mc_gpregs.gp_s[0];
  *sp = ucontext->uc_mcontext.mc_gpregs.gp_sp;
#    else
  *pc = ucontext->uc_mcontext.__gregs[REG_PC];
  *bp = ucontext->uc_mcontext.__gregs[REG_S0];
  *sp = ucontext->uc_mcontext.__gregs[REG_SP];
<<<<<<< HEAD
=======
#    endif
>>>>>>> ac168fe6
#  elif defined(__hexagon__)
  ucontext_t *ucontext = (ucontext_t *)context;
  *pc = ucontext->uc_mcontext.pc;
  *bp = ucontext->uc_mcontext.r30;
  *sp = ucontext->uc_mcontext.r29;
#  else
#    error "Unsupported arch"
#  endif
}

void SignalContext::InitPcSpBp() { GetPcSpBp(context, &pc, &sp, &bp); }

void InitializePlatformEarly() {
  // Do nothing.
}

void MaybeReexec() {
  // No need to re-exec on Linux.
}

void CheckASLR() {
#if SANITIZER_NETBSD
  int mib[3];
  int paxflags;
  uptr len = sizeof(paxflags);

  mib[0] = CTL_PROC;
  mib[1] = internal_getpid();
  mib[2] = PROC_PID_PAXFLAGS;

  if (UNLIKELY(internal_sysctl(mib, 3, &paxflags, &len, NULL, 0) == -1)) {
    Printf("sysctl failed\n");
    Die();
  }

  if (UNLIKELY(paxflags & CTL_PROC_PAXFLAGS_ASLR)) {
    Printf("This sanitizer is not compatible with enabled ASLR.\n"
           "To disable ASLR, please run \"paxctl +a %s\" and try again.\n",
           GetArgv()[0]);
    Die();
  }
#elif SANITIZER_PPC64V2
  // Disable ASLR for Linux PPC64LE.
  int old_personality = personality(0xffffffff);
  if (old_personality != -1 && (old_personality & ADDR_NO_RANDOMIZE) == 0) {
    VReport(1, "WARNING: Program is being run with address space layout "
               "randomization (ASLR) enabled which prevents the thread and "
               "memory sanitizers from working on powerpc64le.\n"
               "ASLR will be disabled and the program re-executed.\n");
    CHECK_NE(personality(old_personality | ADDR_NO_RANDOMIZE), -1);
    ReExec();
  }
#elif SANITIZER_FREEBSD
  int aslr_pie;
  uptr len = sizeof(aslr_pie);
#if SANITIZER_WORDSIZE == 64
  if (UNLIKELY(internal_sysctlbyname("kern.elf64.aslr.pie_enable",
      &aslr_pie, &len, NULL, 0) == -1)) {
    // We're making things less 'dramatic' here since
    // the OID is not necessarily guaranteed to be here
    // just yet regarding FreeBSD release
    return;
  }

  if (aslr_pie > 0) {
    Printf("This sanitizer is not compatible with enabled ASLR "
           "and binaries compiled with PIE\n");
    Die();
  }
#endif
  // there might be 32 bits compat for 64 bits
  if (UNLIKELY(internal_sysctlbyname("kern.elf32.aslr.pie_enable",
      &aslr_pie, &len, NULL, 0) == -1)) {
    return;
  }

  if (aslr_pie > 0) {
    Printf("This sanitizer is not compatible with enabled ASLR "
           "and binaries compiled with PIE\n");
    Die();
  }
#else
  // Do nothing
#endif
}

void CheckMPROTECT() {
#if SANITIZER_NETBSD
  int mib[3];
  int paxflags;
  uptr len = sizeof(paxflags);

  mib[0] = CTL_PROC;
  mib[1] = internal_getpid();
  mib[2] = PROC_PID_PAXFLAGS;

  if (UNLIKELY(internal_sysctl(mib, 3, &paxflags, &len, NULL, 0) == -1)) {
    Printf("sysctl failed\n");
    Die();
  }

  if (UNLIKELY(paxflags & CTL_PROC_PAXFLAGS_MPROTECT)) {
    Printf("This sanitizer is not compatible with enabled MPROTECT\n");
    Die();
  }
#else
  // Do nothing
#endif
}

void CheckNoDeepBind(const char *filename, int flag) {
#ifdef RTLD_DEEPBIND
  if (flag & RTLD_DEEPBIND) {
    Report(
        "You are trying to dlopen a %s shared library with RTLD_DEEPBIND flag"
        " which is incompatible with sanitizer runtime "
        "(see https://github.com/google/sanitizers/issues/611 for details"
        "). If you want to run %s library under sanitizers please remove "
        "RTLD_DEEPBIND from dlopen flags.\n",
        filename, filename);
    Die();
  }
#endif
}

uptr FindAvailableMemoryRange(uptr size, uptr alignment, uptr left_padding,
                              uptr *largest_gap_found,
                              uptr *max_occupied_addr) {
  UNREACHABLE("FindAvailableMemoryRange is not available");
  return 0;
}

bool GetRandom(void *buffer, uptr length, bool blocking) {
  if (!buffer || !length || length > 256)
    return false;
#if SANITIZER_USE_GETENTROPY
  uptr rnd = getentropy(buffer, length);
  int rverrno = 0;
  if (internal_iserror(rnd, &rverrno) && rverrno == EFAULT)
    return false;
  else if (rnd == 0)
    return true;
#endif // SANITIZER_USE_GETENTROPY

#if SANITIZER_USE_GETRANDOM
  static atomic_uint8_t skip_getrandom_syscall;
  if (!atomic_load_relaxed(&skip_getrandom_syscall)) {
    // Up to 256 bytes, getrandom will not be interrupted.
    uptr res = internal_syscall(SYSCALL(getrandom), buffer, length,
                                blocking ? 0 : GRND_NONBLOCK);
    int rverrno = 0;
    if (internal_iserror(res, &rverrno) && rverrno == ENOSYS)
      atomic_store_relaxed(&skip_getrandom_syscall, 1);
    else if (res == length)
      return true;
  }
#endif // SANITIZER_USE_GETRANDOM
  // Up to 256 bytes, a read off /dev/urandom will not be interrupted.
  // blocking is moot here, O_NONBLOCK has no effect when opening /dev/urandom.
  uptr fd = internal_open("/dev/urandom", O_RDONLY);
  if (internal_iserror(fd))
    return false;
  uptr res = internal_read(fd, buffer, length);
  if (internal_iserror(res))
    return false;
  internal_close(fd);
  return true;
}

} // namespace __sanitizer

#endif<|MERGE_RESOLUTION|>--- conflicted
+++ resolved
@@ -2110,10 +2110,7 @@
   *pc = ucontext->uc_mcontext.__gregs[REG_PC];
   *bp = ucontext->uc_mcontext.__gregs[REG_S0];
   *sp = ucontext->uc_mcontext.__gregs[REG_SP];
-<<<<<<< HEAD
-=======
 #    endif
->>>>>>> ac168fe6
 #  elif defined(__hexagon__)
   ucontext_t *ucontext = (ucontext_t *)context;
   *pc = ucontext->uc_mcontext.pc;
