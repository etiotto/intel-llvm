add_mlir_dialect_library(MLIRSYCLAnalysis
  AliasAnalysis.cpp
<<<<<<< HEAD
  ReachingDefinitionAnalysis.cpp

=======
  MemoryAccessAnalysis.cpp
  
>>>>>>> c7b5a57d
  ADDITIONAL_HEADER_DIRS
  ${MLIR_SYCL_INCLUDE_DIR}/mlir/Analysis

  LINK_LIBS PUBLIC
  MLIRAnalysis
  MLIRSYCLDialect
  )<|MERGE_RESOLUTION|>--- conflicted
+++ resolved
@@ -1,12 +1,8 @@
 add_mlir_dialect_library(MLIRSYCLAnalysis
   AliasAnalysis.cpp
-<<<<<<< HEAD
+  MemoryAccessAnalysis.cpp  
   ReachingDefinitionAnalysis.cpp
 
-=======
-  MemoryAccessAnalysis.cpp
-  
->>>>>>> c7b5a57d
   ADDITIONAL_HEADER_DIRS
   ${MLIR_SYCL_INCLUDE_DIR}/mlir/Analysis
 
