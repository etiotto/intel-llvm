// RUN: sycl-mlir-opt -split-input-file -inliner="mode=alwaysinline remove-dead-callees=false" -verify-diagnostics -mlir-pass-statistics %s 2>&1 | FileCheck --check-prefixes=ALWAYS-INLINE,CHECK-ALL %s
// RUN: sycl-mlir-opt -split-input-file -inliner="mode=simple remove-dead-callees=true" -verify-diagnostics -mlir-pass-statistics %s 2>&1 | FileCheck --check-prefixes=INLINE,CHECK-ALL %s
// RUN: sycl-mlir-opt -split-input-file -inliner="mode=aggressive remove-dead-callees=true" -verify-diagnostics -mlir-pass-statistics %s 2>&1 | FileCheck --check-prefixes=AGGRESSIVE,CHECK-ALL %s

// COM: Ensure a func.func can be inlined in a func.func caller iff the callee is 'alwaysinline'.
// COM: Ensure a gpu.func cannot be inlined in a func.func caller (even if it has the 'alwaysinline' attribute).

// ALWAYS-INLINE-LABEL: InlinePass
// ALWAYS-INLINE-LABEL:  (S) 1 num-inlined-calls - Number of inlined calls

// ALWAYS-INLINE-LABEL: func.func @caller() -> i32 {
// ALWAYS-INLINE-NEXT:    %c1_i32 = arith.constant 1 : i32
// ALWAYS-INLINE-NEXT:    %0 = sycl.call @inline_hint_callee_() {MangledFunctionName = @inline_hint_callee, TypeName = @A} : () -> i32
// ALWAYS-INLINE-NEXT:    %1 = sycl.call @private_callee_() {MangledFunctionName = @private_callee, TypeName = @A} : () -> i32
// ALWAYS-INLINE-NEXT:    %2 = sycl.call @small_callee_() {MangledFunctionName = @small_callee, TypeName = @A} : () -> i32
// ALWAYS-INLINE-NEXT:    %3 = sycl.call @callee_() {MangledFunctionName = @callee, TypeName = @A} : () -> i32
// ALWAYS-INLINE-NEXT:    %4 = sycl.call @gpu_func_callee_() {MangledFunctionName = @gpu_func_callee, TypeName = @A} : () -> i32
// ALWAYS-INLINE-NEXT:    %5 = arith.addi %c1_i32, %0 : i32
// ALWAYS-INLINE-NEXT:    %6 = arith.addi %1, %2 : i32
// ALWAYS-INLINE-NEXT:    %7 = arith.addi %3, %4 : i32
// ALWAYS-INLINE-NEXT:    %8 = arith.addi %5, %6 : i32
// ALWAYS-INLINE-NEXT:    %9 = arith.addi %7, %8 : i32
// ALWAYS-INLINE-NEXT:    return %9 : i32
// ALWAYS-INLINE-NEXT:  }

// ALWAYS-INLINE-LABEL: func.func @always_inline_callee
// ALWAYS-INLINE-LABEL: func.func @inline_hint_callee
// ALWAYS-INLINE-LABEL: func.func private @private_callee
// ALWAYS-INLINE-LABEL: func.func @small_callee
// ALWAYS-INLINE-LABEL: func.func @callee
// ALWAYS-INLINE-LABEL: gpu.func @gpu_func_callee

// COM: Ensure a func.func can be inlined in a func.func caller iff the callee is 'alwaysinline'.
// COM: Ensure a gpu.func cannot be inlined in a func.func caller (even if it has the 'alwaysinline' attribute).

// INLINE-LABEL: InlinePass
// INLINE-LABEL:  (S) 4 num-inlined-calls - Number of inlined calls

// INLINE-LABEL: func.func @caller() -> i32 {
// INLINE-DAG:     %c1_i32 = arith.constant 1 : i32
// INLINE-DAG:     %c2_i32 = arith.constant 2 : i32
// INLINE-DAG:     %c3_i32 = arith.constant 3 : i32
// INLINE-DAG:     %c4_i32 = arith.constant 4 : i32
// INLINE-NEXT:    %0 = sycl.call @callee_() {MangledFunctionName = @callee, TypeName = @A} : () -> i32
// INLINE-NEXT:    %1 = sycl.call @gpu_func_callee_() {MangledFunctionName = @gpu_func_callee, TypeName = @A} : () -> i32
// INLINE-NEXT:    %2 = arith.addi %c1_i32, %c2_i32 : i32
// INLINE-NEXT:    %3 = arith.addi %c3_i32, %c4_i32 : i32
// INLINE-NEXT:    %4 = arith.addi %0, %1 : i32
// INLINE-NEXT:    %5 = arith.addi %2, %3 : i32
// INLINE-NEXT:    %6 = arith.addi %4, %5 : i32
// INLINE-NEXT:    return %6 : i32
// INLINE-NEXT:  }

// INLINE-LABEL: func.func @always_inline_callee
// INLINE-LABEL: func.func @inline_hint_callee
// INLINE-NOT: func.func private @private_callee
// INLINE-LABEL: func.func @small_callee
// INLINE-LABEL: func.func @callee
// INLINE-LABEL: gpu.func @gpu_func_callee

gpu.module @module {

func.func @caller() -> i32 {
  %res1 = sycl.call @always_inline_callee_() {MangledFunctionName = @always_inline_callee, TypeName = @A} : () -> i32
  %res2 = sycl.call @inline_hint_callee_() {MangledFunctionName = @inline_hint_callee, TypeName = @A} : () -> i32
  %res3 = sycl.call @private_callee_() {MangledFunctionName = @private_callee, TypeName = @A} : () -> i32
  %res4 = sycl.call @small_callee_() {MangledFunctionName = @small_callee, TypeName = @A} : () -> i32
  %res5 = sycl.call @callee_() {MangledFunctionName = @callee, TypeName = @A} : () -> i32  
  %res6 = sycl.call @gpu_func_callee_() {MangledFunctionName = @gpu_func_callee, TypeName = @A} : () -> i32
  %add1 = arith.addi %res1, %res2 : i32
  %add2 = arith.addi %res3, %res4 : i32  
  %add3 = arith.addi %res5, %res6 : i32  
  %add4 = arith.addi %add1, %add2 : i32    
  %add5 = arith.addi %add3, %add4 : i32      
  return %add5 : i32
}

func.func @always_inline_callee() -> i32 attributes {passthrough = ["alwaysinline"]} {
  %c1_i32 = arith.constant 1 : i32
  return %c1_i32 : i32
}

func.func @inline_hint_callee() -> i32 attributes {passthrough = ["inlinehint"]} {
  %c2_i32 = arith.constant 2 : i32
  return %c2_i32 : i32
}

func.func private @private_callee() -> i32 {
  %c3_i32 = arith.constant 3 : i32
  return %c3_i32 : i32
}

func.func @small_callee() -> i32 {
  %c4_i32 = arith.constant 4 : i32
  return %c4_i32 : i32
}

func.func @callee() -> i32 {
  %c1 = arith.constant 1 : i32
  %c2 = arith.constant 2 : i32
  %c3 = arith.constant 3 : i32
  %c4 = arith.constant 4 : i32  
  %add1 = arith.addi %c1, %c2 : i32
  %add2 = arith.addi %c3, %c4 : i32  
  %add3 = arith.addi %add1, %add2 : i32  
  return %add3 : i32
}

gpu.func @gpu_func_callee() -> i32 attributes {passthrough = ["alwaysinline"]} {
  %c5_i32 = arith.constant 5 : i32
  gpu.return %c5_i32 : i32
}

}

// -----

// COM: Ensure a func.func can be inlined in a gpu.func caller iff the callee is 'alwaysinline'. 
// ALWAYS-INLINE-LABEL: gpu.func @caller() -> i32 {
// ALWAYS-INLINE-NEXT:    %c1_i32 = arith.constant 1 : i32  
// ALWAYS-INLINE-NEXT:    %0 = sycl.call @callee_() {MangledFunctionName = @callee, TypeName = @A} : () -> i32
// ALWAYS-INLINE-NEXT:    %1 = sycl.call @gpu_callee_() {MangledFunctionName = @gpu_func_callee, TypeName = @A} : () -> i32
// ALWAYS-INLINE-NEXT:    %2 = arith.addi %c1_i32, %0 : i32
// ALWAYS-INLINE-NEXT:    %3 = arith.addi %2, %1 : i32
// ALWAYS-INLINE-NEXT:    gpu.return %3 : i32
// ALWAYS-INLINE-NEXT:  }

// COM: Ensure a func.func can be inlined in a gpu.func caller. 
// INLINE-LABEL: gpu.func @caller() -> i32 {
// INLINE-NEXT:    %c1_i32 = arith.constant 1 : i32  
// INLINE-NEXT:    %0 = sycl.call @callee_() {MangledFunctionName = @callee, TypeName = @A} : () -> i32
// INLINE-NEXT:    %1 = sycl.call @gpu_callee_() {MangledFunctionName = @gpu_func_callee, TypeName = @A} : () -> i32
// INLINE-NEXT:    %2 = arith.addi %c1_i32, %0 : i32
// INLINE-NEXT:    %3 = arith.addi %2, %1 : i32
// INLINE-NEXT:    gpu.return %3 : i32
// INLINE-NEXT:  }

gpu.module @module {

gpu.func @caller() -> i32 {
  %res1 = sycl.call @inlinable_callee_() {MangledFunctionName = @inlinable_callee, TypeName = @A} : () -> i32
  %res2 = sycl.call @callee_() {MangledFunctionName = @callee, TypeName = @A} : () -> i32  
  %res3 = sycl.call @gpu_callee_() {MangledFunctionName = @gpu_func_callee, TypeName = @A} : () -> i32
  %res4 = arith.addi %res1, %res2 : i32
  %res5 = arith.addi %res4, %res3 : i32  
  gpu.return %res5 : i32
}

func.func @inlinable_callee() -> i32 attributes {passthrough = ["alwaysinline"]} {
  %c1_i32 = arith.constant 1 : i32
  return %c1_i32 : i32
}

func.func @callee() -> i32 {
  %c1 = arith.constant 1 : i32
  %c2 = arith.constant 2 : i32
  %c3 = arith.constant 3 : i32
  %c4 = arith.constant 4 : i32  
  %add1 = arith.addi %c1, %c2 : i32
  %add2 = arith.addi %c3, %c4 : i32  
  %add3 = arith.addi %add1, %add2 : i32  
  return %add3 : i32
}

gpu.func @gpu_func_callee() -> i32 attributes {passthrough = ["alwaysinline"]} {
  %c3_i32 = arith.constant 3 : i32
  gpu.return %c3_i32 : i32
}

}

// -----

// AGGRESSIVE-NOT: func.func private @inline_hint_callee
// AGGRESSIVE-NOT: func.func private @private_callee

// COM: Ensure functions in a SCC are fully inlined (requires multiple inlining iterations).
// CHECK-ALL-LABEL:   func.func @main(
<<<<<<< HEAD
// CHECK-ALL-SAME:                      %[[VAL_0:.*]]: memref<?x!sycl_id_1_>) -> (i32, i64) {

// ALWAYS-INLINE:           %[[VAL_1:.*]] = arith.constant 1 : i32
// ALWAYS-INLINE:           %[[VAL_2:.*]] = sycl.call @inline_hint_callee_() {MangledFunctionName = @inline_hint_callee, TypeName = @A} : () -> i32
// ALWAYS-INLINE:           sycl.constructor @id(%[[VAL_0]], %[[VAL_1]]) {MangledFunctionName = @id} : (memref<?x!sycl_id_1_>, i32)
// ALWAYS-INLINE:           %[[VAL_3:.*]] = sycl.id.get %[[VAL_0]]{{\[}}%[[VAL_1]]] : (memref<?x!sycl_id_1_>, i32) -> i64
// ALWAYS-INLINE:           return %[[VAL_2]], %[[VAL_3]] : i32, i64
// ALWAYS-INLINE:         }
=======
// CHECK-ALL-SAME:                    %[[VAL_0:.*]]: memref<?x!sycl_id_1_>) -> (i32, i64) {
>>>>>>> 2cf7a5d3

// INLINE-DAG:       %[[VAL_1:.*]] = arith.constant 1 : i32
// INLINE-DAG:       %[[VAL_2:.*]] = arith.constant 1 : i32
// INLINE-DAG:       %[[VAL_3:.*]] = arith.constant 2 : i32
// INLINE:           %[[VAL_4:.*]] = sycl.call @main_() {MangledFunctionName = @main, TypeName = @A} : () -> i32
// INLINE:           %[[VAL_5:.*]] = arith.addi %[[VAL_3]], %[[VAL_4]] : i32
// INLINE:           %[[VAL_6:.*]] = arith.addi %[[VAL_2]], %[[VAL_5]] : i32
// INLINE:           sycl.constructor @id(%[[VAL_0]], %[[VAL_1]]) {MangledFunctionName = @id} : (memref<?x!sycl_id_1_>, i32)
// INLINE:           %[[VAL_7:.*]] = sycl.id.get %[[VAL_0]]{{\[}}%[[VAL_1]]] : (memref<?x!sycl_id_1_>, i32) -> i64
// INLINE:           return %[[VAL_6]], %[[VAL_7]] : i32, i64
// INLINE:         }

// INLINE-NOT: func.func private @inline_hint_callee
// INLINE-NOT: func.func private @private_callee

// AGGRESSIVE:           %[[VAL_1:.*]] = arith.constant 1 : i32
// AGGRESSIVE:           %[[VAL_2:.*]] = arith.constant 1 : i32
// AGGRESSIVE:           %[[VAL_3:.*]] = arith.constant 2 : i32
// AGGRESSIVE:           %[[VAL_4:.*]] = sycl.call @main_() {MangledFunctionName = @main, TypeName = @A} : () -> i32
// AGGRESSIVE:           %[[VAL_5:.*]] = arith.addi %[[VAL_3]], %[[VAL_4]] : i32
// AGGRESSIVE:           %[[VAL_6:.*]] = arith.addi %[[VAL_2]], %[[VAL_5]] : i32
// AGGRESSIVE:           sycl.constructor @id(%[[VAL_0]], %[[VAL_1]]) {MangledFunctionName = @id} : (memref<?x!sycl_id_1_>, i32)
// AGGRESSIVE:           %[[VAL_7:.*]] = sycl.id.get %[[VAL_0]]{{\[}}%[[VAL_1]]] : (memref<?x!sycl_id_1_>, i32) -> i64
// AGGRESSIVE:           return %[[VAL_6]], %[[VAL_7]] : i32, i64
// AGGRESSIVE:         }

!sycl_array_1_ = !sycl.array<[1], (memref<1xi64, 4>)>
!sycl_id_1_ = !sycl.id<[1], (!sycl_array_1_)>

func.func private @inline_hint_callee() -> i32 attributes {passthrough = ["inlinehint"]} {
  %c_i32 = arith.constant 1 : i32
  %res1 = sycl.call @private_callee_() {MangledFunctionName = @private_callee, TypeName = @A} : () -> i32
  %res2 = arith.addi %c_i32, %res1 : i32
  return %res2 : i32
}

func.func private @private_callee() -> i32 {
  %c_i32 = arith.constant 2 : i32
  %res1 = sycl.call @main_() {MangledFunctionName = @main, TypeName = @A} : () -> i32
  %res2 = arith.addi %c_i32, %res1 : i32
  return %res2 : i32
}

func.func private @get(%id: memref<?x!sycl_id_1_, 4>, %i: i32) -> i64 {
  %c2_i64 = arith.constant 2 : i64
  return %c2_i64 : i64
}

func.func private @foo(%id: memref<?x!sycl_id_1_>, %i: i32)

func.func private @id(%id: memref<?x!sycl_id_1_>, %i: i32) attributes {passthrough = ["alwaysinline"]} {
  func.call @foo(%id, %i) : (memref<?x!sycl_id_1_>, i32) -> ()
  return
}

func.func @main(%id: memref<?x!sycl_id_1_>) -> (i32, i64) {
  %c1_i32 = arith.constant 1 : i32
  %res1 = sycl.call @inline_hint_callee_() {MangledFunctionName = @inline_hint_callee, TypeName = @A} : () -> i32    
  sycl.constructor @id(%id, %c1_i32) {MangledFunctionName = @id} : (memref<?x!sycl_id_1_>, i32)
  %res2 = sycl.id.get %id[%c1_i32] : (memref<?x!sycl_id_1_>, i32) -> i64
  return %res1, %res2 : i32, i64
}<|MERGE_RESOLUTION|>--- conflicted
+++ resolved
@@ -176,18 +176,7 @@
 
 // COM: Ensure functions in a SCC are fully inlined (requires multiple inlining iterations).
 // CHECK-ALL-LABEL:   func.func @main(
-<<<<<<< HEAD
-// CHECK-ALL-SAME:                      %[[VAL_0:.*]]: memref<?x!sycl_id_1_>) -> (i32, i64) {
-
-// ALWAYS-INLINE:           %[[VAL_1:.*]] = arith.constant 1 : i32
-// ALWAYS-INLINE:           %[[VAL_2:.*]] = sycl.call @inline_hint_callee_() {MangledFunctionName = @inline_hint_callee, TypeName = @A} : () -> i32
-// ALWAYS-INLINE:           sycl.constructor @id(%[[VAL_0]], %[[VAL_1]]) {MangledFunctionName = @id} : (memref<?x!sycl_id_1_>, i32)
-// ALWAYS-INLINE:           %[[VAL_3:.*]] = sycl.id.get %[[VAL_0]]{{\[}}%[[VAL_1]]] : (memref<?x!sycl_id_1_>, i32) -> i64
-// ALWAYS-INLINE:           return %[[VAL_2]], %[[VAL_3]] : i32, i64
-// ALWAYS-INLINE:         }
-=======
 // CHECK-ALL-SAME:                    %[[VAL_0:.*]]: memref<?x!sycl_id_1_>) -> (i32, i64) {
->>>>>>> 2cf7a5d3
 
 // INLINE-DAG:       %[[VAL_1:.*]] = arith.constant 1 : i32
 // INLINE-DAG:       %[[VAL_2:.*]] = arith.constant 1 : i32
