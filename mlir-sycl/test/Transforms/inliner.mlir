// RUN: sycl-mlir-opt -split-input-file -inliner="mode=alwaysinline remove-dead-callees=false" -verify-diagnostics -mlir-pass-statistics %s 2>&1 | FileCheck --check-prefixes=ALWAYS-INLINE,CHECK-ALL %s
// RUN: sycl-mlir-opt -split-input-file -inliner="mode=simple remove-dead-callees=true" -verify-diagnostics -mlir-pass-statistics %s 2>&1 | FileCheck --check-prefixes=INLINE,CHECK-ALL %s
// RUN: sycl-mlir-opt -split-input-file -inliner="mode=aggressive remove-dead-callees=true" -verify-diagnostics -mlir-pass-statistics %s 2>&1 | FileCheck --check-prefixes=AGGRESSIVE,CHECK-ALL %s

// COM: Ensure a func.func can be inlined in a func.func caller iff the callee is 'alwaysinline'.
// COM: Ensure a gpu.func cannot be inlined in a func.func caller (even if it has the 'alwaysinline' attribute).

// ALWAYS-INLINE-LABEL: InlinePass
// ALWAYS-INLINE-LABEL:  (S) 1 num-inlined-calls - Number of inlined calls

// ALWAYS-INLINE-LABEL: func.func @caller() -> i32 {
// ALWAYS-INLINE-NEXT:    %c1_i32 = arith.constant 1 : i32
// ALWAYS-INLINE-NEXT:    %0 = sycl.call @inline_hint_callee_() {MangledFunctionName = @inline_hint_callee, TypeName = @A} : () -> i32
// ALWAYS-INLINE-NEXT:    %1 = sycl.call @private_callee_() {MangledFunctionName = @private_callee, TypeName = @A} : () -> i32
// ALWAYS-INLINE-NEXT:    %2 = sycl.call @small_callee_() {MangledFunctionName = @small_callee, TypeName = @A} : () -> i32
// ALWAYS-INLINE-NEXT:    %3 = sycl.call @callee_() {MangledFunctionName = @callee, TypeName = @A} : () -> i32
// ALWAYS-INLINE-NEXT:    %4 = sycl.call @gpu_func_callee_() {MangledFunctionName = @gpu_func_callee, TypeName = @A} : () -> i32
// ALWAYS-INLINE-NEXT:    %5 = arith.addi %c1_i32, %0 : i32
// ALWAYS-INLINE-NEXT:    %6 = arith.addi %1, %2 : i32
// ALWAYS-INLINE-NEXT:    %7 = arith.addi %3, %4 : i32
// ALWAYS-INLINE-NEXT:    %8 = arith.addi %5, %6 : i32
// ALWAYS-INLINE-NEXT:    %9 = arith.addi %7, %8 : i32
// ALWAYS-INLINE-NEXT:    return %9 : i32
// ALWAYS-INLINE-NEXT:  }

// ALWAYS-INLINE-LABEL: func.func @always_inline_callee
// ALWAYS-INLINE-LABEL: func.func @inline_hint_callee
// ALWAYS-INLINE-LABEL: func.func private @private_callee
// ALWAYS-INLINE-LABEL: func.func @small_callee
// ALWAYS-INLINE-LABEL: func.func @callee
// ALWAYS-INLINE-LABEL: gpu.func @gpu_func_callee

// COM: Ensure a func.func can be inlined in a func.func caller iff the callee is 'alwaysinline'.
// COM: Ensure a gpu.func cannot be inlined in a func.func caller (even if it has the 'alwaysinline' attribute).

// INLINE-LABEL: InlinePass
// INLINE-LABEL:  (S) 4 num-inlined-calls - Number of inlined calls

// INLINE-LABEL: func.func @caller() -> i32 {
// INLINE-DAG:     %c1_i32 = arith.constant 1 : i32
// INLINE-DAG:     %c2_i32 = arith.constant 2 : i32
// INLINE-DAG:     %c3_i32 = arith.constant 3 : i32
// INLINE-DAG:     %c4_i32 = arith.constant 4 : i32
// INLINE-NEXT:    %0 = sycl.call @callee_() {MangledFunctionName = @callee, TypeName = @A} : () -> i32
// INLINE-NEXT:    %1 = sycl.call @gpu_func_callee_() {MangledFunctionName = @gpu_func_callee, TypeName = @A} : () -> i32
// INLINE-NEXT:    %2 = arith.addi %c1_i32, %c2_i32 : i32
// INLINE-NEXT:    %3 = arith.addi %c3_i32, %c4_i32 : i32
// INLINE-NEXT:    %4 = arith.addi %0, %1 : i32
// INLINE-NEXT:    %5 = arith.addi %2, %3 : i32
// INLINE-NEXT:    %6 = arith.addi %4, %5 : i32
// INLINE-NEXT:    return %6 : i32
// INLINE-NEXT:  }

// INLINE-LABEL: func.func @always_inline_callee
// INLINE-LABEL: func.func @inline_hint_callee
// INLINE-NOT: func.func private @private_callee
// INLINE-LABEL: func.func @small_callee
// INLINE-LABEL: func.func @callee
// INLINE-LABEL: gpu.func @gpu_func_callee

gpu.module @module {

func.func @caller() -> i32 {
  %res1 = sycl.call @always_inline_callee_() {MangledFunctionName = @always_inline_callee, TypeName = @A} : () -> i32
  %res2 = sycl.call @inline_hint_callee_() {MangledFunctionName = @inline_hint_callee, TypeName = @A} : () -> i32
  %res3 = sycl.call @private_callee_() {MangledFunctionName = @private_callee, TypeName = @A} : () -> i32
  %res4 = sycl.call @small_callee_() {MangledFunctionName = @small_callee, TypeName = @A} : () -> i32
  %res5 = sycl.call @callee_() {MangledFunctionName = @callee, TypeName = @A} : () -> i32  
  %res6 = sycl.call @gpu_func_callee_() {MangledFunctionName = @gpu_func_callee, TypeName = @A} : () -> i32
  %add1 = arith.addi %res1, %res2 : i32
  %add2 = arith.addi %res3, %res4 : i32  
  %add3 = arith.addi %res5, %res6 : i32  
  %add4 = arith.addi %add1, %add2 : i32    
  %add5 = arith.addi %add3, %add4 : i32      
  return %add5 : i32
}

func.func @always_inline_callee() -> i32 attributes {passthrough = ["alwaysinline"]} {
  %c1_i32 = arith.constant 1 : i32
  return %c1_i32 : i32
}

func.func @inline_hint_callee() -> i32 attributes {passthrough = ["inlinehint"]} {
  %c2_i32 = arith.constant 2 : i32
  return %c2_i32 : i32
}

func.func private @private_callee() -> i32 {
  %c3_i32 = arith.constant 3 : i32
  return %c3_i32 : i32
}

func.func @small_callee() -> i32 {
  %c4_i32 = arith.constant 4 : i32
  return %c4_i32 : i32
}

func.func @callee() -> i32 {
  %c1 = arith.constant 1 : i32
  %c2 = arith.constant 2 : i32
  %c3 = arith.constant 3 : i32
  %c4 = arith.constant 4 : i32  
  %add1 = arith.addi %c1, %c2 : i32
  %add2 = arith.addi %c3, %c4 : i32  
  %add3 = arith.addi %add1, %add2 : i32  
  return %add3 : i32
}

gpu.func @gpu_func_callee() -> i32 attributes {passthrough = ["alwaysinline"]} {
  %c5_i32 = arith.constant 5 : i32
  gpu.return %c5_i32 : i32
}

}

// -----

// COM: Ensure a func.func can be inlined in a gpu.func caller iff the callee is 'alwaysinline'. 
// ALWAYS-INLINE-LABEL: gpu.func @caller() -> i32 {
// ALWAYS-INLINE-NEXT:    %c1_i32 = arith.constant 1 : i32  
// ALWAYS-INLINE-NEXT:    %0 = sycl.call @callee_() {MangledFunctionName = @callee, TypeName = @A} : () -> i32
// ALWAYS-INLINE-NEXT:    %1 = sycl.call @gpu_callee_() {MangledFunctionName = @gpu_func_callee, TypeName = @A} : () -> i32
// ALWAYS-INLINE-NEXT:    %2 = arith.addi %c1_i32, %0 : i32
// ALWAYS-INLINE-NEXT:    %3 = arith.addi %2, %1 : i32
// ALWAYS-INLINE-NEXT:    gpu.return %3 : i32
// ALWAYS-INLINE-NEXT:  }

// COM: Ensure a func.func can be inlined in a gpu.func caller. 
// INLINE-LABEL: gpu.func @caller() -> i32 {
// INLINE-NEXT:    %c1_i32 = arith.constant 1 : i32  
// INLINE-NEXT:    %0 = sycl.call @callee_() {MangledFunctionName = @callee, TypeName = @A} : () -> i32
// INLINE-NEXT:    %1 = sycl.call @gpu_callee_() {MangledFunctionName = @gpu_func_callee, TypeName = @A} : () -> i32
// INLINE-NEXT:    %2 = arith.addi %c1_i32, %0 : i32
// INLINE-NEXT:    %3 = arith.addi %2, %1 : i32
// INLINE-NEXT:    gpu.return %3 : i32
// INLINE-NEXT:  }

gpu.module @module {

gpu.func @caller() -> i32 {
  %res1 = sycl.call @inlinable_callee_() {MangledFunctionName = @inlinable_callee, TypeName = @A} : () -> i32
  %res2 = sycl.call @callee_() {MangledFunctionName = @callee, TypeName = @A} : () -> i32  
  %res3 = sycl.call @gpu_callee_() {MangledFunctionName = @gpu_func_callee, TypeName = @A} : () -> i32
  %res4 = arith.addi %res1, %res2 : i32
  %res5 = arith.addi %res4, %res3 : i32  
  gpu.return %res5 : i32
}

func.func @inlinable_callee() -> i32 attributes {passthrough = ["alwaysinline"]} {
  %c1_i32 = arith.constant 1 : i32
  return %c1_i32 : i32
}

func.func @callee() -> i32 {
  %c1 = arith.constant 1 : i32
  %c2 = arith.constant 2 : i32
  %c3 = arith.constant 3 : i32
  %c4 = arith.constant 4 : i32  
  %add1 = arith.addi %c1, %c2 : i32
  %add2 = arith.addi %c3, %c4 : i32  
  %add3 = arith.addi %add1, %add2 : i32  
  return %add3 : i32
}

gpu.func @gpu_func_callee() -> i32 attributes {passthrough = ["alwaysinline"]} {
  %c3_i32 = arith.constant 3 : i32
  gpu.return %c3_i32 : i32
}

}

// -----

// AGGRESSIVE-NOT: func.func private @inline_hint_callee
// AGGRESSIVE-NOT: func.func private @private_callee

// COM: Ensure functions in a SCC are fully inlined (requires multiple inlining iterations).
// CHECK-ALL-LABEL:   func.func @main(
// CHECK-ALL-SAME:                      %[[VAL_0:.*]]: memref<?x!sycl_id_1_>) -> (i32, i64) {

// ALWAYS-INLINE:           %[[VAL_1:.*]] = arith.constant 1 : i32
// ALWAYS-INLINE:           %[[VAL_2:.*]] = sycl.call @inline_hint_callee_() {MangledFunctionName = @inline_hint_callee, TypeName = @A} : () -> i32
<<<<<<< HEAD
// ALWAYS-INLINE:           sycl.constructor @id(%[[VAL_0]], %[[VAL_1]]) {MangledFunctionName = @id} : (memref<?x!sycl_id_1_>, i32)
// ALWAYS-INLINE:           %[[VAL_3:.*]] = sycl.id.get %[[VAL_0]]{{\[}}%[[VAL_1]]] {ArgumentTypes = [memref<?x!sycl_id_1_, 4>, i32], FunctionName = @get, MangledFunctionName = @get, TypeName = @id} : (memref<?x!sycl_id_1_>, i32) -> i64
=======
// ALWAYS-INLINE:           call @foo(%[[VAL_0]], %[[VAL_1]]) : (memref<?x!sycl_id_1_>, i32) -> ()
// ALWAYS-INLINE:           %[[VAL_3:.*]] = sycl.id.get %[[VAL_0]]{{\[}}%[[VAL_1]]] : (memref<?x!sycl_id_1_>, i32) -> i64
>>>>>>> 42437e80
// ALWAYS-INLINE:           return %[[VAL_2]], %[[VAL_3]] : i32, i64
// ALWAYS-INLINE:         }

// INLINE-DAG:       %[[VAL_1:.*]] = arith.constant 1 : i32
// INLINE-DAG:       %[[VAL_2:.*]] = arith.constant 1 : i32
// INLINE-DAG:       %[[VAL_3:.*]] = arith.constant 2 : i32
// INLINE:           %[[VAL_4:.*]] = sycl.call @main_() {MangledFunctionName = @main, TypeName = @A} : () -> i32
// INLINE:           %[[VAL_5:.*]] = arith.addi %[[VAL_3]], %[[VAL_4]] : i32
// INLINE:           %[[VAL_6:.*]] = arith.addi %[[VAL_2]], %[[VAL_5]] : i32
<<<<<<< HEAD
// INLINE:           sycl.constructor @id(%[[VAL_0]], %[[VAL_1]]) {MangledFunctionName = @id} : (memref<?x!sycl_id_1_>, i32)
// INLINE:           %[[VAL_7:.*]] = sycl.id.get %[[VAL_0]]{{\[}}%[[VAL_1]]] {ArgumentTypes = [memref<?x!sycl_id_1_, 4>, i32], FunctionName = @get, MangledFunctionName = @get, TypeName = @id} : (memref<?x!sycl_id_1_>, i32) -> i64
=======
// INLINE:           call @foo(%[[VAL_0]], %[[VAL_1]]) : (memref<?x!sycl_id_1_>, i32) -> ()
// INLINE:           %[[VAL_7:.*]] = sycl.id.get %[[VAL_0]]{{\[}}%[[VAL_1]]] : (memref<?x!sycl_id_1_>, i32) -> i64
>>>>>>> 42437e80
// INLINE:           return %[[VAL_6]], %[[VAL_7]] : i32, i64
// INLINE:         }

// INLINE-NOT: func.func private @inline_hint_callee
// INLINE-NOT: func.func private @private_callee

// AGGRESSIVE:           %[[VAL_1:.*]] = arith.constant 1 : i32
// AGGRESSIVE:           %[[VAL_2:.*]] = arith.constant 1 : i32
// AGGRESSIVE:           %[[VAL_3:.*]] = arith.constant 2 : i32
// AGGRESSIVE:           %[[VAL_4:.*]] = sycl.call @main_() {MangledFunctionName = @main, TypeName = @A} : () -> i32
// AGGRESSIVE:           %[[VAL_5:.*]] = arith.addi %[[VAL_3]], %[[VAL_4]] : i32
// AGGRESSIVE:           %[[VAL_6:.*]] = arith.addi %[[VAL_2]], %[[VAL_5]] : i32
<<<<<<< HEAD
// AGGRESSIVE:           sycl.constructor @id(%[[VAL_0]], %[[VAL_1]]) {MangledFunctionName = @id} : (memref<?x!sycl_id_1_>, i32)
// AGGRESSIVE:           %[[VAL_7:.*]] = sycl.id.get %[[VAL_0]]{{\[}}%[[VAL_1]]] {ArgumentTypes = [memref<?x!sycl_id_1_, 4>, i32], FunctionName = @get, MangledFunctionName = @get, TypeName = @id} : (memref<?x!sycl_id_1_>, i32) -> i64
=======
// AGGRESSIVE:           call @foo(%[[VAL_0]], %[[VAL_1]]) : (memref<?x!sycl_id_1_>, i32) -> ()
// AGGRESSIVE:           %[[VAL_7:.*]] = sycl.id.get %[[VAL_0]]{{\[}}%[[VAL_1]]] : (memref<?x!sycl_id_1_>, i32) -> i64
>>>>>>> 42437e80
// AGGRESSIVE:           return %[[VAL_6]], %[[VAL_7]] : i32, i64
// AGGRESSIVE:         }

!sycl_array_1_ = !sycl.array<[1], (memref<1xi64, 4>)>
!sycl_id_1_ = !sycl.id<[1], (!sycl_array_1_)>

func.func private @inline_hint_callee() -> i32 attributes {passthrough = ["inlinehint"]} {
  %c_i32 = arith.constant 1 : i32
  %res1 = sycl.call @private_callee_() {MangledFunctionName = @private_callee, TypeName = @A} : () -> i32
  %res2 = arith.addi %c_i32, %res1 : i32
  return %res2 : i32
}

func.func private @private_callee() -> i32 {
  %c_i32 = arith.constant 2 : i32
  %res1 = sycl.call @main_() {MangledFunctionName = @main, TypeName = @A} : () -> i32
  %res2 = arith.addi %c_i32, %res1 : i32
  return %res2 : i32
}

func.func private @get(%id: memref<?x!sycl_id_1_, 4>, %i: i32) -> i64 {
  %c2_i64 = arith.constant 2 : i64
  return %c2_i64 : i64
}

func.func private @foo(%id: memref<?x!sycl_id_1_>, %i: i32)

func.func private @id(%id: memref<?x!sycl_id_1_>, %i: i32) attributes {passthrough = ["alwaysinline"]} {
  func.call @foo(%id, %i) : (memref<?x!sycl_id_1_>, i32) -> ()
  return
}

func.func @main(%id: memref<?x!sycl_id_1_>) -> (i32, i64) {
  %c1_i32 = arith.constant 1 : i32
  %res1 = sycl.call @inline_hint_callee_() {MangledFunctionName = @inline_hint_callee, TypeName = @A} : () -> i32    
  sycl.constructor @id(%id, %c1_i32) {MangledFunctionName = @id} : (memref<?x!sycl_id_1_>, i32)
  %res2 = sycl.id.get %id[%c1_i32] : (memref<?x!sycl_id_1_>, i32) -> i64
  return %res1, %res2 : i32, i64
}<|MERGE_RESOLUTION|>--- conflicted
+++ resolved
@@ -180,13 +180,8 @@
 
 // ALWAYS-INLINE:           %[[VAL_1:.*]] = arith.constant 1 : i32
 // ALWAYS-INLINE:           %[[VAL_2:.*]] = sycl.call @inline_hint_callee_() {MangledFunctionName = @inline_hint_callee, TypeName = @A} : () -> i32
-<<<<<<< HEAD
 // ALWAYS-INLINE:           sycl.constructor @id(%[[VAL_0]], %[[VAL_1]]) {MangledFunctionName = @id} : (memref<?x!sycl_id_1_>, i32)
-// ALWAYS-INLINE:           %[[VAL_3:.*]] = sycl.id.get %[[VAL_0]]{{\[}}%[[VAL_1]]] {ArgumentTypes = [memref<?x!sycl_id_1_, 4>, i32], FunctionName = @get, MangledFunctionName = @get, TypeName = @id} : (memref<?x!sycl_id_1_>, i32) -> i64
-=======
-// ALWAYS-INLINE:           call @foo(%[[VAL_0]], %[[VAL_1]]) : (memref<?x!sycl_id_1_>, i32) -> ()
 // ALWAYS-INLINE:           %[[VAL_3:.*]] = sycl.id.get %[[VAL_0]]{{\[}}%[[VAL_1]]] : (memref<?x!sycl_id_1_>, i32) -> i64
->>>>>>> 42437e80
 // ALWAYS-INLINE:           return %[[VAL_2]], %[[VAL_3]] : i32, i64
 // ALWAYS-INLINE:         }
 
@@ -196,13 +191,8 @@
 // INLINE:           %[[VAL_4:.*]] = sycl.call @main_() {MangledFunctionName = @main, TypeName = @A} : () -> i32
 // INLINE:           %[[VAL_5:.*]] = arith.addi %[[VAL_3]], %[[VAL_4]] : i32
 // INLINE:           %[[VAL_6:.*]] = arith.addi %[[VAL_2]], %[[VAL_5]] : i32
-<<<<<<< HEAD
 // INLINE:           sycl.constructor @id(%[[VAL_0]], %[[VAL_1]]) {MangledFunctionName = @id} : (memref<?x!sycl_id_1_>, i32)
-// INLINE:           %[[VAL_7:.*]] = sycl.id.get %[[VAL_0]]{{\[}}%[[VAL_1]]] {ArgumentTypes = [memref<?x!sycl_id_1_, 4>, i32], FunctionName = @get, MangledFunctionName = @get, TypeName = @id} : (memref<?x!sycl_id_1_>, i32) -> i64
-=======
-// INLINE:           call @foo(%[[VAL_0]], %[[VAL_1]]) : (memref<?x!sycl_id_1_>, i32) -> ()
 // INLINE:           %[[VAL_7:.*]] = sycl.id.get %[[VAL_0]]{{\[}}%[[VAL_1]]] : (memref<?x!sycl_id_1_>, i32) -> i64
->>>>>>> 42437e80
 // INLINE:           return %[[VAL_6]], %[[VAL_7]] : i32, i64
 // INLINE:         }
 
@@ -215,13 +205,8 @@
 // AGGRESSIVE:           %[[VAL_4:.*]] = sycl.call @main_() {MangledFunctionName = @main, TypeName = @A} : () -> i32
 // AGGRESSIVE:           %[[VAL_5:.*]] = arith.addi %[[VAL_3]], %[[VAL_4]] : i32
 // AGGRESSIVE:           %[[VAL_6:.*]] = arith.addi %[[VAL_2]], %[[VAL_5]] : i32
-<<<<<<< HEAD
 // AGGRESSIVE:           sycl.constructor @id(%[[VAL_0]], %[[VAL_1]]) {MangledFunctionName = @id} : (memref<?x!sycl_id_1_>, i32)
-// AGGRESSIVE:           %[[VAL_7:.*]] = sycl.id.get %[[VAL_0]]{{\[}}%[[VAL_1]]] {ArgumentTypes = [memref<?x!sycl_id_1_, 4>, i32], FunctionName = @get, MangledFunctionName = @get, TypeName = @id} : (memref<?x!sycl_id_1_>, i32) -> i64
-=======
-// AGGRESSIVE:           call @foo(%[[VAL_0]], %[[VAL_1]]) : (memref<?x!sycl_id_1_>, i32) -> ()
 // AGGRESSIVE:           %[[VAL_7:.*]] = sycl.id.get %[[VAL_0]]{{\[}}%[[VAL_1]]] : (memref<?x!sycl_id_1_>, i32) -> i64
->>>>>>> 42437e80
 // AGGRESSIVE:           return %[[VAL_6]], %[[VAL_7]] : i32, i64
 // AGGRESSIVE:         }
 
