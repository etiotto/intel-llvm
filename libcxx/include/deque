--- conflicted
+++ resolved
@@ -185,15 +185,12 @@
 #include <type_traits>
 #include <version>
 
-<<<<<<< HEAD
-=======
 #ifndef _LIBCPP_REMOVE_TRANSITIVE_INCLUDES
 #  include <algorithm>
 #  include <functional>
 #  include <iterator>
 #endif
 
->>>>>>> 3de04b6d
 // standard-mandated includes
 
 // [iterator.range]
