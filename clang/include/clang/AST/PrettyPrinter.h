//===--- PrettyPrinter.h - Classes for aiding with AST printing -*- C++ -*-===//
//
// Part of the LLVM Project, under the Apache License v2.0 with LLVM Exceptions.
// See https://llvm.org/LICENSE.txt for license information.
// SPDX-License-Identifier: Apache-2.0 WITH LLVM-exception
//
//===----------------------------------------------------------------------===//
//
//  This file defines helper types for AST pretty-printing.
//
//===----------------------------------------------------------------------===//

#ifndef LLVM_CLANG_AST_PRETTYPRINTER_H
#define LLVM_CLANG_AST_PRETTYPRINTER_H

#include "clang/Basic/LLVM.h"
#include "clang/Basic/LangOptions.h"

namespace clang {

class DeclContext;
class LangOptions;
class Stmt;

class PrinterHelper {
public:
  virtual ~PrinterHelper();
  virtual bool handledStmt(Stmt* E, raw_ostream& OS) = 0;
};

/// Callbacks to use to customize the behavior of the pretty-printer.
class PrintingCallbacks {
protected:
  ~PrintingCallbacks() = default;

public:
  /// Remap a path to a form suitable for printing.
  virtual std::string remapPath(StringRef Path) const {
    return std::string(Path);
  }

  /// When printing type to be inserted into code in specific context, this
  /// callback can be used to avoid printing the redundant part of the
  /// qualifier. For example, when inserting code inside namespace foo, we
  /// should print bar::SomeType instead of foo::bar::SomeType.
  /// To do this, shouldPrintScope should return true on "foo" NamespaceDecl.
  /// The printing stops at the first isScopeVisible() == true, so there will
  /// be no calls with outer scopes.
  virtual bool isScopeVisible(const DeclContext *DC) const { return false; }
};

/// Describes how types, statements, expressions, and declarations should be
/// printed.
///
/// This type is intended to be small and suitable for passing by value.
/// It is very frequently copied.
struct PrintingPolicy {
  /// Create a default printing policy for the specified language.
  PrintingPolicy(const LangOptions &LO)
      : Indentation(2), SuppressSpecifiers(false),
        SuppressTagKeyword(LO.CPlusPlus), IncludeTagDefinition(false),
        SuppressScope(false), SuppressUnwrittenScope(false),
        SuppressInlineNamespace(true), SuppressInitializers(false),
        ConstantArraySizeAsWritten(false), AnonymousTagLocations(true),
        SuppressStrongLifetime(false), SuppressLifetimeQualifiers(false),
        SuppressTypedefs(false), SuppressTemplateArgsInCXXConstructors(false),
        SuppressDefaultTemplateArgs(true), Bool(LO.Bool),
        Nullptr(LO.CPlusPlus11), Restrict(LO.C99), Alignof(LO.CPlusPlus11),
        UnderscoreAlignof(LO.C11), UseVoidForZeroParams(!LO.CPlusPlus),
        SplitTemplateClosers(!LO.CPlusPlus11), TerseOutput(false),
        PolishForDeclaration(false), Half(LO.Half),
        MSWChar(LO.MicrosoftExt && !LO.WChar), IncludeNewlines(true),
        MSVCFormatting(false), ConstantsAsWritten(false),
        SuppressImplicitBase(false), FullyQualifiedName(false),
<<<<<<< HEAD
        SuppressDefinition(false), SuppressDefaultTemplateArguments(false),
        PrintCanonicalTypes(false),
        SkipCanonicalizationOfTemplateTypeParms(false),
        PrintInjectedClassNameWithArguments(true), UsePreferredNames(true),
        AlwaysIncludeTypeForTemplateArgument(false) {}
=======
        PrintCanonicalTypes(false), PrintInjectedClassNameWithArguments(true),
        UsePreferredNames(true), AlwaysIncludeTypeForTemplateArgument(false),
        CleanUglifiedParameters(false) {}
>>>>>>> 33c3ef2f

  /// Adjust this printing policy for cases where it's known that we're
  /// printing C++ code (for instance, if AST dumping reaches a C++-only
  /// construct). This should not be used if a real LangOptions object is
  /// available.
  void adjustForCPlusPlus() {
    SuppressTagKeyword = true;
    Bool = true;
    UseVoidForZeroParams = false;
  }

  /// Adjust this printing policy to print C++ forward declaration for a given
  /// Decl.
  void adjustForCPlusPlusFwdDecl() {
    PolishForDeclaration = true;
    SuppressDefinition = true;
    SuppressDefaultTemplateArguments = true;
  }

  /// The number of spaces to use to indent each line.
  unsigned Indentation : 8;

  /// Whether we should suppress printing of the actual specifiers for
  /// the given type or declaration.
  ///
  /// This flag is only used when we are printing declarators beyond
  /// the first declarator within a declaration group. For example, given:
  ///
  /// \code
  /// const int *x, *y;
  /// \endcode
  ///
  /// SuppressSpecifiers will be false when printing the
  /// declaration for "x", so that we will print "int *x"; it will be
  /// \c true when we print "y", so that we suppress printing the
  /// "const int" type specifier and instead only print the "*y".
  unsigned SuppressSpecifiers : 1;

  /// Whether type printing should skip printing the tag keyword.
  ///
  /// This is used when printing the inner type of elaborated types,
  /// (as the tag keyword is part of the elaborated type):
  ///
  /// \code
  /// struct Geometry::Point;
  /// \endcode
  unsigned SuppressTagKeyword : 1;

  /// When true, include the body of a tag definition.
  ///
  /// This is used to place the definition of a struct
  /// in the middle of another declaration as with:
  ///
  /// \code
  /// typedef struct { int x, y; } Point;
  /// \endcode
  unsigned IncludeTagDefinition : 1;

  /// Suppresses printing of scope specifiers.
  unsigned SuppressScope : 1;

  /// Suppress printing parts of scope specifiers that are never
  /// written, e.g., for anonymous namespaces.
  unsigned SuppressUnwrittenScope : 1;

  /// Suppress printing parts of scope specifiers that correspond
  /// to inline namespaces, where the name is unambiguous with the specifier
  /// removed.
  unsigned SuppressInlineNamespace : 1;

  /// Suppress printing of variable initializers.
  ///
  /// This flag is used when printing the loop variable in a for-range
  /// statement. For example, given:
  ///
  /// \code
  /// for (auto x : coll)
  /// \endcode
  ///
  /// SuppressInitializers will be true when printing "auto x", so that the
  /// internal initializer constructed for x will not be printed.
  unsigned SuppressInitializers : 1;

  /// Whether we should print the sizes of constant array expressions as written
  /// in the sources.
  ///
  /// This flag determines whether array types declared as
  ///
  /// \code
  /// int a[4+10*10];
  /// char a[] = "A string";
  /// \endcode
  ///
  /// will be printed as written or as follows:
  ///
  /// \code
  /// int a[104];
  /// char a[9] = "A string";
  /// \endcode
  unsigned ConstantArraySizeAsWritten : 1;

  /// When printing an anonymous tag name, also print the location of that
  /// entity (e.g., "enum <anonymous at t.h:10:5>"). Otherwise, just prints
  /// "(anonymous)" for the name.
  unsigned AnonymousTagLocations : 1;

  /// When true, suppress printing of the __strong lifetime qualifier in ARC.
  unsigned SuppressStrongLifetime : 1;

  /// When true, suppress printing of lifetime qualifier in ARC.
  unsigned SuppressLifetimeQualifiers : 1;

  /// When true prints a canonical type instead of an alias.
  /// Also removes preceeding keywords if there is one. E.g.
  ///   \code
  ///   namespace NS {
  ///      using SizeT = int;
  ///   }
  ///   template<typename NS::SizeT N> class C;
  ///   \endcode
  /// will be printed as
  ///   \code
  ///   template<int N> class C;
  ///   \endcode
  unsigned SuppressTypedefs : 1;

  /// When true, suppresses printing template arguments in names of C++
  /// constructors.
  unsigned SuppressTemplateArgsInCXXConstructors : 1;

  /// When true, attempt to suppress template arguments that match the default
  /// argument for the parameter.
  unsigned SuppressDefaultTemplateArgs : 1;

  /// Whether we can use 'bool' rather than '_Bool' (even if the language
  /// doesn't actually have 'bool', because, e.g., it is defined as a macro).
  unsigned Bool : 1;

  /// Whether we should use 'nullptr' rather than '0' as a null pointer
  /// constant.
  unsigned Nullptr : 1;

  /// Whether we can use 'restrict' rather than '__restrict'.
  unsigned Restrict : 1;

  /// Whether we can use 'alignof' rather than '__alignof'.
  unsigned Alignof : 1;

  /// Whether we can use '_Alignof' rather than '__alignof'.
  unsigned UnderscoreAlignof : 1;

  /// Whether we should use '(void)' rather than '()' for a function prototype
  /// with zero parameters.
  unsigned UseVoidForZeroParams : 1;

  /// Whether nested templates must be closed like 'a\<b\<c\> \>' rather than
  /// 'a\<b\<c\>\>'.
  unsigned SplitTemplateClosers : 1;

  /// Provide a 'terse' output.
  ///
  /// For example, in this mode we don't print function bodies, class members,
  /// declarations inside namespaces etc.  Effectively, this should print
  /// only the requested declaration.
  unsigned TerseOutput : 1;

  /// When true, do certain refinement needed for producing proper declaration
  /// tag; such as, do not print attributes attached to the declaration.
  ///
  unsigned PolishForDeclaration : 1;

  /// When true, print the half-precision floating-point type as 'half'
  /// instead of '__fp16'
  unsigned Half : 1;

  /// When true, print the built-in wchar_t type as __wchar_t. For use in
  /// Microsoft mode when wchar_t is not available.
  unsigned MSWChar : 1;

  /// When true, include newlines after statements like "break", etc.
  unsigned IncludeNewlines : 1;

  /// Use whitespace and punctuation like MSVC does. In particular, this prints
  /// anonymous namespaces as `anonymous namespace' and does not insert spaces
  /// after template arguments.
  unsigned MSVCFormatting : 1;

  /// Whether we should print the constant expressions as written in the
  /// sources.
  ///
  /// This flag determines whether constants expressions like
  ///
  /// \code
  /// 0x10
  /// 2.5e3
  /// \endcode
  ///
  /// will be printed as written or as follows:
  ///
  /// \code
  /// 0x10
  /// 2.5e3
  /// \endcode
  unsigned ConstantsAsWritten : 1;

  /// When true, don't print the implicit 'self' or 'this' expressions.
  unsigned SuppressImplicitBase : 1;

  /// When true, print the fully qualified name of function declarations.
  /// This is the opposite of SuppressScope and thus overrules it.
  unsigned FullyQualifiedName : 1;

  /// When true does not print definition of a type. E.g.
  ///   \code
  ///   template<typename T> class C0 : public C1 {...}
  ///   \endcode
  /// will be printed as
  ///   \code
  ///   template<typename T> class C0
  ///   \endcode
  unsigned SuppressDefinition : 1;

  /// When true, suppresses printing default template arguments of a type. E.g.
  ///   \code
  ///   template<typename T = void> class A
  ///   \endcode
  /// will be printed as
  ///   \code
  ///   template<typename T> class A
  ///   \endcode
  unsigned SuppressDefaultTemplateArguments : 1;

  /// Whether to print types as written or canonically.
  unsigned PrintCanonicalTypes : 1;

  /// Whether to skip the canonicalization (when PrintCanonicalTypes is set) for
  /// TemplateTypeParmTypes. This has no effect if PrintCanonicalTypes isn't
  /// set. This is useful for non-type-template-parameters, since the canonical
  /// version of:
  ///   \code
  ///   TemplateTypeParmType '_Tp'
  ///     TemplateTypeParm '_Tp'
  ///   \endcode
  /// is:
  ///   \code
  ///   TemplateTypeParmType 'type-parameter-0-0'
  ///   \endcode
  unsigned SkipCanonicalizationOfTemplateTypeParms : 1;

  /// Whether to print an InjectedClassNameType with template arguments or as
  /// written. When a template argument is unnamed, printing it results in
  /// invalid C++ code.
  unsigned PrintInjectedClassNameWithArguments : 1;

  /// Whether to use C++ template preferred_name attributes when printing
  /// templates.
  unsigned UsePreferredNames : 1;

  /// Whether to use type suffixes (eg: 1U) on integral non-type template
  /// parameters.
  unsigned AlwaysIncludeTypeForTemplateArgument : 1;

  /// Whether to strip underscores when printing reserved parameter names.
  /// e.g. std::vector<class _Tp> becomes std::vector<class Tp>.
  /// This only affects parameter names, and so describes a compatible API.
  unsigned CleanUglifiedParameters : 1;

  /// Callbacks to use to allow the behavior of printing to be customized.
  const PrintingCallbacks *Callbacks = nullptr;
};

} // end namespace clang

#endif<|MERGE_RESOLUTION|>--- conflicted
+++ resolved
@@ -72,17 +72,12 @@
         MSWChar(LO.MicrosoftExt && !LO.WChar), IncludeNewlines(true),
         MSVCFormatting(false), ConstantsAsWritten(false),
         SuppressImplicitBase(false), FullyQualifiedName(false),
-<<<<<<< HEAD
         SuppressDefinition(false), SuppressDefaultTemplateArguments(false),
         PrintCanonicalTypes(false),
         SkipCanonicalizationOfTemplateTypeParms(false),
         PrintInjectedClassNameWithArguments(true), UsePreferredNames(true),
-        AlwaysIncludeTypeForTemplateArgument(false) {}
-=======
-        PrintCanonicalTypes(false), PrintInjectedClassNameWithArguments(true),
-        UsePreferredNames(true), AlwaysIncludeTypeForTemplateArgument(false),
+        AlwaysIncludeTypeForTemplateArgument(false),
         CleanUglifiedParameters(false) {}
->>>>>>> 33c3ef2f
 
   /// Adjust this printing policy for cases where it's known that we're
   /// printing C++ code (for instance, if AST dumping reaches a C++-only
