--- conflicted
+++ resolved
@@ -625,10 +625,7 @@
 public:
   // Offloading unbundling doesn't change the type of output.
   OffloadUnbundlingJobAction(Action *Input);
-<<<<<<< HEAD
-=======
   OffloadUnbundlingJobAction(Action *Input, types::ID Type);
->>>>>>> 30c834aa
   OffloadUnbundlingJobAction(ActionList &Inputs, types::ID Type);
 
   /// Register information about a dependent action.
