--- conflicted
+++ resolved
@@ -1753,16 +1753,12 @@
     if (Ty->isDependentType())
       return;
 
-<<<<<<< HEAD
-    if ((Ty->isFloat16Type() && !Context.getTargetInfo().hasFloat16Type()) ||
-=======
     auto IsSYCLDeviceCuda = getLangOpts().SYCLIsDevice &&
                             Context.getTargetInfo().getTriple().isNVPTX();
     if ((Ty->isFloat16Type() && !Context.getTargetInfo().hasFloat16Type() &&
          // Disable check for SYCL CUDA BE until FP16 support is properly
          // reported there (issue#1799)
          !IsSYCLDeviceCuda) ||
->>>>>>> 8fe2846c
         ((Ty->isFloat128Type() ||
           (Ty->isRealFloatingType() && Context.getTypeSize(Ty) == 128)) &&
          !Context.getTargetInfo().hasFloat128Type()) ||
