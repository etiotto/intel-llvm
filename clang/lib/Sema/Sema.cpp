--- conflicted
+++ resolved
@@ -182,13 +182,8 @@
       ArgumentPackSubstitutionIndex(-1), CurrentInstantiationScope(nullptr),
       DisableTypoCorrection(false), TyposCorrected(0), AnalysisWarnings(*this),
       ThreadSafetyDeclCache(nullptr), VarDataSharingAttributesStack(nullptr),
-<<<<<<< HEAD
       CurScope(nullptr), Ident_super(nullptr), Ident___float128(nullptr),
       SyclIntHeader(nullptr), SyclIntFooter(nullptr) {
-  assert(pp.TUKind == TUKind);
-=======
-      CurScope(nullptr), Ident_super(nullptr), Ident___float128(nullptr) {
->>>>>>> 5922f234
   TUScope = nullptr;
   isConstantEvaluatedOverride = false;
 
