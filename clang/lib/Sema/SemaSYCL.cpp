//===- SemaSYCL.cpp - Semantic Analysis for SYCL constructs ---------------===//
//
// Part of the LLVM Project, under the Apache License v2.0 with LLVM Exceptions.
// See https://llvm.org/LICENSE.txt for license information.
// SPDX-License-Identifier: Apache-2.0 WITH LLVM-exception
//
//===----------------------------------------------------------------------===//
// This implements Semantic Analysis for SYCL constructs.
//===----------------------------------------------------------------------===//

#include "TreeTransform.h"
#include "clang/AST/AST.h"
#include "clang/AST/Mangle.h"
#include "clang/AST/QualTypeNames.h"
#include "clang/AST/RecordLayout.h"
#include "clang/AST/RecursiveASTVisitor.h"
#include "clang/AST/TemplateArgumentVisitor.h"
#include "clang/AST/TypeVisitor.h"
#include "clang/Analysis/CallGraph.h"
#include "clang/Basic/Attributes.h"
#include "clang/Basic/Builtins.h"
#include "clang/Basic/Diagnostic.h"
#include "clang/Sema/Initialization.h"
#include "clang/Sema/Sema.h"
#include "llvm/ADT/APSInt.h"
#include "llvm/ADT/SmallPtrSet.h"
#include "llvm/ADT/SmallVector.h"
#include "llvm/Support/FileSystem.h"
#include "llvm/Support/Path.h"
#include "llvm/Support/raw_ostream.h"

#include <array>
#include <functional>
#include <initializer_list>

using namespace clang;
using namespace std::placeholders;

using KernelParamKind = SYCLIntegrationHeader::kernel_param_kind_t;

enum target {
  global_buffer = 2014,
  constant_buffer,
  local,
  image,
  host_buffer,
  host_image,
  image_array
};

using ParamDesc = std::tuple<QualType, IdentifierInfo *, TypeSourceInfo *>;

enum KernelInvocationKind {
  InvokeUnknown,
  InvokeSingleTask,
  InvokeParallelFor,
  InvokeParallelForWorkGroup
};

static constexpr llvm::StringLiteral InitMethodName = "__init";
static constexpr llvm::StringLiteral InitESIMDMethodName = "__init_esimd";
static constexpr llvm::StringLiteral InitSpecConstantsBuffer =
    "__init_specialization_constants_buffer";
static constexpr llvm::StringLiteral FinalizeMethodName = "__finalize";
static constexpr llvm::StringLiteral LibstdcxxFailedAssertion =
    "__failed_assertion";
constexpr unsigned MaxKernelArgsSize = 2048;

namespace {

/// Various utilities.
class Util {
public:
  using DeclContextDesc = std::pair<Decl::Kind, StringRef>;

  template <size_t N>
  static constexpr DeclContextDesc MakeDeclContextDesc(Decl::Kind K,
                                                       const char (&Str)[N]) {
    // FIXME: This SHOULD be able to use the StringLiteral constructor here
    // instead, however this seems to fail with an 'invalid string literal' note
    // on the correct constructor in some build configurations.  We need to
    // figure that out before reverting this to use the StringLiteral
    // constructor.
    return DeclContextDesc{K, StringRef{Str, N - 1}};
  }

  static constexpr DeclContextDesc MakeDeclContextDesc(Decl::Kind K,
                                                       StringRef SR) {
    return DeclContextDesc{K, SR};
  }

  static bool isSyclSpecialType(QualType Ty);

  /// Checks whether given clang type is a full specialization of the SYCL
  /// half class.
  static bool isSyclHalfType(QualType Ty);

  /// Checks whether given clang type is a full specialization of the SYCL
  /// accessor_property_list class.
  static bool isAccessorPropertyListType(QualType Ty);

  /// Checks whether given clang type is a full specialization of the SYCL
  /// no_alias class.
  static bool isSyclAccessorNoAliasPropertyType(QualType Ty);

  /// Checks whether given clang type is a full specialization of the SYCL
  /// buffer_location class.
  static bool isSyclBufferLocationType(QualType Ty);

  /// Checks whether given clang type is a standard SYCL API class with given
  /// name.
  /// \param Ty    the clang type being checked
  /// \param Name  the class name checked against
  /// \param Tmpl  whether the class is template instantiation or simple record
  static bool isSyclType(QualType Ty, StringRef Name, bool Tmpl = false);

  /// Checks whether given clang type is a full specialization of the SYCL
  /// specialization constant class.
  static bool isSyclSpecConstantType(QualType Ty);

  /// Checks whether given clang type is a full specialization of the SYCL
  /// specialization id class.
  static bool isSyclSpecIdType(QualType Ty);

  /// Checks whether given clang type is a full specialization of the SYCL
  /// kernel_handler class.
  static bool isSyclKernelHandlerType(QualType Ty);

  // Checks declaration context hierarchy.
  /// \param DC     the context of the item to be checked.
  /// \param Scopes the declaration scopes leading from the item context to the
  ///               translation unit (excluding the latter)
  static bool matchContext(const DeclContext *DC,
                           ArrayRef<Util::DeclContextDesc> Scopes);

  /// Checks whether given clang type is declared in the given hierarchy of
  /// declaration contexts.
  /// \param Ty         the clang type being checked
  /// \param Scopes     the declaration scopes leading from the type to the
  ///     translation unit (excluding the latter)
  static bool matchQualifiedTypeName(QualType Ty,
                                     ArrayRef<Util::DeclContextDesc> Scopes);
};

} // anonymous namespace

ExprResult Sema::ActOnSYCLBuiltinNumFieldsExpr(ParsedType PT) {
  TypeSourceInfo *TInfo = nullptr;
  QualType QT = GetTypeFromParser(PT, &TInfo);
  assert(TInfo && "couldn't get type info from a type from the parser?");
  SourceLocation TypeLoc = TInfo->getTypeLoc().getBeginLoc();

  return BuildSYCLBuiltinNumFieldsExpr(TypeLoc, QT);
}

ExprResult Sema::BuildSYCLBuiltinNumFieldsExpr(SourceLocation Loc,
                                               QualType SourceTy) {
  if (!SourceTy->isDependentType()) {
    if (RequireCompleteType(Loc, SourceTy,
                            diag::err_sycl_type_trait_requires_complete_type,
                            /*__builtin_num_fields*/ 0))
      return ExprError();

    if (!SourceTy->isRecordType()) {
      Diag(Loc, diag::err_sycl_type_trait_requires_record_type)
          << /*__builtin_num_fields*/ 0;
      return ExprError();
    }
  }
  return new (Context)
      SYCLBuiltinNumFieldsExpr(Loc, SourceTy, Context.getSizeType());
}

ExprResult Sema::ActOnSYCLBuiltinFieldTypeExpr(ParsedType PT, Expr *Idx) {
  TypeSourceInfo *TInfo = nullptr;
  QualType QT = GetTypeFromParser(PT, &TInfo);
  assert(TInfo && "couldn't get type info from a type from the parser?");
  SourceLocation TypeLoc = TInfo->getTypeLoc().getBeginLoc();

  return BuildSYCLBuiltinFieldTypeExpr(TypeLoc, QT, Idx);
}

ExprResult Sema::BuildSYCLBuiltinFieldTypeExpr(SourceLocation Loc,
                                               QualType SourceTy, Expr *Idx) {
  // If the expression appears in an evaluated context, we want to give an
  // error so that users don't attempt to use the value of this expression.
  if (!isUnevaluatedContext()) {
    Diag(Loc, diag::err_sycl_builtin_type_trait_evaluated)
        << /*__builtin_field_type*/ 0;
    return ExprError();
  }

  // We may not be able to calculate the field type (the source type may be a
  // dependent type), so use the source type as a basic fallback. This will
  // ensure that the AST node will have a dependent type that gets resolved
  // later to the real type.
  QualType FieldTy = SourceTy;
  ExprValueKind ValueKind = VK_PRValue;
  if (!SourceTy->isDependentType()) {
    if (RequireCompleteType(Loc, SourceTy,
                            diag::err_sycl_type_trait_requires_complete_type,
                            /*__builtin_field_type*/ 1))
      return ExprError();

    if (!SourceTy->isRecordType()) {
      Diag(Loc, diag::err_sycl_type_trait_requires_record_type)
          << /*__builtin_field_type*/ 1;
      return ExprError();
    }

    if (!Idx->isValueDependent()) {
      Optional<llvm::APSInt> IdxVal = Idx->getIntegerConstantExpr(Context);
      if (IdxVal) {
        RecordDecl *RD = SourceTy->getAsRecordDecl();
        assert(RD && "Record type but no record decl?");
        int64_t Index = IdxVal->getExtValue();

        if (Index < 0) {
          Diag(Idx->getExprLoc(),
               diag::err_sycl_type_trait_requires_nonnegative_index)
              << /*fields*/ 0;
          return ExprError();
        }

        // Ensure that the index is within range.
        int64_t NumFields = std::distance(RD->field_begin(), RD->field_end());
        if (Index >= NumFields) {
          Diag(Idx->getExprLoc(),
               diag::err_sycl_builtin_type_trait_index_out_of_range)
              << toString(*IdxVal, 10) << SourceTy << /*fields*/ 0;
          return ExprError();
        }
        const FieldDecl *FD = *std::next(RD->field_begin(), Index);
        FieldTy = FD->getType();

        // If the field type was a reference type, adjust it now.
        if (FieldTy->isLValueReferenceType()) {
          ValueKind = VK_LValue;
          FieldTy = FieldTy.getNonReferenceType();
        } else if (FieldTy->isRValueReferenceType()) {
          ValueKind = VK_XValue;
          FieldTy = FieldTy.getNonReferenceType();
        }
      }
    }
  }
  return new (Context)
      SYCLBuiltinFieldTypeExpr(Loc, SourceTy, Idx, FieldTy, ValueKind);
}

ExprResult Sema::ActOnSYCLBuiltinNumBasesExpr(ParsedType PT) {
  TypeSourceInfo *TInfo = nullptr;
  QualType QT = GetTypeFromParser(PT, &TInfo);
  assert(TInfo && "couldn't get type info from a type from the parser?");
  SourceLocation TypeLoc = TInfo->getTypeLoc().getBeginLoc();

  return BuildSYCLBuiltinNumBasesExpr(TypeLoc, QT);
}

ExprResult Sema::BuildSYCLBuiltinNumBasesExpr(SourceLocation Loc,
                                              QualType SourceTy) {
  if (!SourceTy->isDependentType()) {
    if (RequireCompleteType(Loc, SourceTy,
                            diag::err_sycl_type_trait_requires_complete_type,
                            /*__builtin_num_bases*/ 2))
      return ExprError();

    if (!SourceTy->isRecordType()) {
      Diag(Loc, diag::err_sycl_type_trait_requires_record_type)
          << /*__builtin_num_bases*/ 2;
      return ExprError();
    }
  }
  return new (Context)
      SYCLBuiltinNumBasesExpr(Loc, SourceTy, Context.getSizeType());
}

ExprResult Sema::ActOnSYCLBuiltinBaseTypeExpr(ParsedType PT, Expr *Idx) {
  TypeSourceInfo *TInfo = nullptr;
  QualType QT = GetTypeFromParser(PT, &TInfo);
  assert(TInfo && "couldn't get type info from a type from the parser?");
  SourceLocation TypeLoc = TInfo->getTypeLoc().getBeginLoc();

  return BuildSYCLBuiltinBaseTypeExpr(TypeLoc, QT, Idx);
}

ExprResult Sema::BuildSYCLBuiltinBaseTypeExpr(SourceLocation Loc,
                                              QualType SourceTy, Expr *Idx) {
  // If the expression appears in an evaluated context, we want to give an
  // error so that users don't attempt to use the value of this expression.
  if (!isUnevaluatedContext()) {
    Diag(Loc, diag::err_sycl_builtin_type_trait_evaluated)
        << /*__builtin_base_type*/ 1;
    return ExprError();
  }

  // We may not be able to calculate the base type (the source type may be a
  // dependent type), so use the source type as a basic fallback. This will
  // ensure that the AST node will have a dependent type that gets resolved
  // later to the real type.
  QualType BaseTy = SourceTy;
  if (!SourceTy->isDependentType()) {
    if (RequireCompleteType(Loc, SourceTy,
                            diag::err_sycl_type_trait_requires_complete_type,
                            /*__builtin_base_type*/ 3))
      return ExprError();

    if (!SourceTy->isRecordType()) {
      Diag(Loc, diag::err_sycl_type_trait_requires_record_type)
          << /*__builtin_base_type*/ 3;
      return ExprError();
    }

    if (!Idx->isValueDependent()) {
      Optional<llvm::APSInt> IdxVal = Idx->getIntegerConstantExpr(Context);
      if (IdxVal) {
        CXXRecordDecl *RD = SourceTy->getAsCXXRecordDecl();
        assert(RD && "Record type but no record decl?");
        int64_t Index = IdxVal->getExtValue();

        if (Index < 0) {
          Diag(Idx->getExprLoc(),
               diag::err_sycl_type_trait_requires_nonnegative_index)
              << /*bases*/ 1;
          return ExprError();
        }

        // Ensure that the index is within range.
        if (Index >= RD->getNumBases()) {
          Diag(Idx->getExprLoc(),
               diag::err_sycl_builtin_type_trait_index_out_of_range)
              << toString(*IdxVal, 10) << SourceTy << /*bases*/ 1;
          return ExprError();
        }

        const CXXBaseSpecifier &Spec = *std::next(RD->bases_begin(), Index);
        BaseTy = Spec.getType();
      }
    }
  }
  return new (Context) SYCLBuiltinBaseTypeExpr(Loc, SourceTy, Idx, BaseTy);
}

// This information is from Section 4.13 of the SYCL spec
// https://www.khronos.org/registry/SYCL/specs/sycl-1.2.1.pdf
// This function returns false if the math lib function
// corresponding to the input builtin is not supported
// for SYCL
static bool IsSyclMathFunc(unsigned BuiltinID) {
  switch (BuiltinID) {
  case Builtin::BIlround:
  case Builtin::BI__builtin_lround:
  case Builtin::BIceill:
  case Builtin::BI__builtin_ceill:
  case Builtin::BIcopysignl:
  case Builtin::BI__builtin_copysignl:
  case Builtin::BIcosl:
  case Builtin::BI__builtin_cosl:
  case Builtin::BIexpl:
  case Builtin::BI__builtin_expl:
  case Builtin::BIexp2l:
  case Builtin::BI__builtin_exp2l:
  case Builtin::BIfabsl:
  case Builtin::BI__builtin_fabsl:
  case Builtin::BIfloorl:
  case Builtin::BI__builtin_floorl:
  case Builtin::BIfmal:
  case Builtin::BI__builtin_fmal:
  case Builtin::BIfmaxl:
  case Builtin::BI__builtin_fmaxl:
  case Builtin::BIfminl:
  case Builtin::BI__builtin_fminl:
  case Builtin::BIfmodl:
  case Builtin::BI__builtin_fmodl:
  case Builtin::BIlogl:
  case Builtin::BI__builtin_logl:
  case Builtin::BIlog10l:
  case Builtin::BI__builtin_log10l:
  case Builtin::BIlog2l:
  case Builtin::BI__builtin_log2l:
  case Builtin::BIpowl:
  case Builtin::BI__builtin_powl:
  case Builtin::BIrintl:
  case Builtin::BI__builtin_rintl:
  case Builtin::BIroundl:
  case Builtin::BI__builtin_roundl:
  case Builtin::BIsinl:
  case Builtin::BI__builtin_sinl:
  case Builtin::BIsqrtl:
  case Builtin::BI__builtin_sqrtl:
  case Builtin::BItruncl:
  case Builtin::BI__builtin_truncl:
  case Builtin::BIlroundl:
  case Builtin::BI__builtin_lroundl:
  case Builtin::BIlroundf:
  case Builtin::BI__builtin_lroundf:
    return false;
  default:
    break;
  }
  return true;
}

bool Sema::isKnownGoodSYCLDecl(const Decl *D) {
  if (const FunctionDecl *FD = dyn_cast<FunctionDecl>(D)) {
    const IdentifierInfo *II = FD->getIdentifier();
    // Allow to use `::printf` only for CUDA.
    if (Context.getTargetInfo().getTriple().isNVPTX()) {
      if (FD->getBuiltinID() == Builtin::BIprintf)
        return true;
    }
    const DeclContext *DC = FD->getDeclContext();
    if (II && II->isStr("__spirv_ocl_printf") &&
        !FD->isDefined() &&
        FD->getLanguageLinkage() == CXXLanguageLinkage &&
        DC->getEnclosingNamespaceContext()->isTranslationUnit())
      return true;
  }
  return false;
}

static bool isZeroSizedArray(QualType Ty) {
  if (const auto *CATy = dyn_cast<ConstantArrayType>(Ty))
    return CATy->getSize() == 0;
  return false;
}

static void checkSYCLType(Sema &S, QualType Ty, SourceRange Loc,
                          llvm::DenseSet<QualType> Visited,
                          SourceRange UsedAtLoc = SourceRange()) {
  // Not all variable types are supported inside SYCL kernels,
  // for example the quad type __float128 will cause errors in the
  // SPIR-V translation phase.
  // Here we check any potentially unsupported declaration and issue
  // a deferred diagnostic, which will be emitted iff the declaration
  // is discovered to reside in kernel code.
  // The optional UsedAtLoc param is used when the SYCL usage is at a
  // different location than the variable declaration and we need to
  // inform the user of both, e.g. struct member usage vs declaration.

  bool Emitting = false;

  //--- check types ---

  // zero length arrays
  if (isZeroSizedArray(Ty)) {
    S.SYCLDiagIfDeviceCode(Loc.getBegin(), diag::err_typecheck_zero_array_size);
    Emitting = true;
  }

  // variable length arrays
  if (Ty->isVariableArrayType()) {
    S.SYCLDiagIfDeviceCode(Loc.getBegin(), diag::err_vla_unsupported);
    Emitting = true;
  }

  // Sub-reference array or pointer, then proceed with that type.
  while (Ty->isAnyPointerType() || Ty->isArrayType())
    Ty = QualType{Ty->getPointeeOrArrayElementType(), 0};

  // __int128, __int128_t, __uint128_t, long double, __float128
  if (Ty->isSpecificBuiltinType(BuiltinType::Int128) ||
      Ty->isSpecificBuiltinType(BuiltinType::UInt128) ||
      Ty->isSpecificBuiltinType(BuiltinType::LongDouble) ||
      (Ty->isSpecificBuiltinType(BuiltinType::Float128) &&
       !S.Context.getTargetInfo().hasFloat128Type())) {
    S.SYCLDiagIfDeviceCode(Loc.getBegin(), diag::err_type_unsupported)
        << Ty.getUnqualifiedType().getCanonicalType();
    Emitting = true;
  }

  if (Emitting && UsedAtLoc.isValid())
    S.SYCLDiagIfDeviceCode(UsedAtLoc.getBegin(), diag::note_used_here);

  //--- now recurse ---
  // Pointers complicate recursion. Add this type to Visited.
  // If already there, bail out.
  if (!Visited.insert(Ty).second)
    return;

  if (const auto *ATy = dyn_cast<AttributedType>(Ty))
    return checkSYCLType(S, ATy->getModifiedType(), Loc, Visited);

  if (const auto *RD = Ty->getAsRecordDecl()) {
    for (const auto &Field : RD->fields())
      checkSYCLType(S, Field->getType(), Field->getSourceRange(), Visited, Loc);
  } else if (const auto *FPTy = dyn_cast<FunctionProtoType>(Ty)) {
    for (const auto &ParamTy : FPTy->param_types())
      checkSYCLType(S, ParamTy, Loc, Visited);
    checkSYCLType(S, FPTy->getReturnType(), Loc, Visited);
  }
}

void Sema::checkSYCLDeviceVarDecl(VarDecl *Var) {
  assert(getLangOpts().SYCLIsDevice &&
         "Should only be called during SYCL compilation");
  QualType Ty = Var->getType();
  SourceRange Loc = Var->getLocation();
  llvm::DenseSet<QualType> Visited;

  checkSYCLType(*this, Ty, Loc, Visited);
}

// Tests whether given function is a lambda function or '()' operator used as
// SYCL kernel body function (e.g. in parallel_for).
// NOTE: This is incomplete implemenation. See TODO in the FE TODO list for the
// ESIMD extension.
static bool isSYCLKernelBodyFunction(FunctionDecl *FD) {
  return FD->getOverloadedOperator() == OO_Call;
}

static bool isSYCLUndefinedAllowed(const FunctionDecl *Callee,
                                   const SourceManager &SrcMgr) {
  if (!Callee)
    return false;

  // libstdc++-11 introduced an undefined function "void __failed_assertion()"
  // which may lead to SemaSYCL check failure. However, this undefined function
  // is used to trigger some compilation error when the check fails at compile
  // time and will be ignored when the check succeeds. We allow calls to this
  // function to support some important std functions in SYCL device.
  return (Callee->getName() == LibstdcxxFailedAssertion) &&
         Callee->getNumParams() == 0 && Callee->getReturnType()->isVoidType() &&
         SrcMgr.isInSystemHeader(Callee->getLocation());
}

// Helper function to report conflicting function attributes.
// F - the function, A1 - function attribute, A2 - the attribute it conflicts
// with.
static void reportConflictingAttrs(Sema &S, FunctionDecl *F, const Attr *A1,
                                   const Attr *A2) {
  S.Diag(F->getLocation(), diag::err_conflicting_sycl_kernel_attributes);
  S.Diag(A1->getLocation(), diag::note_conflicting_attribute);
  S.Diag(A2->getLocation(), diag::note_conflicting_attribute);
  F->setInvalidDecl();
}

/// Returns the signed constant integer value represented by given expression
static int64_t getIntExprValue(const Expr *E, ASTContext &Ctx) {
  return E->getIntegerConstantExpr(Ctx)->getSExtValue();
}

// Collect function attributes related to SYCL.
static void collectSYCLAttributes(Sema &S, FunctionDecl *FD,
                                  llvm::SmallVectorImpl<Attr *> &Attrs,
                                  bool DirectlyCalled) {
  if (!FD->hasAttrs())
    return;

  // In SYCL 1.2.1 mode, the attributes are propagated from the function they
  // are applied to onto the kernel which calls the function.
  // In SYCL 2020 mode, the attributes are not propagated to the kernel.
  if (DirectlyCalled || S.getASTContext().getLangOpts().getSYCLVersion() <
                            LangOptions::SYCL_2020) {
    llvm::copy_if(FD->getAttrs(), std::back_inserter(Attrs), [](Attr *A) {
      // FIXME: Make this list self-adapt as new SYCL attributes are added.
      return isa<IntelReqdSubGroupSizeAttr, IntelNamedSubGroupSizeAttr,
                 ReqdWorkGroupSizeAttr, SYCLIntelKernelArgsRestrictAttr,
                 SYCLIntelNumSimdWorkItemsAttr,
                 SYCLIntelSchedulerTargetFmaxMhzAttr,
                 SYCLIntelMaxWorkGroupSizeAttr, SYCLIntelMaxGlobalWorkDimAttr,
                 SYCLIntelNoGlobalWorkOffsetAttr, SYCLSimdAttr>(A);
    });
  }

  // Attributes that should not be propagated from device functions to a kernel.
  if (DirectlyCalled) {
    llvm::copy_if(FD->getAttrs(), std::back_inserter(Attrs), [](Attr *A) {
      return isa<SYCLIntelLoopFuseAttr, SYCLIntelFPGAMaxConcurrencyAttr,
                 SYCLIntelFPGADisableLoopPipeliningAttr,
                 SYCLIntelFPGAInitiationIntervalAttr,
                 SYCLIntelUseStallEnableClustersAttr>(A);
    });
  }
}

class DiagDeviceFunction : public RecursiveASTVisitor<DiagDeviceFunction> {
  Sema &SemaRef;
  const llvm::SmallPtrSetImpl<const FunctionDecl *> &RecursiveFuncs;

public:
  DiagDeviceFunction(
      Sema &S,
      const llvm::SmallPtrSetImpl<const FunctionDecl *> &RecursiveFuncs)
      : RecursiveASTVisitor(), SemaRef(S), RecursiveFuncs(RecursiveFuncs) {}

  void CheckBody(Stmt *ToBeDiagnosed) { TraverseStmt(ToBeDiagnosed); }

  bool VisitCallExpr(CallExpr *e) {
    if (FunctionDecl *Callee = e->getDirectCallee()) {
      Callee = Callee->getCanonicalDecl();
      assert(Callee && "Device function canonical decl must be available");

      // Remember that all SYCL kernel functions have deferred
      // instantiation as template functions. It means that
      // all functions used by kernel have already been parsed and have
      // definitions.
      if (RecursiveFuncs.count(Callee)) {
        SemaRef.Diag(e->getExprLoc(), diag::err_sycl_restrict)
            << Sema::KernelCallRecursiveFunction;
        SemaRef.Diag(Callee->getSourceRange().getBegin(),
                     diag::note_sycl_recursive_function_declared_here)
            << Sema::KernelCallRecursiveFunction;
      }

      if (const CXXMethodDecl *Method = dyn_cast<CXXMethodDecl>(Callee))
        if (Method->isVirtual())
          SemaRef.Diag(e->getExprLoc(), diag::err_sycl_restrict)
              << Sema::KernelCallVirtualFunction;

      if (auto const *FD = dyn_cast<FunctionDecl>(Callee)) {
        // FIXME: We need check all target specified attributes for error if
        // that function with attribute can not be called from sycl kernel.  The
        // info is in ParsedAttr. We don't have to map from Attr to ParsedAttr
        // currently. Erich is currently working on that in LLVM, once that is
        // committed we need to change this".
        if (FD->hasAttr<DLLImportAttr>()) {
          SemaRef.Diag(e->getExprLoc(), diag::err_sycl_restrict)
              << Sema::KernelCallDllimportFunction;
          SemaRef.Diag(FD->getLocation(), diag::note_callee_decl) << FD;
        }
      }
      // Specifically check if the math library function corresponding to this
      // builtin is supported for SYCL
      unsigned BuiltinID = Callee->getBuiltinID();
      if (BuiltinID && !IsSyclMathFunc(BuiltinID)) {
        StringRef Name = SemaRef.Context.BuiltinInfo.getName(BuiltinID);
        SemaRef.Diag(e->getExprLoc(), diag::err_builtin_target_unsupported)
            << Name << "SYCL device";
      }
    } else if (!SemaRef.getLangOpts().SYCLAllowFuncPtr &&
               !e->isTypeDependent() &&
               !isa<CXXPseudoDestructorExpr>(e->getCallee()))
      SemaRef.Diag(e->getExprLoc(), diag::err_sycl_restrict)
          << Sema::KernelCallFunctionPointer;
    return true;
  }

  bool VisitCXXTypeidExpr(CXXTypeidExpr *E) {
    SemaRef.Diag(E->getExprLoc(), diag::err_sycl_restrict) << Sema::KernelRTTI;
    return true;
  }

  bool VisitCXXDynamicCastExpr(const CXXDynamicCastExpr *E) {
    SemaRef.Diag(E->getExprLoc(), diag::err_sycl_restrict) << Sema::KernelRTTI;
    return true;
  }

  // Skip checking rules on variables initialized during constant evaluation.
  bool TraverseVarDecl(VarDecl *VD) {
    if (VD->isConstexpr())
      return true;
    return RecursiveASTVisitor::TraverseVarDecl(VD);
  }

  // Skip checking rules on template arguments, since these are constant
  // expressions.
  bool TraverseTemplateArgumentLoc(const TemplateArgumentLoc &ArgLoc) {
    return true;
  }

  // Skip checking the static assert, both components are required to be
  // constant expressions.
  bool TraverseStaticAssertDecl(StaticAssertDecl *D) { return true; }

  // Make sure we skip the condition of the case, since that is a constant
  // expression.
  bool TraverseCaseStmt(CaseStmt *S) {
    return TraverseStmt(S->getSubStmt());
  }

  // Skip checking the size expr, since a constant array type loc's size expr is
  // a constant expression.
  bool TraverseConstantArrayTypeLoc(const ConstantArrayTypeLoc &ArrLoc) {
    return true;
  }

  bool TraverseIfStmt(IfStmt *S) {
    if (llvm::Optional<Stmt *> ActiveStmt =
            S->getNondiscardedCase(SemaRef.Context)) {
      if (*ActiveStmt)
        return TraverseStmt(*ActiveStmt);
      return true;
    }
    return RecursiveASTVisitor::TraverseIfStmt(S);
  }
};

// This type manages the list of device functions and recursive functions, as
// well as an entry point for attribute collection, for the translation unit
// during MarkDevices. On construction, this type makes sure that all of the
// root-device functions, (that is, those marked with SYCL_EXTERNAL) are
// collected.  On destruction, it manages and runs the diagnostics required.
// When processing individual kernel/external functions, the
// SingleDeviceFunctionTracker type updates this type.
class DeviceFunctionTracker {
  friend class SingleDeviceFunctionTracker;
  CallGraph CG;
  Sema &SemaRef;
  // The list of functions used on the device, kept so we can diagnose on them
  // later.
  llvm::SmallPtrSet<FunctionDecl *, 16> DeviceFunctions;
  llvm::SmallPtrSet<const FunctionDecl *, 16> RecursiveFunctions;

  void CollectSyclExternalFuncs() {
    for (CallGraphNode::CallRecord Record : CG.getRoot()->callees())
      if (auto *FD = dyn_cast<FunctionDecl>(Record.Callee->getDecl()))
        if (FD->hasBody() && FD->hasAttr<SYCLDeviceAttr>())
          SemaRef.addSyclDeviceDecl(FD);
  }

  CallGraphNode *getNodeForKernel(FunctionDecl *Kernel) {
    assert(CG.getNode(Kernel) && "No call graph entry for a kernel?");
    return CG.getNode(Kernel);
  }

  void AddSingleFunction(
      const llvm::SmallPtrSetImpl<FunctionDecl *> &DevFuncs,
      const llvm::SmallPtrSetImpl<const FunctionDecl *> &Recursive) {
    DeviceFunctions.insert(DevFuncs.begin(), DevFuncs.end());
    RecursiveFunctions.insert(Recursive.begin(), Recursive.end());
  }

public:
  DeviceFunctionTracker(Sema &S) : SemaRef(S) {
    CG.setSkipConstantExpressions(S.Context);
    CG.addToCallGraph(S.getASTContext().getTranslationUnitDecl());
    CollectSyclExternalFuncs();
  }

  ~DeviceFunctionTracker() {
    DiagDeviceFunction Diagnoser{SemaRef, RecursiveFunctions};
    for (const FunctionDecl *FD : DeviceFunctions)
      if (const FunctionDecl *Def = FD->getDefinition())
        Diagnoser.CheckBody(Def->getBody());
  }
};

// This type does the heavy lifting for the management of device functions,
// recursive function detection, and attribute collection for a single
// kernel/external function. It walks the callgraph to find all functions that
// are called, marks the recursive-functions, and figures out the list of
// attributes that apply to this kernel.
//
// Upon destruction, this type updates the DeviceFunctionTracker.
class SingleDeviceFunctionTracker {
  DeviceFunctionTracker &Parent;
  FunctionDecl *SYCLKernel = nullptr;
  FunctionDecl *KernelBody = nullptr;
  llvm::SmallPtrSet<FunctionDecl *, 16> DeviceFunctions;
  llvm::SmallPtrSet<const FunctionDecl *, 16> RecursiveFunctions;
  llvm::SmallVector<Attr *> CollectedAttributes;

  FunctionDecl *GetFDFromNode(CallGraphNode *Node) {
    FunctionDecl *FD = Node->getDecl()->getAsFunction();
    if (!FD)
      return nullptr;

    return FD->getMostRecentDecl();
  }

  void VisitCallNode(CallGraphNode *Node, FunctionDecl *CurrentDecl,
                     llvm::SmallVectorImpl<FunctionDecl *> &CallStack) {
    // If this isn't a function, I don't think there is anything we can do here.
    if (!CurrentDecl)
      return;

    // Determine if this is a recursive function. If so, we're done.
    if (llvm::is_contained(CallStack, CurrentDecl)) {
      RecursiveFunctions.insert(CurrentDecl->getCanonicalDecl());
      return;
    }

    // If this is a routine that is not defined and it does not have either
    // a SYCLKernel or SYCLDevice attribute on it, add it to the set of
    // routines potentially reachable on device. This is to diagnose such
    // cases later in finalizeSYCLDeviceAnalysis().
    if (!CurrentDecl->isDefined() && !CurrentDecl->hasAttr<SYCLKernelAttr>() &&
        !CurrentDecl->hasAttr<SYCLDeviceAttr>())
      Parent.SemaRef.addFDToReachableFromSyclDevice(CurrentDecl,
                                                    CallStack.back());

    // We previously thought we could skip this function if we'd seen it before,
    // but if we haven't seen it before in this call graph, we can end up
    // missing a recursive call.  SO, we have to revisit call-graphs we've
    // already seen, just in case it ALSO has recursion.  For example:
    // void recurse1();
    // void recurse2() { recurse1(); }
    // void recurse1() { recurse2(); }
    // void CallerInKernel() { recurse1(); recurse2(); }
    // When checking 'recurse1', we'd have ended up 'visiting' recurse2 without
    // realizing it was recursive, since we never went into the
    // child-of-its-child, since THAT was recursive and exited early out of
    // necessity.
    // Then when we go to visit the kernel's call to recurse2, we would
    // immediately escape not noticing it was recursive. SO, we have to do a
    // little extra work in this case, and make sure we visit the entire call
    // graph.
    DeviceFunctions.insert(CurrentDecl);

    // Collect attributes for functions that aren't the root kernel.
    if (!CallStack.empty()) {
      bool DirectlyCalled = CallStack.size() == 1;
      collectSYCLAttributes(Parent.SemaRef, CurrentDecl, CollectedAttributes,
                            DirectlyCalled);
    }

    // Calculate the kernel body.  Note the 'isSYCLKernelBodyFunction' only
    // tests that it is operator(), so hopefully this doesn't get us too many
    // false-positives.
    if (isSYCLKernelBodyFunction(CurrentDecl)) {
      // This is a direct callee of the kernel.
      if (CallStack.size() == 1) {
        assert(!KernelBody && "inconsistent call graph - only one kernel body "
                              "function can be called");
        KernelBody = CurrentDecl;
      } else if (CallStack.size() == 2 && KernelBody == CallStack.back()) {
        // To implement rounding-up of a parallel-for range the
        // SYCL header implementation modifies the kernel call like this:
        // auto Wrapper = [=](TransformedArgType Arg) {
        //  if (Arg[0] >= NumWorkItems[0])
        //    return;
        //  Arg.set_allowed_range(NumWorkItems);
        //  KernelFunc(Arg);
        // };
        //
        // This transformation leads to a condition where a kernel body
        // function becomes callable from a new kernel body function.
        // Hence this test.
        // FIXME: We need to be more selective here, this can be hit by simply
        // having a kernel lambda with a lambda call inside of it.
        KernelBody = CurrentDecl;
      }
    }

    // Recurse.
    CallStack.push_back(CurrentDecl);
    llvm::SmallPtrSet<FunctionDecl *, 16> SeenCallees;
    for (CallGraphNode *CI : Node->callees()) {
      FunctionDecl *CurFD = GetFDFromNode(CI);

      // Make sure we only visit each callee 1x from this function to avoid very
      // time consuming template recursion cases.
      if (!llvm::is_contained(SeenCallees, CurFD)) {
        VisitCallNode(CI, CurFD, CallStack);
        SeenCallees.insert(CurFD);
      }
    }
    CallStack.pop_back();
  }

  // Function to walk the call graph and identify the important information.
  void Init() {
    CallGraphNode *KernelNode = Parent.getNodeForKernel(SYCLKernel);
    llvm::SmallVector<FunctionDecl *> CallStack;
    VisitCallNode(KernelNode, GetFDFromNode(KernelNode), CallStack);
  }

public:
  SingleDeviceFunctionTracker(DeviceFunctionTracker &P, Decl *Kernel)
      : Parent(P), SYCLKernel(Kernel->getAsFunction()) {
    Init();
  }

  FunctionDecl *GetSYCLKernel() { return SYCLKernel; }

  FunctionDecl *GetKernelBody() { return KernelBody; }

  llvm::SmallVectorImpl<Attr *> &GetCollectedAttributes() {
    return CollectedAttributes;
  }

  llvm::SmallPtrSetImpl<FunctionDecl *> &GetDeviceFunctions() {
    return DeviceFunctions;
  }

  ~SingleDeviceFunctionTracker() {
    Parent.AddSingleFunction(DeviceFunctions, RecursiveFunctions);
  }
};

class KernelBodyTransform : public TreeTransform<KernelBodyTransform> {
public:
  KernelBodyTransform(std::pair<DeclaratorDecl *, DeclaratorDecl *> &MPair,
                      Sema &S)
      : TreeTransform<KernelBodyTransform>(S), MappingPair(MPair), SemaRef(S) {}
  bool AlwaysRebuild() { return true; }

  ExprResult TransformDeclRefExpr(DeclRefExpr *DRE) {
    auto Ref = dyn_cast<DeclaratorDecl>(DRE->getDecl());
    if (Ref && Ref == MappingPair.first) {
      auto NewDecl = MappingPair.second;
      return DeclRefExpr::Create(
          SemaRef.getASTContext(), DRE->getQualifierLoc(),
          DRE->getTemplateKeywordLoc(), NewDecl, false, DRE->getNameInfo(),
          NewDecl->getType(), DRE->getValueKind());
    }
    return DRE;
  }

private:
  std::pair<DeclaratorDecl *, DeclaratorDecl *> MappingPair;
  Sema &SemaRef;
};

// Searches for a call to PFWG lambda function and captures it.
class FindPFWGLambdaFnVisitor
    : public RecursiveASTVisitor<FindPFWGLambdaFnVisitor> {
public:
  // LambdaObjTy - lambda type of the PFWG lambda object
  FindPFWGLambdaFnVisitor(const CXXRecordDecl *LambdaObjTy)
      : LambdaFn(nullptr), LambdaObjTy(LambdaObjTy) {}

  bool VisitCallExpr(CallExpr *Call) {
    auto *M = dyn_cast<CXXMethodDecl>(Call->getDirectCallee());
    if (!M || (M->getOverloadedOperator() != OO_Call))
      return true;

    unsigned int NumPFWGLambdaArgs =
        M->getNumParams() + 1; // group, optional kernel_handler and lambda obj
    if (Call->getNumArgs() != NumPFWGLambdaArgs)
      return true;
    if (!Util::isSyclType(Call->getArg(1)->getType(), "group", true /*Tmpl*/))
      return true;
    if ((Call->getNumArgs() > 2) &&
        !Util::isSyclKernelHandlerType(Call->getArg(2)->getType()))
      return true;
    if (Call->getArg(0)->getType()->getAsCXXRecordDecl() != LambdaObjTy)
      return true;
    LambdaFn = M; // call to PFWG lambda found - record the lambda
    return false; // ... and stop searching
  }

  // Returns the captured lambda function or nullptr;
  CXXMethodDecl *getLambdaFn() const { return LambdaFn; }

private:
  CXXMethodDecl *LambdaFn;
  const CXXRecordDecl *LambdaObjTy;
};

class MarkWIScopeFnVisitor : public RecursiveASTVisitor<MarkWIScopeFnVisitor> {
public:
  MarkWIScopeFnVisitor(ASTContext &Ctx) : Ctx(Ctx) {}

  bool VisitCXXMemberCallExpr(CXXMemberCallExpr *Call) {
    FunctionDecl *Callee = Call->getDirectCallee();
    if (!Callee)
      // not a direct call - continue search
      return true;
    QualType Ty = Ctx.getRecordType(Call->getRecordDecl());
    if (!Util::isSyclType(Ty, "group", true /*Tmpl*/))
      // not a member of cl::sycl::group - continue search
      return true;
    auto Name = Callee->getName();
    if (((Name != "parallel_for_work_item") && (Name != "wait_for")) ||
        Callee->hasAttr<SYCLScopeAttr>())
      return true;
    // it is a call to cl::sycl::group::parallel_for_work_item/wait_for -
    // mark the callee
    Callee->addAttr(
        SYCLScopeAttr::CreateImplicit(Ctx, SYCLScopeAttr::Level::WorkItem));
    // continue search as there can be other PFWI or wait_for calls
    return true;
  }

private:
  ASTContext &Ctx;
};

static bool isSYCLPrivateMemoryVar(VarDecl *VD) {
  return Util::isSyclType(VD->getType(), "private_memory", true /*Tmpl*/);
}

static void addScopeAttrToLocalVars(CXXMethodDecl &F) {
  for (Decl *D : F.decls()) {
    VarDecl *VD = dyn_cast<VarDecl>(D);

    if (!VD || isa<ParmVarDecl>(VD) ||
        VD->getStorageDuration() != StorageDuration::SD_Automatic)
      continue;
    // Local variables of private_memory type in the WG scope still have WI
    // scope, all the rest - WG scope. Simple logic
    // "if no scope than it is WG scope" won't work, because compiler may add
    // locals not declared in user code (lambda object parameter, byval
    // arguments) which will result in alloca w/o any attribute, so need WI
    // scope too.
    SYCLScopeAttr::Level L = isSYCLPrivateMemoryVar(VD)
                                 ? SYCLScopeAttr::Level::WorkItem
                                 : SYCLScopeAttr::Level::WorkGroup;
    VD->addAttr(SYCLScopeAttr::CreateImplicit(F.getASTContext(), L));
  }
}

/// Return method by name
static CXXMethodDecl *getMethodByName(const CXXRecordDecl *CRD,
                                      StringRef MethodName) {
  CXXMethodDecl *Method;
  auto It = std::find_if(CRD->methods().begin(), CRD->methods().end(),
                         [MethodName](const CXXMethodDecl *Method) {
                           return Method->getNameAsString() == MethodName;
                         });
  Method = (It != CRD->methods().end()) ? *It : nullptr;
  return Method;
}

static KernelInvocationKind
getKernelInvocationKind(FunctionDecl *KernelCallerFunc) {
  return llvm::StringSwitch<KernelInvocationKind>(KernelCallerFunc->getName())
      .Case("kernel_single_task", InvokeSingleTask)
      .Case("kernel_parallel_for", InvokeParallelFor)
      .Case("kernel_parallel_for_work_group", InvokeParallelForWorkGroup)
      .Default(InvokeUnknown);
}

// The SYCL kernel's 'object type' used for diagnostics and naming/mangling is
// the first parameter to a function template using the sycl_kernel
// attribute. In SYCL 1.2.1, this was passed by value,
// and in SYCL 2020, it is passed by reference.
static QualType GetSYCLKernelObjectType(const FunctionDecl *KernelCaller) {
  assert(KernelCaller->getNumParams() > 0 && "Insufficient kernel parameters");
  QualType KernelParamTy = KernelCaller->getParamDecl(0)->getType();

  // SYCL 2020 kernels are passed by reference.
  if (KernelParamTy->isReferenceType())
    KernelParamTy = KernelParamTy->getPointeeType();

  // SYCL 1.2.1
  return KernelParamTy.getUnqualifiedType();
}

/// Creates a kernel parameter descriptor
/// \param Src  field declaration to construct name from
/// \param Ty   the desired parameter type
/// \return     the constructed descriptor
static ParamDesc makeParamDesc(const FieldDecl *Src, QualType Ty) {
  ASTContext &Ctx = Src->getASTContext();
  std::string Name = (Twine("_arg_") + Src->getName()).str();
  return std::make_tuple(Ty, &Ctx.Idents.get(Name),
                         Ctx.getTrivialTypeSourceInfo(Ty));
}

static ParamDesc makeParamDesc(ASTContext &Ctx, StringRef Name, QualType Ty) {
  return std::make_tuple(Ty, &Ctx.Idents.get(Name),
                         Ctx.getTrivialTypeSourceInfo(Ty));
}

/// \return the target of given SYCL accessor type
static target getAccessTarget(const ClassTemplateSpecializationDecl *AccTy) {
  return static_cast<target>(
      AccTy->getTemplateArgs()[3].getAsIntegral().getExtValue());
}

// The first template argument to the kernel caller function is used to identify
// the kernel itself.
static QualType calculateKernelNameType(ASTContext &Ctx,
                                        const FunctionDecl *KernelCallerFunc) {
  const TemplateArgumentList *TAL =
      KernelCallerFunc->getTemplateSpecializationArgs();
  assert(TAL && "No template argument info");
  return TAL->get(0).getAsType().getCanonicalType();
}

// Gets a name for the OpenCL kernel function, calculated from the first
// template argument of the kernel caller function.
static std::pair<std::string, std::string>
constructKernelName(Sema &S, const FunctionDecl *KernelCallerFunc,
                    MangleContext &MC) {
  QualType KernelNameType =
      calculateKernelNameType(S.getASTContext(), KernelCallerFunc);

  SmallString<256> Result;
  llvm::raw_svector_ostream Out(Result);

  MC.mangleTypeName(KernelNameType, Out);

  return {std::string(Out.str()), SYCLUniqueStableNameExpr::ComputeName(
                                      S.getASTContext(), KernelNameType)};
}

static bool isDefaultSPIRArch(ASTContext &Context) {
  llvm::Triple T = Context.getTargetInfo().getTriple();
  if (T.isSPIR() && T.getSubArch() == llvm::Triple::NoSubArch)
    return true;
  return false;
}

static ParmVarDecl *getSyclKernelHandlerArg(FunctionDecl *KernelCallerFunc) {
  // Specialization constants in SYCL 2020 are not captured by lambda and
  // accessed through new optional lambda argument kernel_handler
  auto IsHandlerLambda = [](ParmVarDecl *PVD) {
    return Util::isSyclKernelHandlerType(PVD->getType());
  };

  assert(llvm::count_if(KernelCallerFunc->parameters(), IsHandlerLambda) <= 1 &&
         "Multiple kernel_handler parameters");

  auto KHArg = llvm::find_if(KernelCallerFunc->parameters(), IsHandlerLambda);

  return (KHArg != KernelCallerFunc->param_end()) ? *KHArg : nullptr;
}

static bool isReadOnlyAccessor(const TemplateArgument &AccessModeArg) {
  const auto *AccessModeArgEnumType =
      AccessModeArg.getIntegralType()->castAs<EnumType>();
  const EnumDecl *ED = AccessModeArgEnumType->getDecl();

  auto ReadOnly =
      llvm::find_if(ED->enumerators(), [&](const EnumConstantDecl *E) {
        return E->getName() == "read";
      });

  return ReadOnly != ED->enumerator_end() &&
         (*ReadOnly)->getInitVal() == AccessModeArg.getAsIntegral();
}

// anonymous namespace so these don't get linkage.
namespace {

template <typename T> struct bind_param { using type = T; };

template <> struct bind_param<CXXBaseSpecifier &> {
  using type = const CXXBaseSpecifier &;
};

template <> struct bind_param<FieldDecl *&> { using type = FieldDecl *; };

template <> struct bind_param<FieldDecl *const &> { using type = FieldDecl *; };

template <typename T> using bind_param_t = typename bind_param<T>::type;

class KernelObjVisitor {
  Sema &SemaRef;

  template <typename ParentTy, typename... HandlerTys>
  void VisitUnionImpl(const CXXRecordDecl *Owner, ParentTy &Parent,
                      const CXXRecordDecl *Wrapper, HandlerTys &... Handlers) {
    (void)std::initializer_list<int>{
        (Handlers.enterUnion(Owner, Parent), 0)...};
    VisitRecordHelper(Wrapper, Wrapper->fields(), Handlers...);
    (void)std::initializer_list<int>{
        (Handlers.leaveUnion(Owner, Parent), 0)...};
  }

  // These enable handler execution only when previous Handlers succeed.
  template <typename... Tn>
  bool handleField(FieldDecl *FD, QualType FDTy, Tn &&... tn) {
    bool result = true;
    (void)std::initializer_list<int>{(result = result && tn(FD, FDTy), 0)...};
    return result;
  }
  template <typename... Tn>
  bool handleField(const CXXBaseSpecifier &BD, QualType BDTy, Tn &&... tn) {
    bool result = true;
    std::initializer_list<int>{(result = result && tn(BD, BDTy), 0)...};
    return result;
  }

// This definition using std::bind is necessary because of a gcc 7.x bug.
#define KF_FOR_EACH(FUNC, Item, Qt)                                            \
  handleField(                                                                 \
      Item, Qt,                                                                \
      std::bind(static_cast<bool (std::decay_t<decltype(Handlers)>::*)(        \
                    bind_param_t<decltype(Item)>, QualType)>(                  \
                    &std::decay_t<decltype(Handlers)>::FUNC),                  \
                std::ref(Handlers), _1, _2)...)

  // The following simpler definition works with gcc 8.x and later.
  //#define KF_FOR_EACH(FUNC) \
//  handleField(Field, FieldTy, ([&](FieldDecl *FD, QualType FDTy) { \
//                return Handlers.f(FD, FDTy); \
//              })...)

  // Parent contains the FieldDecl or CXXBaseSpecifier that was used to enter
  // the Wrapper structure that we're currently visiting. Owner is the parent
  // type (which doesn't exist in cases where it is a FieldDecl in the
  // 'root'), and Wrapper is the current struct being unwrapped.
  template <typename ParentTy, typename... HandlerTys>
  void visitComplexRecord(const CXXRecordDecl *Owner, ParentTy &Parent,
                          const CXXRecordDecl *Wrapper, QualType RecordTy,
                          HandlerTys &... Handlers) {
    (void)std::initializer_list<int>{
        (Handlers.enterStruct(Owner, Parent, RecordTy), 0)...};
    VisitRecordHelper(Wrapper, Wrapper->bases(), Handlers...);
    VisitRecordHelper(Wrapper, Wrapper->fields(), Handlers...);
    (void)std::initializer_list<int>{
        (Handlers.leaveStruct(Owner, Parent, RecordTy), 0)...};
  }

  template <typename ParentTy, typename... HandlerTys>
  void visitSimpleRecord(const CXXRecordDecl *Owner, ParentTy &Parent,
                         const CXXRecordDecl *Wrapper, QualType RecordTy,
                         HandlerTys &... Handlers) {
    (void)std::initializer_list<int>{
        (Handlers.handleNonDecompStruct(Owner, Parent, RecordTy), 0)...};
  }

  template <typename ParentTy, typename... HandlerTys>
  void visitRecord(const CXXRecordDecl *Owner, ParentTy &Parent,
                   const CXXRecordDecl *Wrapper, QualType RecordTy,
                   HandlerTys &... Handlers);

  template <typename ParentTy, typename... HandlerTys>
  void VisitUnion(const CXXRecordDecl *Owner, ParentTy &Parent,
                  const CXXRecordDecl *Wrapper, HandlerTys &... Handlers);

  template <typename... HandlerTys>
  void VisitRecordHelper(const CXXRecordDecl *Owner,
                         clang::CXXRecordDecl::base_class_const_range Range,
                         HandlerTys &... Handlers) {
    for (const auto &Base : Range) {
      QualType BaseTy = Base.getType();
      // Handle accessor class as base
      if (Util::isSyclSpecialType(BaseTy)) {
        (void)std::initializer_list<int>{
            (Handlers.handleSyclSpecialType(Owner, Base, BaseTy), 0)...};
      } else
        // For all other bases, visit the record
        visitRecord(Owner, Base, BaseTy->getAsCXXRecordDecl(), BaseTy,
                    Handlers...);
    }
  }

  template <typename... HandlerTys>
  void VisitRecordHelper(const CXXRecordDecl *Owner,
                         RecordDecl::field_range Range,
                         HandlerTys &... Handlers) {
    VisitRecordFields(Owner, Handlers...);
  }

  template <typename... HandlerTys>
  void visitArrayElementImpl(const CXXRecordDecl *Owner, FieldDecl *ArrayField,
                             QualType ElementTy, uint64_t Index,
                             HandlerTys &... Handlers) {
    (void)std::initializer_list<int>{
        (Handlers.nextElement(ElementTy, Index), 0)...};
    visitField(Owner, ArrayField, ElementTy, Handlers...);
  }

  template <typename... HandlerTys>
  void visitFirstArrayElement(const CXXRecordDecl *Owner, FieldDecl *ArrayField,
                              QualType ElementTy, HandlerTys &... Handlers) {
    visitArrayElementImpl(Owner, ArrayField, ElementTy, 0, Handlers...);
  }
  template <typename... HandlerTys>
  void visitNthArrayElement(const CXXRecordDecl *Owner, FieldDecl *ArrayField,
                            QualType ElementTy, uint64_t Index,
                            HandlerTys &... Handlers);

  template <typename... HandlerTys>
  void visitSimpleArray(const CXXRecordDecl *Owner, FieldDecl *Field,
                        QualType ArrayTy, HandlerTys &... Handlers) {
    (void)std::initializer_list<int>{
        (Handlers.handleSimpleArrayType(Field, ArrayTy), 0)...};
  }

  template <typename... HandlerTys>
  void visitComplexArray(const CXXRecordDecl *Owner, FieldDecl *Field,
                         QualType ArrayTy, HandlerTys &... Handlers) {
    // Array workflow is:
    // handleArrayType
    // enterArray
    // nextElement
    // VisitField (same as before, note that The FieldDecl is the of array
    // itself, not the element)
    // ... repeat per element, opt-out for duplicates.
    // leaveArray

    if (!KF_FOR_EACH(handleArrayType, Field, ArrayTy))
      return;

    const ConstantArrayType *CAT =
        SemaRef.getASTContext().getAsConstantArrayType(ArrayTy);
    assert(CAT && "Should only be called on constant-size array.");
    QualType ET = CAT->getElementType();
    uint64_t ElemCount = CAT->getSize().getZExtValue();
    assert(ElemCount > 0 && "SYCL prohibits 0 sized arrays");

    (void)std::initializer_list<int>{
        (Handlers.enterArray(Field, ArrayTy, ET), 0)...};

    visitFirstArrayElement(Owner, Field, ET, Handlers...);
    for (uint64_t Index = 1; Index < ElemCount; ++Index)
      visitNthArrayElement(Owner, Field, ET, Index, Handlers...);

    (void)std::initializer_list<int>{
        (Handlers.leaveArray(Field, ArrayTy, ET), 0)...};
  }

  template <typename... HandlerTys>
  void visitArray(const CXXRecordDecl *Owner, FieldDecl *Field,
                  QualType ArrayTy, HandlerTys &... Handlers);

  template <typename... HandlerTys>
  void visitField(const CXXRecordDecl *Owner, FieldDecl *Field,
                  QualType FieldTy, HandlerTys &... Handlers) {
    if (Util::isSyclSpecialType(FieldTy))
      KF_FOR_EACH(handleSyclSpecialType, Field, FieldTy);
    else if (Util::isSyclHalfType(FieldTy))
      KF_FOR_EACH(handleSyclHalfType, Field, FieldTy);
    else if (Util::isSyclSpecConstantType(FieldTy))
      KF_FOR_EACH(handleSyclSpecConstantType, Field, FieldTy);
    else if (FieldTy->isStructureOrClassType()) {
      if (KF_FOR_EACH(handleStructType, Field, FieldTy)) {
        CXXRecordDecl *RD = FieldTy->getAsCXXRecordDecl();
        visitRecord(Owner, Field, RD, FieldTy, Handlers...);
      }
    } else if (FieldTy->isUnionType()) {
      if (KF_FOR_EACH(handleUnionType, Field, FieldTy)) {
        CXXRecordDecl *RD = FieldTy->getAsCXXRecordDecl();
        VisitUnion(Owner, Field, RD, Handlers...);
      }
    } else if (FieldTy->isReferenceType())
      KF_FOR_EACH(handleReferenceType, Field, FieldTy);
    else if (FieldTy->isPointerType())
      KF_FOR_EACH(handlePointerType, Field, FieldTy);
    else if (FieldTy->isArrayType())
      visitArray(Owner, Field, FieldTy, Handlers...);
    else if (FieldTy->isScalarType() || FieldTy->isVectorType())
      KF_FOR_EACH(handleScalarType, Field, FieldTy);
    else
      KF_FOR_EACH(handleOtherType, Field, FieldTy);
  }

public:
  KernelObjVisitor(Sema &S) : SemaRef(S) {}

  template <typename... HandlerTys>
  void VisitRecordBases(const CXXRecordDecl *KernelFunctor,
                        HandlerTys &... Handlers) {
    VisitRecordHelper(KernelFunctor, KernelFunctor->bases(), Handlers...);
  }

  // A visitor function that dispatches to functions as defined in
  // SyclKernelFieldHandler for the purposes of kernel generation.
  template <typename... HandlerTys>
  void VisitRecordFields(const CXXRecordDecl *Owner, HandlerTys &... Handlers) {
    for (const auto Field : Owner->fields())
      visitField(Owner, Field, Field->getType(), Handlers...);
  }
#undef KF_FOR_EACH
};

// A base type that the SYCL OpenCL Kernel construction task uses to implement
// individual tasks.
class SyclKernelFieldHandlerBase {
public:
  static constexpr const bool VisitUnionBody = false;
  static constexpr const bool VisitNthArrayElement = true;
  // Opt-in based on whether we should visit inside simple containers (structs,
  // arrays). All of the 'check' types should likely be true, the int-header,
  // and kernel decl creation types should not.
  static constexpr const bool VisitInsideSimpleContainers = true;
  // Mark these virtual so that we can use override in the implementer classes,
  // despite virtual dispatch never being used.

  // SYCL special class can be a base class or a field decl, so both must be
  // handled.
  virtual bool handleSyclSpecialType(const CXXRecordDecl *,
                                     const CXXBaseSpecifier &, QualType) {
    return true;
  }
  virtual bool handleSyclSpecialType(FieldDecl *, QualType) { return true; }

  virtual bool handleSyclSpecConstantType(FieldDecl *, QualType) {
    return true;
  }

  virtual bool handleSyclHalfType(const CXXRecordDecl *,
                                  const CXXBaseSpecifier &, QualType) {
    return true;
  }
  virtual bool handleSyclHalfType(FieldDecl *, QualType) { return true; }
  virtual bool handleStructType(FieldDecl *, QualType) { return true; }
  virtual bool handleUnionType(FieldDecl *, QualType) { return true; }
  virtual bool handleReferenceType(FieldDecl *, QualType) { return true; }
  virtual bool handlePointerType(FieldDecl *, QualType) { return true; }
  virtual bool handleArrayType(FieldDecl *, QualType) { return true; }
  virtual bool handleScalarType(FieldDecl *, QualType) { return true; }
  // Most handlers shouldn't be handling this, just the field checker.
  virtual bool handleOtherType(FieldDecl *, QualType) { return true; }

  // Handle a simple struct that doesn't need to be decomposed, only called on
  // handlers with VisitInsideSimpleContainers as false.  Replaces
  // handleStructType, enterStruct, leaveStruct, and visiting of sub-elements.
  virtual bool handleNonDecompStruct(const CXXRecordDecl *, FieldDecl *,
                                     QualType) {
    return true;
  }
  virtual bool handleNonDecompStruct(const CXXRecordDecl *,
                                     const CXXBaseSpecifier &, QualType) {
    return true;
  }

  // Instead of handleArrayType, enterArray, leaveArray, and nextElement (plus
  // descending down the elements), this function gets called in the event of an
  // array containing simple elements (even in the case of an MD array).
  virtual bool handleSimpleArrayType(FieldDecl *, QualType) { return true; }

  // The following are only used for keeping track of where we are in the base
  // class/field graph. Int Headers use this to calculate offset, most others
  // don't have a need for these.

  virtual bool enterStruct(const CXXRecordDecl *, FieldDecl *, QualType) {
    return true;
  }
  virtual bool leaveStruct(const CXXRecordDecl *, FieldDecl *, QualType) {
    return true;
  }
  virtual bool enterStruct(const CXXRecordDecl *, const CXXBaseSpecifier &,
                           QualType) {
    return true;
  }
  virtual bool leaveStruct(const CXXRecordDecl *, const CXXBaseSpecifier &,
                           QualType) {
    return true;
  }
  virtual bool enterUnion(const CXXRecordDecl *, FieldDecl *) { return true; }
  virtual bool leaveUnion(const CXXRecordDecl *, FieldDecl *) { return true; }

  // The following are used for stepping through array elements.
  virtual bool enterArray(FieldDecl *, QualType ArrayTy, QualType ElementTy) {
    return true;
  }
  virtual bool leaveArray(FieldDecl *, QualType ArrayTy, QualType ElementTy) {
    return true;
  }

  virtual bool nextElement(QualType, uint64_t) { return true; }

  virtual ~SyclKernelFieldHandlerBase() = default;
};

// A class to act as the direct base for all the SYCL OpenCL Kernel construction
// tasks that contains a reference to Sema (and potentially any other
// universally required data).
class SyclKernelFieldHandler : public SyclKernelFieldHandlerBase {
protected:
  Sema &SemaRef;
  SyclKernelFieldHandler(Sema &S) : SemaRef(S) {}
};

// A class to represent the 'do nothing' case for filtering purposes.
class SyclEmptyHandler final : public SyclKernelFieldHandlerBase {};
SyclEmptyHandler GlobalEmptyHandler;

template <bool Keep, typename H> struct HandlerFilter;
template <typename H> struct HandlerFilter<true, H> {
  H &Handler;
  HandlerFilter(H &Handler) : Handler(Handler) {}
};
template <typename H> struct HandlerFilter<false, H> {
  SyclEmptyHandler &Handler = GlobalEmptyHandler;
  HandlerFilter(H &Handler) {}
};

template <bool B, bool... Rest> struct AnyTrue;

template <bool B> struct AnyTrue<B> { static constexpr bool Value = B; };

template <bool B, bool... Rest> struct AnyTrue {
  static constexpr bool Value = B || AnyTrue<Rest...>::Value;
};

template <bool B, bool... Rest> struct AllTrue;

template <bool B> struct AllTrue<B> { static constexpr bool Value = B; };

template <bool B, bool... Rest> struct AllTrue {
  static constexpr bool Value = B && AllTrue<Rest...>::Value;
};

template <typename ParentTy, typename... Handlers>
void KernelObjVisitor::VisitUnion(const CXXRecordDecl *Owner, ParentTy &Parent,
                                  const CXXRecordDecl *Wrapper,
                                  Handlers &... handlers) {
  // Don't continue descending if none of the handlers 'care'. This could be 'if
  // constexpr' starting in C++17.  Until then, we have to count on the
  // optimizer to realize "if (false)" is a dead branch.
  if (AnyTrue<Handlers::VisitUnionBody...>::Value)
    VisitUnionImpl(
        Owner, Parent, Wrapper,
        HandlerFilter<Handlers::VisitUnionBody, Handlers>(handlers).Handler...);
}

template <typename... Handlers>
void KernelObjVisitor::visitNthArrayElement(const CXXRecordDecl *Owner,
                                            FieldDecl *ArrayField,
                                            QualType ElementTy, uint64_t Index,
                                            Handlers &... handlers) {
  // Don't continue descending if none of the handlers 'care'. This could be 'if
  // constexpr' starting in C++17.  Until then, we have to count on the
  // optimizer to realize "if (false)" is a dead branch.
  if (AnyTrue<Handlers::VisitNthArrayElement...>::Value)
    visitArrayElementImpl(
        Owner, ArrayField, ElementTy, Index,
        HandlerFilter<Handlers::VisitNthArrayElement, Handlers>(handlers)
            .Handler...);
}

template <typename ParentTy, typename... HandlerTys>
void KernelObjVisitor::visitRecord(const CXXRecordDecl *Owner, ParentTy &Parent,
                                   const CXXRecordDecl *Wrapper,
                                   QualType RecordTy,
                                   HandlerTys &... Handlers) {
  RecordDecl *RD = RecordTy->getAsRecordDecl();
  assert(RD && "should not be null.");
  if (RD->hasAttr<SYCLRequiresDecompositionAttr>()) {
    // If this container requires decomposition, we have to visit it as
    // 'complex', so all handlers are called in this case with the 'complex'
    // case.
    visitComplexRecord(Owner, Parent, Wrapper, RecordTy, Handlers...);
  } else {
    // "Simple" Containers are those that do NOT need to be decomposed,
    // "Complex" containers are those that DO. In the case where the container
    // does NOT need to be decomposed, we can call VisitSimpleRecord on the
    // handlers that have opted-out of VisitInsideSimpleContainers. The 'if'
    // makes sure we only do that if at least 1 has opted out.
    if (!AllTrue<HandlerTys::VisitInsideSimpleContainers...>::Value)
      visitSimpleRecord(
          Owner, Parent, Wrapper, RecordTy,
          HandlerFilter<!HandlerTys::VisitInsideSimpleContainers, HandlerTys>(
              Handlers)
              .Handler...);

    // Even though this is a 'simple' container, some handlers (via
    // VisitInsideSimpleContainers = true) need to treat it as if it needs
    // decomposing, so we call VisitComplexRecord iif at least one has.
    if (AnyTrue<HandlerTys::VisitInsideSimpleContainers...>::Value)
      visitComplexRecord(
          Owner, Parent, Wrapper, RecordTy,
          HandlerFilter<HandlerTys::VisitInsideSimpleContainers, HandlerTys>(
              Handlers)
              .Handler...);
  }
}

template <typename... HandlerTys>
void KernelObjVisitor::visitArray(const CXXRecordDecl *Owner, FieldDecl *Field,
                                  QualType ArrayTy, HandlerTys &... Handlers) {

  if (Field->hasAttr<SYCLRequiresDecompositionAttr>()) {
    visitComplexArray(Owner, Field, ArrayTy, Handlers...);
  } else {
    if (!AllTrue<HandlerTys::VisitInsideSimpleContainers...>::Value)
      visitSimpleArray(
          Owner, Field, ArrayTy,
          HandlerFilter<!HandlerTys::VisitInsideSimpleContainers, HandlerTys>(
              Handlers)
              .Handler...);

    if (AnyTrue<HandlerTys::VisitInsideSimpleContainers...>::Value)
      visitComplexArray(
          Owner, Field, ArrayTy,
          HandlerFilter<HandlerTys::VisitInsideSimpleContainers, HandlerTys>(
              Handlers)
              .Handler...);
  }
}

// A type to check the validity of all of the argument types.
class SyclKernelFieldChecker : public SyclKernelFieldHandler {
  bool IsInvalid = false;
  DiagnosticsEngine &Diag;
  // Check whether the object should be disallowed from being copied to kernel.
  // Return true if not copyable, false if copyable.
  bool checkNotCopyableToKernel(const FieldDecl *FD, QualType FieldTy) {
    if (FieldTy->isArrayType()) {
      if (const auto *CAT =
              SemaRef.getASTContext().getAsConstantArrayType(FieldTy)) {
        QualType ET = CAT->getElementType();
        return checkNotCopyableToKernel(FD, ET);
      }
      return Diag.Report(FD->getLocation(),
                         diag::err_sycl_non_constant_array_type)
             << FieldTy;
    }

    return false;
  }

  bool checkPropertyListType(TemplateArgument PropList, SourceLocation Loc) {
    if (PropList.getKind() != TemplateArgument::ArgKind::Type)
      return SemaRef.Diag(
          Loc, diag::err_sycl_invalid_accessor_property_template_param);

    QualType PropListTy = PropList.getAsType();
    if (!Util::isAccessorPropertyListType(PropListTy))
      return SemaRef.Diag(
          Loc, diag::err_sycl_invalid_accessor_property_template_param);

    const auto *AccPropListDecl =
        cast<ClassTemplateSpecializationDecl>(PropListTy->getAsRecordDecl());
    if (AccPropListDecl->getTemplateArgs().size() != 1)
      return SemaRef.Diag(Loc,
                          diag::err_sycl_invalid_property_list_param_number)
             << "accessor_property_list";

    const auto TemplArg = AccPropListDecl->getTemplateArgs()[0];
    if (TemplArg.getKind() != TemplateArgument::ArgKind::Pack)
      return SemaRef.Diag(
                 Loc,
                 diag::err_sycl_invalid_accessor_property_list_template_param)
             << /*accessor_property_list*/ 0 << /*parameter pack*/ 0;

    for (TemplateArgument::pack_iterator Prop = TemplArg.pack_begin();
         Prop != TemplArg.pack_end(); ++Prop) {
      if (Prop->getKind() != TemplateArgument::ArgKind::Type)
        return SemaRef.Diag(
                   Loc,
                   diag::err_sycl_invalid_accessor_property_list_template_param)
               << /*accessor_property_list pack argument*/ 1 << /*type*/ 1;
      QualType PropTy = Prop->getAsType();
      if (Util::isSyclBufferLocationType(PropTy) &&
          checkBufferLocationType(PropTy, Loc))
        return true;
    }
    return false;
  }

  bool checkBufferLocationType(QualType PropTy, SourceLocation Loc) {
    const auto *PropDecl =
        cast<ClassTemplateSpecializationDecl>(PropTy->getAsRecordDecl());
    if (PropDecl->getTemplateArgs().size() != 1)
      return SemaRef.Diag(Loc,
                          diag::err_sycl_invalid_property_list_param_number)
             << "buffer_location";

    const auto BufferLoc = PropDecl->getTemplateArgs()[0];
    if (BufferLoc.getKind() != TemplateArgument::ArgKind::Integral)
      return SemaRef.Diag(
                 Loc,
                 diag::err_sycl_invalid_accessor_property_list_template_param)
             << /*buffer_location*/ 2 << /*non-negative integer*/ 2;

    int LocationID = static_cast<int>(BufferLoc.getAsIntegral().getExtValue());
    if (LocationID < 0)
      return SemaRef.Diag(
                 Loc,
                 diag::err_sycl_invalid_accessor_property_list_template_param)
             << /*buffer_location*/ 2 << /*non-negative integer*/ 2;

    return false;
  }

  bool checkSyclSpecialType(QualType Ty, SourceRange Loc) {
    assert(Util::isSyclSpecialType(Ty) &&
           "Should only be called on sycl special class types.");
    const RecordDecl *RecD = Ty->getAsRecordDecl();
    if (const ClassTemplateSpecializationDecl *CTSD =
            dyn_cast<ClassTemplateSpecializationDecl>(RecD)) {
      const TemplateArgumentList &TAL = CTSD->getTemplateArgs();
      TemplateArgument TA = TAL.get(0);
      llvm::DenseSet<QualType> Visited;
      checkSYCLType(SemaRef, TA.getAsType(), Loc, Visited);

      if (TAL.size() > 5)
        return checkPropertyListType(TAL.get(5), Loc.getBegin());
    }
    return false;
  }

public:
  SyclKernelFieldChecker(Sema &S)
      : SyclKernelFieldHandler(S), Diag(S.getASTContext().getDiagnostics()) {}
  static constexpr const bool VisitNthArrayElement = false;
  bool isValid() { return !IsInvalid; }

  bool handleReferenceType(FieldDecl *FD, QualType FieldTy) final {
    Diag.Report(FD->getLocation(), diag::err_bad_kernel_param_type) << FieldTy;
    IsInvalid = true;
    return isValid();
  }

  bool handleStructType(FieldDecl *FD, QualType FieldTy) final {
    IsInvalid |= checkNotCopyableToKernel(FD, FieldTy);
    CXXRecordDecl *RD = FieldTy->getAsCXXRecordDecl();
    assert(RD && "Not a RecordDecl inside the handler for struct type");
    if (RD->isLambda()) {
      for (const LambdaCapture &LC : RD->captures())
        if (LC.capturesThis() && LC.isImplicit()) {
          SemaRef.Diag(LC.getLocation(), diag::err_implicit_this_capture);
          IsInvalid = true;
        }
    }
    return isValid();
  }

  bool handleSyclSpecialType(const CXXRecordDecl *, const CXXBaseSpecifier &BS,
                             QualType FieldTy) final {
    IsInvalid |= checkSyclSpecialType(FieldTy, BS.getBeginLoc());
    return isValid();
  }

  bool handleSyclSpecialType(FieldDecl *FD, QualType FieldTy) final {
    IsInvalid |= checkSyclSpecialType(FieldTy, FD->getLocation());
    return isValid();
  }

  bool handleArrayType(FieldDecl *FD, QualType FieldTy) final {
    IsInvalid |= checkNotCopyableToKernel(FD, FieldTy);
    return isValid();
  }

  bool handlePointerType(FieldDecl *FD, QualType FieldTy) final {
    while (FieldTy->isAnyPointerType()) {
      FieldTy = QualType{FieldTy->getPointeeOrArrayElementType(), 0};
      if (FieldTy->isVariableArrayType()) {
        Diag.Report(FD->getLocation(), diag::err_vla_unsupported);
        IsInvalid = true;
        break;
      }
    }
    return isValid();
  }

  bool handleOtherType(FieldDecl *FD, QualType FieldTy) final {
    Diag.Report(FD->getLocation(), diag::err_bad_kernel_param_type) << FieldTy;
    IsInvalid = true;
    return isValid();
  }
};

// A type to check the validity of accessing accessor/sampler/stream
// types as kernel parameters inside union.
class SyclKernelUnionChecker : public SyclKernelFieldHandler {
  int UnionCount = 0;
  bool IsInvalid = false;
  DiagnosticsEngine &Diag;

public:
  SyclKernelUnionChecker(Sema &S)
      : SyclKernelFieldHandler(S), Diag(S.getASTContext().getDiagnostics()) {}
  bool isValid() { return !IsInvalid; }
  static constexpr const bool VisitUnionBody = true;
  static constexpr const bool VisitNthArrayElement = false;

  bool checkType(SourceLocation Loc, QualType Ty) {
    if (UnionCount) {
      IsInvalid = true;
      Diag.Report(Loc, diag::err_bad_union_kernel_param_members) << Ty;
    }
    return isValid();
  }

  bool enterUnion(const CXXRecordDecl *RD, FieldDecl *FD) override {
    ++UnionCount;
    return true;
  }

  bool leaveUnion(const CXXRecordDecl *RD, FieldDecl *FD) override {
    --UnionCount;
    return true;
  }

  bool handleSyclSpecialType(FieldDecl *FD, QualType FieldTy) final {
    return checkType(FD->getLocation(), FieldTy);
  }

  bool handleSyclSpecialType(const CXXRecordDecl *, const CXXBaseSpecifier &BS,
                             QualType FieldTy) final {
    return checkType(BS.getBeginLoc(), FieldTy);
  }
};

// A type to mark whether a collection requires decomposition.
class SyclKernelDecompMarker : public SyclKernelFieldHandler {
  llvm::SmallVector<bool, 16> CollectionStack;

public:
  static constexpr const bool VisitUnionBody = false;
  static constexpr const bool VisitNthArrayElement = false;

  SyclKernelDecompMarker(Sema &S) : SyclKernelFieldHandler(S) {
    // In order to prevent checking this over and over, just add a dummy-base
    // entry.
    CollectionStack.push_back(true);
  }

  bool handleSyclSpecialType(const CXXRecordDecl *, const CXXBaseSpecifier &,
                             QualType) final {
    CollectionStack.back() = true;
    return true;
  }
  bool handleSyclSpecialType(FieldDecl *, QualType) final {
    CollectionStack.back() = true;
    return true;
  }

  bool handleSyclSpecConstantType(FieldDecl *, QualType) final {
    CollectionStack.back() = true;
    return true;
  }

  bool handleSyclHalfType(const CXXRecordDecl *, const CXXBaseSpecifier &,
                          QualType) final {
    CollectionStack.back() = true;
    return true;
  }
  bool handleSyclHalfType(FieldDecl *, QualType) final {
    CollectionStack.back() = true;
    return true;
  }

  bool handlePointerType(FieldDecl *, QualType) final {
    CollectionStack.back() = true;
    return true;
  }

  bool enterStruct(const CXXRecordDecl *, FieldDecl *, QualType) final {
    CollectionStack.push_back(false);
    return true;
  }

  bool leaveStruct(const CXXRecordDecl *, FieldDecl *, QualType Ty) final {
    if (CollectionStack.pop_back_val()) {
      RecordDecl *RD = Ty->getAsRecordDecl();
      assert(RD && "should not be null.");
      if (!RD->hasAttr<SYCLRequiresDecompositionAttr>())
        RD->addAttr(SYCLRequiresDecompositionAttr::CreateImplicit(
            SemaRef.getASTContext()));
      CollectionStack.back() = true;
    }
    return true;
  }

  bool enterStruct(const CXXRecordDecl *, const CXXBaseSpecifier &,
                   QualType) final {
    CollectionStack.push_back(false);
    return true;
  }

  bool leaveStruct(const CXXRecordDecl *, const CXXBaseSpecifier &,
                   QualType Ty) final {
    if (CollectionStack.pop_back_val()) {
      RecordDecl *RD = Ty->getAsRecordDecl();
      assert(RD && "should not be null.");
      if (!RD->hasAttr<SYCLRequiresDecompositionAttr>())
        RD->addAttr(SYCLRequiresDecompositionAttr::CreateImplicit(
            SemaRef.getASTContext()));
      CollectionStack.back() = true;
    }

    return true;
  }

  bool enterArray(FieldDecl *, QualType ArrayTy, QualType ElementTy) final {
    CollectionStack.push_back(false);
    return true;
  }

  bool leaveArray(FieldDecl *FD, QualType ArrayTy, QualType ElementTy) final {
    if (CollectionStack.pop_back_val()) {
      // Cannot assert, since in MD arrays we'll end up marking them multiple
      // times.
      if (!FD->hasAttr<SYCLRequiresDecompositionAttr>())
        FD->addAttr(SYCLRequiresDecompositionAttr::CreateImplicit(
            SemaRef.getASTContext()));
      CollectionStack.back() = true;
    }
    return true;
  }
};

// A type to Create and own the FunctionDecl for the kernel.
class SyclKernelDeclCreator : public SyclKernelFieldHandler {
  FunctionDecl *KernelDecl;
  llvm::SmallVector<ParmVarDecl *, 8> Params;
  Sema::ContextRAII FuncContext;
  // Holds the last handled field's first parameter. This doesn't store an
  // iterator as push_back invalidates iterators.
  size_t LastParamIndex = 0;
  // Keeps track of whether we are currently handling fields inside a struct.
  int StructDepth = 0;

  void addParam(const FieldDecl *FD, QualType FieldTy) {
    ParamDesc newParamDesc = makeParamDesc(FD, FieldTy);
    addParam(newParamDesc, FieldTy);
  }

  void addParam(const CXXBaseSpecifier &BS, QualType FieldTy) {
    // TODO: There is no name for the base available, but duplicate names are
    // seemingly already possible, so we'll give them all the same name for now.
    // This only happens with the accessor types.
    StringRef Name = "_arg__base";
    ParamDesc newParamDesc =
        makeParamDesc(SemaRef.getASTContext(), Name, FieldTy);
    addParam(newParamDesc, FieldTy);
  }
  // Add a parameter with specified name and type
  void addParam(StringRef Name, QualType ParamTy) {
    ParamDesc newParamDesc =
        makeParamDesc(SemaRef.getASTContext(), Name, ParamTy);
    addParam(newParamDesc, ParamTy);
  }

  void addParam(ParamDesc newParamDesc, QualType FieldTy) {
    // Create a new ParmVarDecl based on the new info.
    ASTContext &Ctx = SemaRef.getASTContext();
    auto *NewParam = ParmVarDecl::Create(
        Ctx, KernelDecl, SourceLocation(), SourceLocation(),
        std::get<1>(newParamDesc), std::get<0>(newParamDesc),
        std::get<2>(newParamDesc), SC_None, /*DefArg*/ nullptr);
    NewParam->setScopeInfo(0, Params.size());
    NewParam->setIsUsed();

    LastParamIndex = Params.size();
    Params.push_back(NewParam);
  }

  // Handle accessor properties. If any properties were found in
  // the accessor_property_list - add the appropriate attributes to ParmVarDecl.
  void handleAccessorPropertyList(ParmVarDecl *Param,
                                  const CXXRecordDecl *RecordDecl,
                                  SourceLocation Loc) {
    const auto *AccTy = cast<ClassTemplateSpecializationDecl>(RecordDecl);
    if (AccTy->getTemplateArgs().size() < 6)
      return;
    const auto PropList = cast<TemplateArgument>(AccTy->getTemplateArgs()[5]);
    QualType PropListTy = PropList.getAsType();
    const auto *AccPropListDecl =
        cast<ClassTemplateSpecializationDecl>(PropListTy->getAsRecordDecl());
    const auto TemplArg = AccPropListDecl->getTemplateArgs()[0];
    // Move through TemplateArgs list of a property list and search for
    // properties. If found - apply the appropriate attribute to ParmVarDecl.
    for (TemplateArgument::pack_iterator Prop = TemplArg.pack_begin();
         Prop != TemplArg.pack_end(); ++Prop) {
      QualType PropTy = Prop->getAsType();
      if (Util::isSyclAccessorNoAliasPropertyType(PropTy))
        handleNoAliasProperty(Param, PropTy, Loc);
      if (Util::isSyclBufferLocationType(PropTy))
        handleBufferLocationProperty(Param, PropTy, Loc);
    }
  }

  void handleNoAliasProperty(ParmVarDecl *Param, QualType PropTy,
                             SourceLocation Loc) {
    ASTContext &Ctx = SemaRef.getASTContext();
    Param->addAttr(RestrictAttr::CreateImplicit(Ctx, Loc));
  }

  // Obtain an integer value stored in a template parameter of buffer_location
  // property to pass it to buffer_location kernel attribute
  void handleBufferLocationProperty(ParmVarDecl *Param, QualType PropTy,
                                    SourceLocation Loc) {
    // If we have more than 1 buffer_location properties on a single
    // accessor - emit an error
    if (Param->hasAttr<SYCLIntelBufferLocationAttr>()) {
      SemaRef.Diag(Loc, diag::err_sycl_compiletime_property_duplication)
          << "buffer_location";
      return;
    }
    ASTContext &Ctx = SemaRef.getASTContext();
    const auto *PropDecl =
        cast<ClassTemplateSpecializationDecl>(PropTy->getAsRecordDecl());
    const auto BufferLoc = PropDecl->getTemplateArgs()[0];
    int LocationID = static_cast<int>(BufferLoc.getAsIntegral().getExtValue());
    Param->addAttr(
        SYCLIntelBufferLocationAttr::CreateImplicit(Ctx, LocationID));
  }

  // Additional processing is required for accessor type.
  void handleAccessorType(const CXXRecordDecl *RecordDecl, SourceLocation Loc) {
    handleAccessorPropertyList(Params.back(), RecordDecl, Loc);
    if (KernelDecl->hasAttr<SYCLSimdAttr>())
      // In ESIMD, the kernels accessor's pointer argument needs to be marked.
      Params.back()->addAttr(
          SYCLSimdAccessorPtrAttr::CreateImplicit(SemaRef.getASTContext()));
    // Get access mode of accessor.
    const auto *AccessorSpecializationDecl =
        cast<ClassTemplateSpecializationDecl>(RecordDecl);
    const TemplateArgument &AccessModeArg =
        AccessorSpecializationDecl->getTemplateArgs().get(2);

    // Add implicit attribute to parameter decl when it is a read only
    // SYCL accessor.
    if (isReadOnlyAccessor(AccessModeArg))
      Params.back()->addAttr(
          SYCLAccessorReadonlyAttr::CreateImplicit(SemaRef.getASTContext()));
  }

  // All special SYCL objects must have __init method. We extract types for
  // kernel parameters from __init method parameters. We will use __init method
  // and kernel parameters which we build here to initialize special objects in
  // the kernel body.
  bool handleSpecialType(FieldDecl *FD, QualType FieldTy) {
    const auto *RecordDecl = FieldTy->getAsCXXRecordDecl();
    assert(RecordDecl && "The type must be a RecordDecl");
    llvm::StringLiteral MethodName =
        KernelDecl->hasAttr<SYCLSimdAttr>() &&
                Util::isSyclType(FieldTy, "accessor", true /*Tmp*/)
            ? InitESIMDMethodName
            : InitMethodName;
    CXXMethodDecl *InitMethod = getMethodByName(RecordDecl, MethodName);
    assert(InitMethod && "The type must have the __init method");

    // Don't do -1 here because we count on this to be the first parameter added
    // (if any).
    size_t ParamIndex = Params.size();
    for (const ParmVarDecl *Param : InitMethod->parameters()) {
      QualType ParamTy = Param->getType();
      addParam(FD, ParamTy.getCanonicalType());
      // FIXME: This code is temporary, and will be removed once __init_esimd
      // is removed and property list refactored.
      // The function handleAccessorType includes a call to
      // handleAccessorPropertyList. If new classes with property list are
      // added, this code needs to be refactored to call
      // handleAccessorPropertyList for each class which requires it.
      if (ParamTy.getTypePtr()->isPointerType() &&
          Util::isSyclType(FieldTy, "accessor", true /*Tmp*/))
        handleAccessorType(RecordDecl, FD->getBeginLoc());
    }
    LastParamIndex = ParamIndex;
    return true;
  }

  static void setKernelImplicitAttrs(ASTContext &Context, FunctionDecl *FD,
                                     bool IsSIMDKernel) {
    // Set implicit attributes.
    FD->addAttr(OpenCLKernelAttr::CreateImplicit(Context));
    FD->addAttr(ArtificialAttr::CreateImplicit(Context));
    if (IsSIMDKernel)
      FD->addAttr(SYCLSimdAttr::CreateImplicit(Context));
  }

  static FunctionDecl *createKernelDecl(ASTContext &Ctx, SourceLocation Loc,
                                        bool IsInline, bool IsSIMDKernel) {
    // Create this with no prototype, and we can fix this up after we've seen
    // all the params.
    FunctionProtoType::ExtProtoInfo Info(CC_OpenCLKernel);
    QualType FuncType = Ctx.getFunctionType(Ctx.VoidTy, {}, Info);

    FunctionDecl *FD = FunctionDecl::Create(
        Ctx, Ctx.getTranslationUnitDecl(), Loc, Loc, DeclarationName(),
        FuncType, Ctx.getTrivialTypeSourceInfo(Ctx.VoidTy), SC_None);
    FD->setImplicitlyInline(IsInline);
    setKernelImplicitAttrs(Ctx, FD, IsSIMDKernel);

    // Add kernel to translation unit to see it in AST-dump.
    Ctx.getTranslationUnitDecl()->addDecl(FD);
    return FD;
  }

public:
  static constexpr const bool VisitInsideSimpleContainers = false;
  SyclKernelDeclCreator(Sema &S, SourceLocation Loc, bool IsInline,
                        bool IsSIMDKernel, FunctionDecl *SYCLKernel)
      : SyclKernelFieldHandler(S),
        KernelDecl(
            createKernelDecl(S.getASTContext(), Loc, IsInline, IsSIMDKernel)),
        FuncContext(SemaRef, KernelDecl) {
    S.addSyclOpenCLKernel(SYCLKernel, KernelDecl);
  }

  ~SyclKernelDeclCreator() {
    ASTContext &Ctx = SemaRef.getASTContext();
    FunctionProtoType::ExtProtoInfo Info(CC_OpenCLKernel);

    SmallVector<QualType, 8> ArgTys;
    std::transform(std::begin(Params), std::end(Params),
                   std::back_inserter(ArgTys),
                   [](const ParmVarDecl *PVD) { return PVD->getType(); });

    QualType FuncType = Ctx.getFunctionType(Ctx.VoidTy, ArgTys, Info);
    KernelDecl->setType(FuncType);
    KernelDecl->setParams(Params);

    // Make sure that this is marked as a kernel so that the code-gen can make
    // decisions based on that. We cannot add this earlier, otherwise the call
    // to TransformStmt in replaceWithLocalClone can diagnose something that got
    // diagnosed on the actual kernel.
    KernelDecl->addAttr(
        SYCLKernelAttr::CreateImplicit(SemaRef.getASTContext()));

    SemaRef.addSyclDeviceDecl(KernelDecl);
  }

  bool enterStruct(const CXXRecordDecl *, FieldDecl *, QualType) final {
    ++StructDepth;
    return true;
  }

  bool leaveStruct(const CXXRecordDecl *, FieldDecl *, QualType) final {
    --StructDepth;
    return true;
  }

  bool enterStruct(const CXXRecordDecl *, const CXXBaseSpecifier &BS,
                   QualType FieldTy) final {
    ++StructDepth;
    return true;
  }

  bool leaveStruct(const CXXRecordDecl *, const CXXBaseSpecifier &BS,
                   QualType FieldTy) final {
    --StructDepth;
    return true;
  }

  bool handleSyclSpecialType(const CXXRecordDecl *, const CXXBaseSpecifier &BS,
                             QualType FieldTy) final {
    const auto *RecordDecl = FieldTy->getAsCXXRecordDecl();
    assert(RecordDecl && "The type must be a RecordDecl");
    llvm::StringLiteral MethodName =
        KernelDecl->hasAttr<SYCLSimdAttr>() &&
                Util::isSyclType(FieldTy, "accessor", true /*Tmp*/)
            ? InitESIMDMethodName
            : InitMethodName;
    CXXMethodDecl *InitMethod = getMethodByName(RecordDecl, MethodName);
    assert(InitMethod && "The type must have the __init method");

    // Don't do -1 here because we count on this to be the first parameter added
    // (if any).
    size_t ParamIndex = Params.size();
    for (const ParmVarDecl *Param : InitMethod->parameters()) {
      QualType ParamTy = Param->getType();
      addParam(BS, ParamTy.getCanonicalType());
      // FIXME: This code is temporary, and will be removed once __init_esimd
      // is removed and property list refactored.
      // The function handleAccessorType includes a call to
      // handleAccessorPropertyList. If new classes with property list are
      // added, this code needs to be refactored to call
      // handleAccessorPropertyList for each class which requires it.
      if (ParamTy.getTypePtr()->isPointerType() &&
          Util::isSyclType(FieldTy, "accessor", true /*Tmp*/))
        handleAccessorType(RecordDecl, BS.getBeginLoc());
    }
    LastParamIndex = ParamIndex;
    return true;
  }

  bool handleSyclSpecialType(FieldDecl *FD, QualType FieldTy) final {
    return handleSpecialType(FD, FieldTy);
  }

  RecordDecl *wrapField(FieldDecl *Field, QualType FieldTy) {
    RecordDecl *WrapperClass =
        SemaRef.getASTContext().buildImplicitRecord("__wrapper_class");
    WrapperClass->startDefinition();
    Field = FieldDecl::Create(
        SemaRef.getASTContext(), WrapperClass, SourceLocation(),
        SourceLocation(), /*Id=*/nullptr, FieldTy,
        SemaRef.getASTContext().getTrivialTypeSourceInfo(FieldTy,
                                                         SourceLocation()),
        /*BW=*/nullptr, /*Mutable=*/false, /*InitStyle=*/ICIS_NoInit);
    Field->setAccess(AS_public);
    WrapperClass->addDecl(Field);
    WrapperClass->completeDefinition();
    return WrapperClass;
  };

  bool handlePointerType(FieldDecl *FD, QualType FieldTy) final {
    // USM allows to use raw pointers instead of buffers/accessors, but these
    // pointers point to the specially allocated memory. For pointer fields we
    // add a kernel argument with the same type as field but global address
    // space, because OpenCL requires it.
    QualType PointeeTy = FieldTy->getPointeeType();
    Qualifiers Quals = PointeeTy.getQualifiers();
    auto AS = Quals.getAddressSpace();
    // Leave global_device and global_host address spaces as is to help FPGA
    // device in memory allocations
    if (AS != LangAS::sycl_global_device && AS != LangAS::sycl_global_host)
      Quals.setAddressSpace(LangAS::sycl_global);
    PointeeTy = SemaRef.getASTContext().getQualifiedType(
        PointeeTy.getUnqualifiedType(), Quals);
    QualType ModTy = SemaRef.getASTContext().getPointerType(PointeeTy);
    // When the kernel is generated, struct type kernel arguments are
    // decomposed; i.e. the parameters of the kernel are the fields of the
    // struct, and not the struct itself. This causes an error in the backend
    // when the struct field is a pointer, since non-USM pointers cannot be
    // passed directly. To work around this issue, all pointers inside the
    // struct are wrapped in a generated '__wrapper_class'.
    if (StructDepth) {
      RecordDecl *WrappedPointer = wrapField(FD, ModTy);
      ModTy = SemaRef.getASTContext().getRecordType(WrappedPointer);
    }

    addParam(FD, ModTy);
    return true;
  }

  bool handleSimpleArrayType(FieldDecl *FD, QualType FieldTy) final {
    // Arrays are always wrapped in a struct since they cannot be passed
    // directly.
    RecordDecl *WrappedArray = wrapField(FD, FieldTy);
    QualType ModTy = SemaRef.getASTContext().getRecordType(WrappedArray);
    addParam(FD, ModTy);
    return true;
  }

  bool handleScalarType(FieldDecl *FD, QualType FieldTy) final {
    addParam(FD, FieldTy);
    return true;
  }

  bool handleNonDecompStruct(const CXXRecordDecl *, FieldDecl *FD,
                             QualType Ty) final {
    addParam(FD, Ty);
    return true;
  }

  bool handleNonDecompStruct(const CXXRecordDecl *Base,
                             const CXXBaseSpecifier &BS, QualType Ty) final {
    addParam(BS, Ty);
    return true;
  }

  bool handleUnionType(FieldDecl *FD, QualType FieldTy) final {
    return handleScalarType(FD, FieldTy);
  }

  bool handleSyclHalfType(FieldDecl *FD, QualType FieldTy) final {
    addParam(FD, FieldTy);
    return true;
  }

  // Generate kernel argument to initialize specialization constants.
  void handleSyclKernelHandlerType() {
    ASTContext &Context = SemaRef.getASTContext();
    StringRef Name = "_arg__specialization_constants_buffer";
    addParam(Name, Context.getPointerType(Context.getAddrSpaceQualType(
                       Context.CharTy, LangAS::sycl_global)));
  }

  void setBody(CompoundStmt *KB) { KernelDecl->setBody(KB); }

  FunctionDecl *getKernelDecl() { return KernelDecl; }

  llvm::ArrayRef<ParmVarDecl *> getParamVarDeclsForCurrentField() {
    return ArrayRef<ParmVarDecl *>(std::begin(Params) + LastParamIndex,
                                   std::end(Params));
  }
  using SyclKernelFieldHandler::handleSyclHalfType;
};

class SyclKernelArgsSizeChecker : public SyclKernelFieldHandler {
  SourceLocation KernelLoc;
  unsigned SizeOfParams = 0;
  bool IsSIMD = false;

  void addParam(QualType ArgTy) {
    SizeOfParams +=
        SemaRef.getASTContext().getTypeSizeInChars(ArgTy).getQuantity();
  }

  bool handleSpecialType(QualType FieldTy) {
    const CXXRecordDecl *RecordDecl = FieldTy->getAsCXXRecordDecl();
    assert(RecordDecl && "The type must be a RecordDecl");
    llvm::StringLiteral MethodName =
        IsSIMD ? InitESIMDMethodName : InitMethodName;
    CXXMethodDecl *InitMethod = getMethodByName(RecordDecl, MethodName);
    assert(InitMethod && "The type must have the __init method");
    for (const ParmVarDecl *Param : InitMethod->parameters())
      addParam(Param->getType());
    return true;
  }

public:
  static constexpr const bool VisitInsideSimpleContainers = false;
  SyclKernelArgsSizeChecker(Sema &S, SourceLocation Loc, bool IsSIMD)
      : SyclKernelFieldHandler(S), KernelLoc(Loc), IsSIMD(IsSIMD) {}

  ~SyclKernelArgsSizeChecker() {
    if (SizeOfParams > MaxKernelArgsSize)
      SemaRef.Diag(KernelLoc, diag::warn_sycl_kernel_too_big_args)
          << SizeOfParams << MaxKernelArgsSize;
  }

  bool handleSyclSpecialType(FieldDecl *FD, QualType FieldTy) final {
    return handleSpecialType(FieldTy);
  }

  bool handleSyclSpecialType(const CXXRecordDecl *, const CXXBaseSpecifier &BS,
                             QualType FieldTy) final {
    return handleSpecialType(FieldTy);
  }

  bool handlePointerType(FieldDecl *FD, QualType FieldTy) final {
    addParam(FieldTy);
    return true;
  }

  bool handleScalarType(FieldDecl *FD, QualType FieldTy) final {
    addParam(FieldTy);
    return true;
  }

  bool handleSimpleArrayType(FieldDecl *FD, QualType FieldTy) final {
    addParam(FieldTy);
    return true;
  }

  bool handleNonDecompStruct(const CXXRecordDecl *, FieldDecl *FD,
                             QualType Ty) final {
    addParam(Ty);
    return true;
  }

  bool handleNonDecompStruct(const CXXRecordDecl *Base,
                             const CXXBaseSpecifier &BS, QualType Ty) final {
    addParam(Ty);
    return true;
  }

  bool handleUnionType(FieldDecl *FD, QualType FieldTy) final {
    return handleScalarType(FD, FieldTy);
  }

  bool handleSyclHalfType(FieldDecl *FD, QualType FieldTy) final {
    addParam(FieldTy);
    return true;
  }
  using SyclKernelFieldHandler::handleSyclHalfType;
};

std::string getKernelArgDesc(StringRef KernelArgDescription) {
  if (KernelArgDescription == ":" || KernelArgDescription == "")
    return "";
  return ("Compiler generated argument for " + KernelArgDescription + ",")
      .str();
}

class SyclOptReportCreator : public SyclKernelFieldHandler {
  SyclKernelDeclCreator &DC;
  SourceLocation KernelInvocationLoc;

  void addParam(const FieldDecl *KernelArg, QualType KernelArgType,
                StringRef KernelArgDescription) {
    StringRef NameToEmitInDescription = KernelArg->getName();
    const RecordDecl *KernelArgParent = KernelArg->getParent();
    if (KernelArgParent && KernelArgDescription == "decomposed struct/class")
      NameToEmitInDescription = KernelArgParent->getName();

    bool isWrappedField = KernelArgDescription == "WrappedPointer" ||
                          KernelArgDescription == "WrappedArray";

    KernelArgDescription =
        (KernelArgDescription == "WrappedPointer"
             ? "nested pointer"
             : (KernelArgDescription == "WrappedArray" ? "array"
                                                       : KernelArgDescription));

    unsigned KernelArgSize =
        SemaRef.getASTContext().getTypeSizeInChars(KernelArgType).getQuantity();

    SemaRef.getDiagnostics().getSYCLOptReport().AddKernelArgs(
        DC.getKernelDecl(), NameToEmitInDescription,
        isWrappedField ? "Compiler generated" : KernelArgType.getAsString(),
        KernelInvocationLoc, KernelArgSize,
        getKernelArgDesc(KernelArgDescription),
        (KernelArgDescription == "decomposed struct/class")
            ? ("Field:" + KernelArg->getName().str() + ", ")
            : "");
  }

  void addParam(const FieldDecl *FD, QualType FieldTy) {
    std::string KernelArgDescription = FieldTy.getAsString();
    const RecordDecl *RD = FD->getParent();
    if (FieldTy->isScalarType())
      KernelArgDescription = "";
    if (RD && RD->hasAttr<SYCLRequiresDecompositionAttr>())
      KernelArgDescription = "decomposed struct/class";

    addParam(FD, FieldTy, KernelArgDescription);
  }

  // Handles base classes.
  void addParam(const CXXBaseSpecifier &, QualType KernelArgType,
                StringRef KernelArgDescription) {
    unsigned KernelArgSize =
        SemaRef.getASTContext().getTypeSizeInChars(KernelArgType).getQuantity();
    SemaRef.getDiagnostics().getSYCLOptReport().AddKernelArgs(
        DC.getKernelDecl(), KernelArgType.getAsString(),
        KernelArgType.getAsString(), KernelInvocationLoc, KernelArgSize,
        getKernelArgDesc(KernelArgDescription), "");
  }

  // Handles specialization constants.
  void addParam(QualType KernelArgType, std::string KernelArgDescription) {
    unsigned KernelArgSize =
        SemaRef.getASTContext().getTypeSizeInChars(KernelArgType).getQuantity();
    SemaRef.getDiagnostics().getSYCLOptReport().AddKernelArgs(
        DC.getKernelDecl(), "", KernelArgType.getAsString(),
        KernelInvocationLoc, KernelArgSize,
        getKernelArgDesc(KernelArgDescription), "");
  }

public:
  static constexpr const bool VisitInsideSimpleContainers = false;
  SyclOptReportCreator(Sema &S, SyclKernelDeclCreator &DC, SourceLocation Loc)
      : SyclKernelFieldHandler(S), DC(DC), KernelInvocationLoc(Loc) {}

  bool handleSyclSpecialType(FieldDecl *FD, QualType FieldTy) final {
    for (const auto *Param : DC.getParamVarDeclsForCurrentField())
      addParam(FD, Param->getType(), FieldTy.getAsString());
    return true;
  }

  bool handleSyclSpecialType(const CXXRecordDecl *, const CXXBaseSpecifier &BS,
                             QualType FieldTy) final {
    std::string KernelArgDescription = "base class " + FieldTy.getAsString();
    for (const auto *Param : DC.getParamVarDeclsForCurrentField()) {
      QualType KernelArgType = Param->getType();
      unsigned KernelArgSize = SemaRef.getASTContext()
                                   .getTypeSizeInChars(KernelArgType)
                                   .getQuantity();
      SemaRef.getDiagnostics().getSYCLOptReport().AddKernelArgs(
          DC.getKernelDecl(), FieldTy.getAsString(),
          KernelArgType.getAsString(), KernelInvocationLoc, KernelArgSize,
          getKernelArgDesc(KernelArgDescription), "");
    }
    return true;
  }

  bool handlePointerType(FieldDecl *FD, QualType FieldTy) final {
    std::string KernelArgDescription = ":";
    ParmVarDecl *KernelParameter = DC.getParamVarDeclsForCurrentField()[0];
    // Compiler generated openCL kernel argument for current pointer field
    // is not a pointer. This means we are processing a nested pointer and
    // the openCL kernel argument is of type __wrapper_class.
    if (!KernelParameter->getType()->isPointerType())
      KernelArgDescription = "WrappedPointer";
    for (const auto *Param : DC.getParamVarDeclsForCurrentField())
      addParam(FD, Param->getType(), KernelArgDescription);
    return true;
  }

  bool handleScalarType(FieldDecl *FD, QualType FieldTy) final {
    addParam(FD, FieldTy);
    return true;
  }

  bool handleSimpleArrayType(FieldDecl *FD, QualType FieldTy) final {
    // Simple arrays are always wrapped.
    for (const auto *Param : DC.getParamVarDeclsForCurrentField())
      addParam(FD, Param->getType(), "WrappedArray");
    return true;
  }

  bool handleNonDecompStruct(const CXXRecordDecl *, FieldDecl *FD,
                             QualType Ty) final {
    addParam(FD, Ty);
    return true;
  }

  bool handleNonDecompStruct(const CXXRecordDecl *Base,
                             const CXXBaseSpecifier &BS, QualType Ty) final {
    addParam(BS, Ty, "base class");
    return true;
  }

  bool handleUnionType(FieldDecl *FD, QualType FieldTy) final {
    return handleScalarType(FD, FieldTy);
  }

  bool handleSyclHalfType(FieldDecl *FD, QualType FieldTy) final {
    addParam(FD, FieldTy);
    return true;
  }

  void handleSyclKernelHandlerType() {
    addParam(DC.getParamVarDeclsForCurrentField()[0]->getType(),
             "SYCL2020 specialization constant");
  }
  using SyclKernelFieldHandler::handleSyclHalfType;
};

static CXXMethodDecl *getOperatorParens(const CXXRecordDecl *Rec) {
  for (auto *MD : Rec->methods()) {
    if (MD->getOverloadedOperator() == OO_Call)
      return MD;
  }
  return nullptr;
}

static bool isESIMDKernelType(const CXXRecordDecl *KernelObjType) {
  const CXXMethodDecl *OpParens = getOperatorParens(KernelObjType);
  return (OpParens != nullptr) && OpParens->hasAttr<SYCLSimdAttr>();
}

class SyclKernelBodyCreator : public SyclKernelFieldHandler {
  SyclKernelDeclCreator &DeclCreator;
  llvm::SmallVector<Stmt *, 16> BodyStmts;
  llvm::SmallVector<InitListExpr *, 16> CollectionInitExprs;
  llvm::SmallVector<Stmt *, 16> FinalizeStmts;
  // This collection contains the information required to add/remove information
  // about arrays as we enter them.  The InitializedEntity component is
  // necessary for initializing child members.  uin64_t is the index of the
  // current element being worked on, which is updated every time we visit
  // nextElement.
  llvm::SmallVector<std::pair<InitializedEntity, uint64_t>, 8> ArrayInfos;
  VarDecl *KernelObjClone;
  InitializedEntity VarEntity;
  const CXXRecordDecl *KernelObj;
  llvm::SmallVector<Expr *, 16> MemberExprBases;
  FunctionDecl *KernelCallerFunc;
  SourceLocation KernelCallerSrcLoc; // KernelCallerFunc source location.
  // Contains a count of how many containers we're in.  This is used by the
  // pointer-struct-wrapping code to ensure that we don't try to wrap
  // non-top-level pointers.
  uint64_t StructDepth = 0;
  VarDecl *KernelHandlerClone = nullptr;

  Stmt *replaceWithLocalClone(ParmVarDecl *OriginalParam, VarDecl *LocalClone,
                              Stmt *FunctionBody) {
    // DeclRefExpr with valid source location but with decl which is not marked
    // as used is invalid.
    LocalClone->setIsUsed();
    std::pair<DeclaratorDecl *, DeclaratorDecl *> MappingPair =
        std::make_pair(OriginalParam, LocalClone);
    KernelBodyTransform KBT(MappingPair, SemaRef);
    return KBT.TransformStmt(FunctionBody).get();
  }

  // Using the statements/init expressions that we've created, this generates
  // the kernel body compound stmt. CompoundStmt needs to know its number of
  // statements in advance to allocate it, so we cannot do this as we go along.
  CompoundStmt *createKernelBody() {
    // Push the Kernel function scope to ensure the scope isn't empty
    SemaRef.PushFunctionScope();

    // Initialize kernel object local clone
    assert(CollectionInitExprs.size() == 1 &&
           "Should have been popped down to just the first one");
    KernelObjClone->setInit(CollectionInitExprs.back());

    // Replace references to the kernel object in kernel body, to use the
    // compiler generated local clone
    Stmt *NewBody =
        replaceWithLocalClone(KernelCallerFunc->getParamDecl(0), KernelObjClone,
                              KernelCallerFunc->getBody());

    // If kernel_handler argument is passed by SYCL kernel, replace references
    // to this argument in kernel body, to use the compiler generated local
    // clone
    if (ParmVarDecl *KernelHandlerParam =
            getSyclKernelHandlerArg(KernelCallerFunc))
      NewBody = replaceWithLocalClone(KernelHandlerParam, KernelHandlerClone,
                                      NewBody);

    // Use transformed body (with clones) as kernel body
    BodyStmts.push_back(NewBody);

    BodyStmts.insert(BodyStmts.end(), FinalizeStmts.begin(),
                     FinalizeStmts.end());

    return CompoundStmt::Create(SemaRef.getASTContext(), BodyStmts, {}, {});
  }

  void markParallelWorkItemCalls() {
    if (getKernelInvocationKind(KernelCallerFunc) ==
        InvokeParallelForWorkGroup) {
      FindPFWGLambdaFnVisitor V(KernelObj);
      V.TraverseStmt(KernelCallerFunc->getBody());
      CXXMethodDecl *WGLambdaFn = V.getLambdaFn();
      assert(WGLambdaFn && "PFWG lambda not found");
      // Mark the function that it "works" in a work group scope:
      // NOTE: In case of parallel_for_work_item the marker call itself is
      // marked with work item scope attribute, here  the '()' operator of the
      // object passed as parameter is marked. This is an optimization -
      // there are a lot of locals created at parallel_for_work_group
      // scope before calling the lambda - it is more efficient to have
      // all of them in the private address space rather then sharing via
      // the local AS. See parallel_for_work_group implementation in the
      // SYCL headers.
      if (!WGLambdaFn->hasAttr<SYCLScopeAttr>()) {
        WGLambdaFn->addAttr(SYCLScopeAttr::CreateImplicit(
            SemaRef.getASTContext(), SYCLScopeAttr::Level::WorkGroup));
        // Search and mark parallel_for_work_item calls:
        MarkWIScopeFnVisitor MarkWIScope(SemaRef.getASTContext());
        MarkWIScope.TraverseDecl(WGLambdaFn);
        // Now mark local variables declared in the PFWG lambda with work group
        // scope attribute
        addScopeAttrToLocalVars(*WGLambdaFn);
      }
    }
  }

  // Creates a DeclRefExpr to the ParmVar that represents the current field.
  Expr *createParamReferenceExpr() {
    ParmVarDecl *KernelParameter =
        DeclCreator.getParamVarDeclsForCurrentField()[0];

    QualType ParamType = KernelParameter->getOriginalType();
    Expr *DRE = SemaRef.BuildDeclRefExpr(KernelParameter, ParamType, VK_LValue,
                                         KernelCallerSrcLoc);
    return DRE;
  }

  // Creates a DeclRefExpr to the ParmVar that represents the current pointer
  // field.
  Expr *createPointerParamReferenceExpr(QualType PointerTy, bool Wrapped) {
    ParmVarDecl *KernelParameter =
        DeclCreator.getParamVarDeclsForCurrentField()[0];

    QualType ParamType = KernelParameter->getOriginalType();
    Expr *DRE = SemaRef.BuildDeclRefExpr(KernelParameter, ParamType, VK_LValue,
                                         KernelCallerSrcLoc);

    // Struct Type kernel arguments are decomposed. The pointer fields are
    // then wrapped inside a compiler generated struct. Therefore when
    // generating the initializers, we have to 'unwrap' the pointer.
    if (Wrapped) {
      CXXRecordDecl *WrapperStruct = ParamType->getAsCXXRecordDecl();
      // Pointer field wrapped inside __wrapper_class
      FieldDecl *Pointer = *(WrapperStruct->field_begin());
      DRE = buildMemberExpr(DRE, Pointer);
      ParamType = Pointer->getType();
    }

    DRE = ImplicitCastExpr::Create(SemaRef.Context, ParamType,
                                   CK_LValueToRValue, DRE, /*BasePath=*/nullptr,
                                   VK_PRValue, FPOptionsOverride());

    if (PointerTy->getPointeeType().getAddressSpace() !=
        ParamType->getPointeeType().getAddressSpace())
      DRE = ImplicitCastExpr::Create(SemaRef.Context, PointerTy,
                                     CK_AddressSpaceConversion, DRE, nullptr,
                                     VK_PRValue, FPOptionsOverride());

    return DRE;
  }

  Expr *createSimpleArrayParamReferenceExpr(QualType ArrayTy) {
    ParmVarDecl *KernelParameter =
        DeclCreator.getParamVarDeclsForCurrentField()[0];
    QualType ParamType = KernelParameter->getOriginalType();
    Expr *DRE = SemaRef.BuildDeclRefExpr(KernelParameter, ParamType, VK_LValue,
                                         KernelCallerSrcLoc);

    // Unwrap the array.
    CXXRecordDecl *WrapperStruct = ParamType->getAsCXXRecordDecl();
    FieldDecl *ArrayField = *(WrapperStruct->field_begin());
    return buildMemberExpr(DRE, ArrayField);
  }

  // Returns 'true' if the thing we're visiting (Based on the FD/QualType pair)
  // is an element of an array.  This will determine whether we do
  // MemberExprBases in some cases or not, AND determines how we initialize
  // values.
  bool isArrayElement(const FieldDecl *FD, QualType Ty) const {
    return !SemaRef.getASTContext().hasSameType(FD->getType(), Ty);
  }

  // Creates an initialized entity for a field/item. In the case where this is a
  // field, returns a normal member initializer, if we're in a sub-array of a MD
  // array, returns an element initializer.
  InitializedEntity getFieldEntity(FieldDecl *FD, QualType Ty) {
    if (isArrayElement(FD, Ty))
      return InitializedEntity::InitializeElement(SemaRef.getASTContext(),
                                                  ArrayInfos.back().second,
                                                  ArrayInfos.back().first);
    return InitializedEntity::InitializeMember(FD, &VarEntity);
  }

  void addFieldInit(FieldDecl *FD, QualType Ty, MultiExprArg ParamRef) {
    InitializationKind InitKind =
        InitializationKind::CreateCopy(KernelCallerSrcLoc, KernelCallerSrcLoc);
    addFieldInit(FD, Ty, ParamRef, InitKind);
  }

  void addFieldInit(FieldDecl *FD, QualType Ty, MultiExprArg ParamRef,
                    InitializationKind InitKind) {
    addFieldInit(FD, Ty, ParamRef, InitKind, getFieldEntity(FD, Ty));
  }

  void addFieldInit(FieldDecl *FD, QualType Ty, MultiExprArg ParamRef,
                    InitializationKind InitKind, InitializedEntity Entity) {
    InitializationSequence InitSeq(SemaRef, Entity, InitKind, ParamRef);
    ExprResult Init = InitSeq.Perform(SemaRef, Entity, InitKind, ParamRef);

    InitListExpr *ParentILE = CollectionInitExprs.back();
    ParentILE->updateInit(SemaRef.getASTContext(), ParentILE->getNumInits(),
                          Init.get());
  }

  void addBaseInit(const CXXBaseSpecifier &BS, QualType Ty,
                   InitializationKind InitKind) {
    InitializedEntity Entity = InitializedEntity::InitializeBase(
        SemaRef.Context, &BS, /*IsInheritedVirtualBase*/ false, &VarEntity);
    InitializationSequence InitSeq(SemaRef, Entity, InitKind, None);
    ExprResult Init = InitSeq.Perform(SemaRef, Entity, InitKind, None);

    InitListExpr *ParentILE = CollectionInitExprs.back();
    ParentILE->updateInit(SemaRef.getASTContext(), ParentILE->getNumInits(),
                          Init.get());
  }

  void addSimpleBaseInit(const CXXBaseSpecifier &BS, QualType Ty) {
    InitializationKind InitKind =
        InitializationKind::CreateCopy(KernelCallerSrcLoc, KernelCallerSrcLoc);

    InitializedEntity Entity = InitializedEntity::InitializeBase(
        SemaRef.Context, &BS, /*IsInheritedVirtualBase*/ false, &VarEntity);

    Expr *ParamRef = createParamReferenceExpr();
    InitializationSequence InitSeq(SemaRef, Entity, InitKind, ParamRef);
    ExprResult Init = InitSeq.Perform(SemaRef, Entity, InitKind, ParamRef);

    InitListExpr *ParentILE = CollectionInitExprs.back();
    ParentILE->updateInit(SemaRef.getASTContext(), ParentILE->getNumInits(),
                          Init.get());
  }

  // Adds an initializer that handles a simple initialization of a field.
  void addSimpleFieldInit(FieldDecl *FD, QualType Ty) {
    Expr *ParamRef = createParamReferenceExpr();
    addFieldInit(FD, Ty, ParamRef);
  }

  MemberExpr *buildMemberExpr(Expr *Base, ValueDecl *Member) {
    DeclAccessPair MemberDAP = DeclAccessPair::make(Member, AS_none);
    MemberExpr *Result = SemaRef.BuildMemberExpr(
        Base, /*IsArrow */ false, KernelCallerSrcLoc, NestedNameSpecifierLoc(),
        KernelCallerSrcLoc, Member, MemberDAP,
        /*HadMultipleCandidates*/ false,
        DeclarationNameInfo(Member->getDeclName(), KernelCallerSrcLoc),
        Member->getType(), VK_LValue, OK_Ordinary);
    return Result;
  }

  void addFieldMemberExpr(FieldDecl *FD, QualType Ty) {
    if (!isArrayElement(FD, Ty))
      MemberExprBases.push_back(buildMemberExpr(MemberExprBases.back(), FD));
  }

  void removeFieldMemberExpr(const FieldDecl *FD, QualType Ty) {
    if (!isArrayElement(FD, Ty))
      MemberExprBases.pop_back();
  }

  void createSpecialMethodCall(const CXXRecordDecl *RD, StringRef MethodName,
                               SmallVectorImpl<Stmt *> &AddTo) {
    CXXMethodDecl *Method = getMethodByName(RD, MethodName);
    if (!Method)
      return;

    unsigned NumParams = Method->getNumParams();
    llvm::SmallVector<Expr *, 4> ParamDREs(NumParams);
    llvm::ArrayRef<ParmVarDecl *> KernelParameters =
        DeclCreator.getParamVarDeclsForCurrentField();
    for (size_t I = 0; I < NumParams; ++I) {
      QualType ParamType = KernelParameters[I]->getOriginalType();
      ParamDREs[I] = SemaRef.BuildDeclRefExpr(KernelParameters[I], ParamType,
                                              VK_LValue, KernelCallerSrcLoc);
    }

    MemberExpr *MethodME = buildMemberExpr(MemberExprBases.back(), Method);

    QualType ResultTy = Method->getReturnType();
    ExprValueKind VK = Expr::getValueKindForType(ResultTy);
    ResultTy = ResultTy.getNonLValueExprType(SemaRef.Context);
    llvm::SmallVector<Expr *, 4> ParamStmts;
    const auto *Proto = cast<FunctionProtoType>(Method->getType());
    SemaRef.GatherArgumentsForCall(KernelCallerSrcLoc, Method, Proto, 0,
                                   ParamDREs, ParamStmts);
    // [kernel_obj or wrapper object].accessor.__init(_ValueType*,
    // range<int>, range<int>, id<int>)
    AddTo.push_back(CXXMemberCallExpr::Create(
        SemaRef.Context, MethodME, ParamStmts, ResultTy, VK, KernelCallerSrcLoc,
        FPOptionsOverride()));
  }

  // Creates an empty InitListExpr of the correct number of child-inits
  // of this to append into.
  void addCollectionInitListExpr(const CXXRecordDecl *RD) {
    const ASTRecordLayout &Info =
        SemaRef.getASTContext().getASTRecordLayout(RD);
    uint64_t NumInitExprs = Info.getFieldCount() + RD->getNumBases();
    addCollectionInitListExpr(QualType(RD->getTypeForDecl(), 0), NumInitExprs);
  }

  InitListExpr *createInitListExpr(const CXXRecordDecl *RD) {
    const ASTRecordLayout &Info =
        SemaRef.getASTContext().getASTRecordLayout(RD);
    uint64_t NumInitExprs = Info.getFieldCount() + RD->getNumBases();
    return createInitListExpr(QualType(RD->getTypeForDecl(), 0), NumInitExprs);
  }

  InitListExpr *createInitListExpr(QualType InitTy, uint64_t NumChildInits) {
    InitListExpr *ILE = new (SemaRef.getASTContext()) InitListExpr(
        SemaRef.getASTContext(), KernelCallerSrcLoc, {}, KernelCallerSrcLoc);
    ILE->reserveInits(SemaRef.getASTContext(), NumChildInits);
    ILE->setType(InitTy);

    return ILE;
  }

  // Create an empty InitListExpr of the type/size for the rest of the visitor
  // to append into.
  void addCollectionInitListExpr(QualType InitTy, uint64_t NumChildInits) {

    InitListExpr *ILE = createInitListExpr(InitTy, NumChildInits);
    InitListExpr *ParentILE = CollectionInitExprs.back();
    ParentILE->updateInit(SemaRef.getASTContext(), ParentILE->getNumInits(),
                          ILE);

    CollectionInitExprs.push_back(ILE);
  }

  static VarDecl *createKernelObjClone(ASTContext &Ctx, DeclContext *DC,
                                       const CXXRecordDecl *KernelObj) {
    TypeSourceInfo *TSInfo =
        KernelObj->isLambda() ? KernelObj->getLambdaTypeInfo() : nullptr;
    VarDecl *VD = VarDecl::Create(
        Ctx, DC, KernelObj->getLocation(), KernelObj->getLocation(),
        KernelObj->getIdentifier(), QualType(KernelObj->getTypeForDecl(), 0),
        TSInfo, SC_None);

    return VD;
  }

  const llvm::StringLiteral getInitMethodName() const {
    bool IsSIMDKernel = isESIMDKernelType(KernelObj);
    return IsSIMDKernel ? InitESIMDMethodName : InitMethodName;
  }

  // Default inits the type, then calls the init-method in the body.
  bool handleSpecialType(FieldDecl *FD, QualType Ty) {
    addFieldInit(FD, Ty, None,
                 InitializationKind::CreateDefault(KernelCallerSrcLoc));

    addFieldMemberExpr(FD, Ty);

    const auto *RecordDecl = Ty->getAsCXXRecordDecl();
    createSpecialMethodCall(RecordDecl, getInitMethodName(), BodyStmts);
    CXXMethodDecl *FinalizeMethod =
        getMethodByName(RecordDecl, FinalizeMethodName);
    // A finalize-method is expected for special type such as stream.
    if (FinalizeMethod)
      createSpecialMethodCall(RecordDecl, FinalizeMethodName, FinalizeStmts);

    removeFieldMemberExpr(FD, Ty);

    return true;
  }

  bool handleSpecialType(const CXXBaseSpecifier &BS, QualType Ty) {
    const auto *RecordDecl = Ty->getAsCXXRecordDecl();
    addBaseInit(BS, Ty, InitializationKind::CreateDefault(KernelCallerSrcLoc));
    createSpecialMethodCall(RecordDecl, getInitMethodName(), BodyStmts);
    return true;
  }

  // Generate __init call for kernel handler argument
  void handleSpecialType(QualType KernelHandlerTy) {
    DeclRefExpr *KernelHandlerCloneRef =
        DeclRefExpr::Create(SemaRef.Context, NestedNameSpecifierLoc(),
                            KernelCallerSrcLoc, KernelHandlerClone, false,
                            DeclarationNameInfo(), KernelHandlerTy, VK_LValue);
    const auto *RecordDecl =
        KernelHandlerClone->getType()->getAsCXXRecordDecl();
    MemberExprBases.push_back(KernelHandlerCloneRef);
    createSpecialMethodCall(RecordDecl, InitSpecConstantsBuffer, BodyStmts);
    MemberExprBases.pop_back();
  }

  void createKernelHandlerClone(ASTContext &Ctx, DeclContext *DC,
                                ParmVarDecl *KernelHandlerArg) {
    QualType Ty = KernelHandlerArg->getType();
    TypeSourceInfo *TSInfo = Ctx.getTrivialTypeSourceInfo(Ty);
    KernelHandlerClone =
        VarDecl::Create(Ctx, DC, KernelCallerSrcLoc, KernelCallerSrcLoc,
                        KernelHandlerArg->getIdentifier(), Ty, TSInfo, SC_None);

    // Default initialize clone
    InitializedEntity VarEntity =
        InitializedEntity::InitializeVariable(KernelHandlerClone);
    InitializationKind InitKind =
        InitializationKind::CreateDefault(KernelCallerSrcLoc);
    InitializationSequence InitSeq(SemaRef, VarEntity, InitKind, None);
    ExprResult Init = InitSeq.Perform(SemaRef, VarEntity, InitKind, None);
    KernelHandlerClone->setInit(
        SemaRef.MaybeCreateExprWithCleanups(Init.get()));
    KernelHandlerClone->setInitStyle(VarDecl::CallInit);
  }

public:
  static constexpr const bool VisitInsideSimpleContainers = false;
  SyclKernelBodyCreator(Sema &S, SyclKernelDeclCreator &DC,
                        const CXXRecordDecl *KernelObj,
                        FunctionDecl *KernelCallerFunc)
      : SyclKernelFieldHandler(S), DeclCreator(DC),
        KernelObjClone(createKernelObjClone(S.getASTContext(),
                                            DC.getKernelDecl(), KernelObj)),
        VarEntity(InitializedEntity::InitializeVariable(KernelObjClone)),
        KernelObj(KernelObj), KernelCallerFunc(KernelCallerFunc),
        KernelCallerSrcLoc(KernelCallerFunc->getLocation()) {
    CollectionInitExprs.push_back(createInitListExpr(KernelObj));
    markParallelWorkItemCalls();

    Stmt *DS = new (S.Context) DeclStmt(DeclGroupRef(KernelObjClone),
                                        KernelCallerSrcLoc, KernelCallerSrcLoc);
    BodyStmts.push_back(DS);
    DeclRefExpr *KernelObjCloneRef = DeclRefExpr::Create(
        S.Context, NestedNameSpecifierLoc(), KernelCallerSrcLoc, KernelObjClone,
        false, DeclarationNameInfo(), QualType(KernelObj->getTypeForDecl(), 0),
        VK_LValue);
    MemberExprBases.push_back(KernelObjCloneRef);
  }

  ~SyclKernelBodyCreator() {
    CompoundStmt *KernelBody = createKernelBody();
    DeclCreator.setBody(KernelBody);
  }

  bool handleSyclSpecialType(FieldDecl *FD, QualType Ty) final {
    return handleSpecialType(FD, Ty);
  }

  bool handleSyclSpecialType(const CXXRecordDecl *, const CXXBaseSpecifier &BS,
                             QualType Ty) final {
    return handleSpecialType(BS, Ty);
  }

  bool handleSyclSpecConstantType(FieldDecl *FD, QualType Ty) final {
    return handleSpecialType(FD, Ty);
  }

  bool handleSyclHalfType(FieldDecl *FD, QualType Ty) final {
    addSimpleFieldInit(FD, Ty);
    return true;
  }

  bool handlePointerType(FieldDecl *FD, QualType FieldTy) final {
    Expr *PointerRef =
        createPointerParamReferenceExpr(FieldTy, StructDepth != 0);
    addFieldInit(FD, FieldTy, PointerRef);
    return true;
  }

  bool handleSimpleArrayType(FieldDecl *FD, QualType FieldTy) final {
    Expr *ArrayRef = createSimpleArrayParamReferenceExpr(FieldTy);
    InitializationKind InitKind = InitializationKind::CreateDirect({}, {}, {});

    InitializedEntity Entity =
        InitializedEntity::InitializeMember(FD, &VarEntity, /*Implicit*/ true);

    addFieldInit(FD, FieldTy, ArrayRef, InitKind, Entity);
    return true;
  }

  bool handleNonDecompStruct(const CXXRecordDecl *, FieldDecl *FD,
                             QualType Ty) final {
    addSimpleFieldInit(FD, Ty);
    return true;
  }

  bool handleNonDecompStruct(const CXXRecordDecl *Base,
                             const CXXBaseSpecifier &BS, QualType Ty) final {
    addSimpleBaseInit(BS, Ty);
    return true;
  }

  bool handleScalarType(FieldDecl *FD, QualType FieldTy) final {
    addSimpleFieldInit(FD, FieldTy);
    return true;
  }

  bool handleUnionType(FieldDecl *FD, QualType FieldTy) final {
    addSimpleFieldInit(FD, FieldTy);
    return true;
  }

  // Default inits the type, then calls the init-method in the body
  void handleSyclKernelHandlerType(ParmVarDecl *KernelHandlerArg) {

    // Create and default initialize local clone of kernel handler
    createKernelHandlerClone(SemaRef.getASTContext(),
                             DeclCreator.getKernelDecl(), KernelHandlerArg);

    // Add declaration statement to openCL kernel body
    Stmt *DS =
        new (SemaRef.Context) DeclStmt(DeclGroupRef(KernelHandlerClone),
                                       KernelCallerSrcLoc, KernelCallerSrcLoc);
    BodyStmts.push_back(DS);

    // Generate
    // KernelHandlerClone.__init_specialization_constants_buffer(specialization_constants_buffer)
    // call if target does not have native support for specialization constants.
    // Here, specialization_constants_buffer is the compiler generated kernel
    // argument of type char*.
    if (!isDefaultSPIRArch(SemaRef.Context))
      handleSpecialType(KernelHandlerArg->getType());
  }

  bool enterStruct(const CXXRecordDecl *RD, FieldDecl *FD, QualType Ty) final {
    ++StructDepth;
    addCollectionInitListExpr(Ty->getAsCXXRecordDecl());

    addFieldMemberExpr(FD, Ty);
    return true;
  }

  bool leaveStruct(const CXXRecordDecl *, FieldDecl *FD, QualType Ty) final {
    --StructDepth;
    CollectionInitExprs.pop_back();

    removeFieldMemberExpr(FD, Ty);
    return true;
  }

  bool enterStruct(const CXXRecordDecl *RD, const CXXBaseSpecifier &BS,
                   QualType) final {
    ++StructDepth;

    CXXCastPath BasePath;
    QualType DerivedTy(RD->getTypeForDecl(), 0);
    QualType BaseTy = BS.getType();
    SemaRef.CheckDerivedToBaseConversion(DerivedTy, BaseTy, KernelCallerSrcLoc,
                                         SourceRange(), &BasePath,
                                         /*IgnoreBaseAccess*/ true);
    auto Cast = ImplicitCastExpr::Create(
        SemaRef.Context, BaseTy, CK_DerivedToBase, MemberExprBases.back(),
        /* CXXCastPath=*/&BasePath, VK_LValue, FPOptionsOverride());
    MemberExprBases.push_back(Cast);

    addCollectionInitListExpr(BaseTy->getAsCXXRecordDecl());
    return true;
  }

  bool leaveStruct(const CXXRecordDecl *RD, const CXXBaseSpecifier &BS,
                   QualType) final {
    --StructDepth;
    MemberExprBases.pop_back();
    CollectionInitExprs.pop_back();
    return true;
  }

  bool enterArray(FieldDecl *FD, QualType ArrayType,
                  QualType ElementType) final {
    uint64_t ArraySize = SemaRef.getASTContext()
                             .getAsConstantArrayType(ArrayType)
                             ->getSize()
                             .getZExtValue();
    addCollectionInitListExpr(ArrayType, ArraySize);
    ArrayInfos.emplace_back(getFieldEntity(FD, ArrayType), 0);

    // If this is the top-level array, we need to make a MemberExpr in addition
    // to an array subscript.
    addFieldMemberExpr(FD, ArrayType);
    return true;
  }

  bool nextElement(QualType, uint64_t Index) final {
    ArrayInfos.back().second = Index;

    // Pop off the last member expr base.
    if (Index != 0)
      MemberExprBases.pop_back();

    QualType SizeT = SemaRef.getASTContext().getSizeType();

    llvm::APInt IndexVal{
        static_cast<unsigned>(SemaRef.getASTContext().getTypeSize(SizeT)),
        Index, SizeT->isSignedIntegerType()};

    auto IndexLiteral = IntegerLiteral::Create(
        SemaRef.getASTContext(), IndexVal, SizeT, KernelCallerSrcLoc);

    ExprResult IndexExpr = SemaRef.CreateBuiltinArraySubscriptExpr(
        MemberExprBases.back(), KernelCallerSrcLoc, IndexLiteral,
        KernelCallerSrcLoc);

    assert(!IndexExpr.isInvalid());
    MemberExprBases.push_back(IndexExpr.get());
    return true;
  }

  bool leaveArray(FieldDecl *FD, QualType ArrayType,
                  QualType ElementType) final {
    CollectionInitExprs.pop_back();
    ArrayInfos.pop_back();

    assert(
        !SemaRef.getASTContext().getAsConstantArrayType(ArrayType)->getSize() ==
            0 &&
        "Constant arrays must have at least 1 element");
    // Remove the IndexExpr.
    MemberExprBases.pop_back();

    // Remove the field access expr as well.
    removeFieldMemberExpr(FD, ArrayType);
    return true;
  }

  using SyclKernelFieldHandler::handleSyclHalfType;
};

// Kernels are only the unnamed-lambda feature if the feature is enabled, AND
// the first template argument has been corrected by the library to match the
// functor type.
static bool IsSYCLUnnamedKernel(Sema &SemaRef, const FunctionDecl *FD) {
  if (!SemaRef.getLangOpts().SYCLUnnamedLambda)
    return false;
  QualType FunctorTy = GetSYCLKernelObjectType(FD);
  QualType TmplArgTy = calculateKernelNameType(SemaRef.Context, FD);
  return SemaRef.Context.hasSameType(FunctorTy, TmplArgTy);
}

class SyclKernelIntHeaderCreator : public SyclKernelFieldHandler {
  SYCLIntegrationHeader &Header;
  int64_t CurOffset = 0;
  llvm::SmallVector<size_t, 16> ArrayBaseOffsets;
  int StructDepth = 0;

  // A series of functions to calculate the change in offset based on the type.
  int64_t offsetOf(const FieldDecl *FD, QualType ArgTy) const {
    return isArrayElement(FD, ArgTy)
               ? 0
               : SemaRef.getASTContext().getFieldOffset(FD) / 8;
  }

  int64_t offsetOf(const CXXRecordDecl *RD, const CXXRecordDecl *Base) const {
    const ASTRecordLayout &Layout =
        SemaRef.getASTContext().getASTRecordLayout(RD);
    return Layout.getBaseClassOffset(Base).getQuantity();
  }

  void addParam(const FieldDecl *FD, QualType ArgTy,
                SYCLIntegrationHeader::kernel_param_kind_t Kind) {
    addParam(ArgTy, Kind, offsetOf(FD, ArgTy));
  }
  void addParam(QualType ArgTy, SYCLIntegrationHeader::kernel_param_kind_t Kind,
                uint64_t OffsetAdj) {
    uint64_t Size;
    Size = SemaRef.getASTContext().getTypeSizeInChars(ArgTy).getQuantity();
    Header.addParamDesc(Kind, static_cast<unsigned>(Size),
                        static_cast<unsigned>(CurOffset + OffsetAdj));
  }

  // Returns 'true' if the thing we're visiting (Based on the FD/QualType pair)
  // is an element of an array.  This will determine whether we do
  // MemberExprBases in some cases or not, AND determines how we initialize
  // values.
  bool isArrayElement(const FieldDecl *FD, QualType Ty) const {
    return !SemaRef.getASTContext().hasSameType(FD->getType(), Ty);
  }

public:
  static constexpr const bool VisitInsideSimpleContainers = false;
  SyclKernelIntHeaderCreator(Sema &S, SYCLIntegrationHeader &H,
                             const CXXRecordDecl *KernelObj, QualType NameType,
                             FunctionDecl *KernelFunc)
      : SyclKernelFieldHandler(S), Header(H) {
    bool IsSIMDKernel = isESIMDKernelType(KernelObj);
    Header.startKernel(KernelFunc, NameType, KernelObj->getLocation(),
                       IsSIMDKernel, IsSYCLUnnamedKernel(S, KernelFunc));
  }

  bool handleSyclSpecialType(const CXXRecordDecl *RD,
                             const CXXBaseSpecifier &BC,
                             QualType FieldTy) final {
    const auto *AccTy =
        cast<ClassTemplateSpecializationDecl>(FieldTy->getAsRecordDecl());
    assert(AccTy->getTemplateArgs().size() >= 2 &&
           "Incorrect template args for Accessor Type");
    int Dims = static_cast<int>(
        AccTy->getTemplateArgs()[1].getAsIntegral().getExtValue());
    int Info = getAccessTarget(AccTy) | (Dims << 11);
    Header.addParamDesc(SYCLIntegrationHeader::kind_accessor, Info,
                        CurOffset +
                            offsetOf(RD, BC.getType()->getAsCXXRecordDecl()));
    return true;
  }

  bool handleSyclSpecialType(FieldDecl *FD, QualType FieldTy) final {
    const auto *ClassTy = FieldTy->getAsCXXRecordDecl();
    assert(ClassTy && "Type must be a C++ record type");
    if (Util::isSyclType(FieldTy, "accessor", true /*Tmp*/)) {
      const auto *AccTy =
          cast<ClassTemplateSpecializationDecl>(FieldTy->getAsRecordDecl());
      assert(AccTy->getTemplateArgs().size() >= 2 &&
             "Incorrect template args for Accessor Type");
      int Dims = static_cast<int>(
          AccTy->getTemplateArgs()[1].getAsIntegral().getExtValue());
      int Info = getAccessTarget(AccTy) | (Dims << 11);

      Header.addParamDesc(SYCLIntegrationHeader::kind_accessor, Info,
                          CurOffset + offsetOf(FD, FieldTy));
    } else {
      if (getMethodByName(ClassTy, FinalizeMethodName))
        addParam(FD, FieldTy, SYCLIntegrationHeader::kind_stream);
      else {
        CXXMethodDecl *InitMethod = getMethodByName(ClassTy, InitMethodName);
        assert(InitMethod && "type must have __init method");
        const ParmVarDecl *SamplerArg = InitMethod->getParamDecl(0);
        assert(SamplerArg && "Init method must have arguments");
        addParam(SamplerArg->getType(), SYCLIntegrationHeader::kind_sampler,
                 offsetOf(FD, FieldTy));
      }
    }
    return true;
  }

  bool handleSyclSpecConstantType(FieldDecl *FD, QualType FieldTy) final {
    const TemplateArgumentList &TemplateArgs =
        cast<ClassTemplateSpecializationDecl>(FieldTy->getAsRecordDecl())
            ->getTemplateInstantiationArgs();
    assert(TemplateArgs.size() == 2 &&
           "Incorrect template args for spec constant type");
    // Get specialization constant ID type, which is the second template
    // argument.
    QualType SpecConstIDTy = TemplateArgs.get(1).getAsType().getCanonicalType();
    const std::string SpecConstName = SYCLUniqueStableNameExpr::ComputeName(
        SemaRef.getASTContext(), SpecConstIDTy);
    Header.addSpecConstant(SpecConstName, SpecConstIDTy);
    return true;
  }

  bool handlePointerType(FieldDecl *FD, QualType FieldTy) final {
    addParam(FD, FieldTy,
             ((StructDepth) ? SYCLIntegrationHeader::kind_std_layout
                            : SYCLIntegrationHeader::kind_pointer));
    return true;
  }

  bool handleScalarType(FieldDecl *FD, QualType FieldTy) final {
    addParam(FD, FieldTy, SYCLIntegrationHeader::kind_std_layout);
    return true;
  }

  bool handleSimpleArrayType(FieldDecl *FD, QualType FieldTy) final {
    // Arrays are always wrapped inside of structs, so just treat it as a simple
    // struct.
    addParam(FD, FieldTy, SYCLIntegrationHeader::kind_std_layout);
    return true;
  }

  bool handleNonDecompStruct(const CXXRecordDecl *, FieldDecl *FD,
                             QualType Ty) final {
    addParam(FD, Ty, SYCLIntegrationHeader::kind_std_layout);
    return true;
  }

  bool handleNonDecompStruct(const CXXRecordDecl *Base,
                             const CXXBaseSpecifier &, QualType Ty) final {
    addParam(Ty, SYCLIntegrationHeader::kind_std_layout,
             offsetOf(Base, Ty->getAsCXXRecordDecl()));
    return true;
  }

  bool handleUnionType(FieldDecl *FD, QualType FieldTy) final {
    return handleScalarType(FD, FieldTy);
  }

  bool handleSyclHalfType(FieldDecl *FD, QualType FieldTy) final {
    addParam(FD, FieldTy, SYCLIntegrationHeader::kind_std_layout);
    return true;
  }

  void handleSyclKernelHandlerType(QualType Ty) {
    // The compiler generated kernel argument used to initialize SYCL 2020
    // specialization constants, `specialization_constants_buffer`, should
    // have corresponding entry in integration header.
    ASTContext &Context = SemaRef.getASTContext();
    // Offset is zero since kernel_handler argument is not part of
    // kernel object (i.e. it is not captured)
    addParam(Context.getPointerType(Context.CharTy),
             SYCLIntegrationHeader::kind_specialization_constants_buffer, 0);
  }

  bool enterStruct(const CXXRecordDecl *, FieldDecl *FD, QualType Ty) final {
    ++StructDepth;
    CurOffset += offsetOf(FD, Ty);
    return true;
  }

  bool leaveStruct(const CXXRecordDecl *, FieldDecl *FD, QualType Ty) final {
    --StructDepth;
    CurOffset -= offsetOf(FD, Ty);
    return true;
  }

  bool enterStruct(const CXXRecordDecl *RD, const CXXBaseSpecifier &BS,
                   QualType) final {
    CurOffset += offsetOf(RD, BS.getType()->getAsCXXRecordDecl());
    return true;
  }

  bool leaveStruct(const CXXRecordDecl *RD, const CXXBaseSpecifier &BS,
                   QualType) final {
    CurOffset -= offsetOf(RD, BS.getType()->getAsCXXRecordDecl());
    return true;
  }

  bool enterArray(FieldDecl *FD, QualType ArrayTy, QualType) final {
    ArrayBaseOffsets.push_back(CurOffset + offsetOf(FD, ArrayTy));
    return true;
  }

  bool nextElement(QualType ET, uint64_t Index) final {
    int64_t Size = SemaRef.getASTContext().getTypeSizeInChars(ET).getQuantity();
    CurOffset = ArrayBaseOffsets.back() + Size * Index;
    return true;
  }

  bool leaveArray(FieldDecl *FD, QualType ArrayTy, QualType) final {
    CurOffset = ArrayBaseOffsets.pop_back_val();
    CurOffset -= offsetOf(FD, ArrayTy);
    return true;
  }

  using SyclKernelFieldHandler::enterStruct;
  using SyclKernelFieldHandler::handleSyclHalfType;
  using SyclKernelFieldHandler::leaveStruct;
};

class SyclKernelIntFooterCreator : public SyclKernelFieldHandler {
  SYCLIntegrationFooter &Footer;

public:
  SyclKernelIntFooterCreator(Sema &S, SYCLIntegrationFooter &F)
      : SyclKernelFieldHandler(S), Footer(F) {
    (void)Footer; // workaround for unused field warning
  }
};

} // namespace

class SYCLKernelNameTypeVisitor
    : public TypeVisitor<SYCLKernelNameTypeVisitor>,
      public ConstTemplateArgumentVisitor<SYCLKernelNameTypeVisitor> {
  Sema &S;
  SourceLocation KernelInvocationFuncLoc;
  QualType KernelNameType;
  using InnerTypeVisitor = TypeVisitor<SYCLKernelNameTypeVisitor>;
  using InnerTemplArgVisitor =
      ConstTemplateArgumentVisitor<SYCLKernelNameTypeVisitor>;
  bool IsInvalid = false;
  bool IsUnnamedKernel = false;

  void VisitTemplateArgs(ArrayRef<TemplateArgument> Args) {
    for (auto &A : Args)
      Visit(A);
  }

public:
  SYCLKernelNameTypeVisitor(Sema &S, SourceLocation KernelInvocationFuncLoc,
                            QualType KernelNameType, bool IsUnnamedKernel)
      : S(S), KernelInvocationFuncLoc(KernelInvocationFuncLoc),
        KernelNameType(KernelNameType), IsUnnamedKernel(IsUnnamedKernel) {}

  bool isValid() { return !IsInvalid; }

  void Visit(QualType T) {
    if (T.isNull())
      return;

    const CXXRecordDecl *RD = T->getAsCXXRecordDecl();
    // If KernelNameType has template args visit each template arg via
    // ConstTemplateArgumentVisitor
    if (const auto *TSD =
            dyn_cast_or_null<ClassTemplateSpecializationDecl>(RD)) {
      ArrayRef<TemplateArgument> Args = TSD->getTemplateArgs().asArray();

      VisitTemplateArgs(Args);
    } else {
      InnerTypeVisitor::Visit(T.getTypePtr());
    }
  }

  void Visit(const TemplateArgument &TA) {
    if (TA.isNull())
      return;
    InnerTemplArgVisitor::Visit(TA);
  }

  void VisitBuiltinType(const BuiltinType *TT) {
    if (TT->isNullPtrType()) {
      S.Diag(KernelInvocationFuncLoc, diag::err_nullptr_t_type_in_sycl_kernel)
          << KernelNameType;

      IsInvalid = true;
    }
    return;
  }

  void VisitTagType(const TagType *TT) {
    return DiagnoseKernelNameType(TT->getDecl());
  }

  void DiagnoseKernelNameType(const NamedDecl *DeclNamed) {
    /*
    This is a helper function which throws an error if the kernel name
    declaration is:
      * declared within namespace 'std' (at any level)
        e.g., namespace std { namespace literals { class Whatever; } }
        h.single_task<std::literals::Whatever>([]() {});
      * declared within a function
        e.g., void foo() { struct S { int i; };
        h.single_task<S>([]() {}); }
      * declared within another tag
        e.g., struct S { struct T { int i } t; };
        h.single_task<S::T>([]() {});
    */

    if (const auto *ED = dyn_cast<EnumDecl>(DeclNamed)) {
      if (!ED->isScoped() && !ED->isFixed()) {
        S.Diag(KernelInvocationFuncLoc, diag::err_sycl_kernel_incorrectly_named)
            << /* unscoped enum requires fixed underlying type */ 1
            << DeclNamed;
        IsInvalid = true;
      }
    }

    const DeclContext *DeclCtx = DeclNamed->getDeclContext();
    if (DeclCtx && !IsUnnamedKernel) {

      // Check if the kernel name declaration is declared within namespace
      // "std" (at any level).
      while (!DeclCtx->isTranslationUnit() && isa<NamespaceDecl>(DeclCtx)) {
        const auto *NSDecl = cast<NamespaceDecl>(DeclCtx);
        if (NSDecl->isStdNamespace()) {
          S.Diag(KernelInvocationFuncLoc,
                 diag::err_invalid_std_type_in_sycl_kernel)
              << KernelNameType << DeclNamed;
          IsInvalid = true;
          return;
        }
        DeclCtx = DeclCtx->getParent();
      }

      // Check if the kernel name is a Tag declaration
      // local to a non-namespace scope (i.e. Inside a function or within
      // another Tag etc).
      if (!DeclCtx->isTranslationUnit() && !isa<NamespaceDecl>(DeclCtx)) {
        if (const auto *Tag = dyn_cast<TagDecl>(DeclNamed)) {
          bool UnnamedLambdaUsed = Tag->getIdentifier() == nullptr;

          if (UnnamedLambdaUsed) {
            S.Diag(KernelInvocationFuncLoc,
                   diag::err_sycl_kernel_incorrectly_named)
                << /* unnamed type is invalid */ 2 << KernelNameType;
            IsInvalid = true;
            return;
          }

          // Diagnose used types without complete definition i.e.
          //   int main() {
          //     class KernelName1;
          //     parallel_for<class KernelName1>(..);
          //   }
          // This case can only be diagnosed during host compilation because the
          // integration header is required to distinguish between the invalid
          // code (above) and the following valid code:
          //   int main() {
          //     parallel_for<class KernelName2>(..);
          //   }
          // The device compiler forward declares both KernelName1 and
          // KernelName2 in the integration header as ::KernelName1 and
          // ::KernelName2. The problem with the former case is the additional
          // declaration 'class KernelName1' in non-global scope. Lookup in this
          // case will resolve to ::main::KernelName1 (instead of
          // ::KernelName1). Since this is not visible to runtime code that
          // submits kernels, this is invalid.
          if (Tag->isCompleteDefinition() ||
              S.getLangOpts().SYCLEnableIntHeaderDiags) {
            S.Diag(KernelInvocationFuncLoc,
                   diag::err_sycl_kernel_incorrectly_named)
                << /* kernel name should be forward declarable at namespace
                      scope */
                0 << KernelNameType;
            IsInvalid = true;
          } else {
            S.Diag(KernelInvocationFuncLoc, diag::warn_sycl_implicit_decl);
            S.Diag(DeclNamed->getLocation(), diag::note_previous_decl)
                << DeclNamed->getName();
          }
        }
      }
    }
  }

  void VisitTypeTemplateArgument(const TemplateArgument &TA) {
    QualType T = TA.getAsType();
    if (const auto *ET = T->getAs<EnumType>())
      VisitTagType(ET);
    else
      Visit(T);
  }

  void VisitIntegralTemplateArgument(const TemplateArgument &TA) {
    QualType T = TA.getIntegralType();
    if (const EnumType *ET = T->getAs<EnumType>())
      VisitTagType(ET);
  }

  void VisitTemplateTemplateArgument(const TemplateArgument &TA) {
    TemplateDecl *TD = TA.getAsTemplate().getAsTemplateDecl();
    assert(TD && "template declaration must be available");
    TemplateParameterList *TemplateParams = TD->getTemplateParameters();
    for (NamedDecl *P : *TemplateParams) {
      if (NonTypeTemplateParmDecl *TemplateParam =
              dyn_cast<NonTypeTemplateParmDecl>(P))
        if (const EnumType *ET = TemplateParam->getType()->getAs<EnumType>())
          VisitTagType(ET);
    }
  }

  void VisitPackTemplateArgument(const TemplateArgument &TA) {
    VisitTemplateArgs(TA.getPackAsArray());
  }
};

void Sema::CheckSYCLKernelCall(FunctionDecl *KernelFunc, SourceRange CallLoc,
                               ArrayRef<const Expr *> Args) {
  QualType KernelNameType =
      calculateKernelNameType(getASTContext(), KernelFunc);
  SYCLKernelNameTypeVisitor KernelNameTypeVisitor(
      *this, Args[0]->getExprLoc(), KernelNameType,
      IsSYCLUnnamedKernel(*this, KernelFunc));
  KernelNameTypeVisitor.Visit(KernelNameType.getCanonicalType());

  // FIXME: In place until the library works around its 'host' invocation
  // issues.
  if (!LangOpts.SYCLIsDevice)
    return;

  const CXXRecordDecl *KernelObj =
      GetSYCLKernelObjectType(KernelFunc)->getAsCXXRecordDecl();

  if (!KernelObj) {
    Diag(Args[0]->getExprLoc(), diag::err_sycl_kernel_not_function_object);
    KernelFunc->setInvalidDecl();
    return;
  }

  if (KernelObj->isLambda()) {
    for (const LambdaCapture &LC : KernelObj->captures())
      if (LC.capturesThis() && LC.isImplicit()) {
        Diag(LC.getLocation(), diag::err_implicit_this_capture);
        KernelFunc->setInvalidDecl();
      }
  }

  // check that calling kernel conforms to spec
  QualType KernelParamTy = KernelFunc->getParamDecl(0)->getType();
  if (KernelParamTy->isReferenceType()) {
    // passing by reference, so emit warning if not using SYCL 2020
    if (LangOpts.getSYCLVersion() < LangOptions::SYCL_2020)
      Diag(KernelFunc->getLocation(), diag::warn_sycl_pass_by_reference_future);
  } else {
    // passing by value.  emit warning if using SYCL 2020 or greater
    if (LangOpts.getSYCLVersion() > LangOptions::SYCL_2017)
      Diag(KernelFunc->getLocation(), diag::warn_sycl_pass_by_value_deprecated);
  }

  // Do not visit invalid kernel object.
  if (KernelObj->isInvalidDecl())
    return;

  SyclKernelDecompMarker DecompMarker(*this);
  SyclKernelFieldChecker FieldChecker(*this);
  SyclKernelUnionChecker UnionChecker(*this);

  bool IsSIMDKernel = isESIMDKernelType(KernelObj);
  SyclKernelArgsSizeChecker ArgsSizeChecker(*this, Args[0]->getExprLoc(),
                                            IsSIMDKernel);

  KernelObjVisitor Visitor{*this};

  DiagnosingSYCLKernel = true;

  // Emit diagnostics for SYCL device kernels only
  Visitor.VisitRecordBases(KernelObj, FieldChecker, UnionChecker, DecompMarker);
  Visitor.VisitRecordFields(KernelObj, FieldChecker, UnionChecker,
                            DecompMarker);
  // ArgSizeChecker needs to happen after DecompMarker has completed, since it
  // cares about the decomp attributes. DecompMarker cannot run before the
  // others, since it counts on the FieldChecker to make sure it is visiting
  // valid arrays/etc. Thus, ArgSizeChecker has its own visitation.
  if (FieldChecker.isValid() && UnionChecker.isValid()) {
    Visitor.VisitRecordBases(KernelObj, ArgsSizeChecker);
    Visitor.VisitRecordFields(KernelObj, ArgsSizeChecker);
  }
  DiagnosingSYCLKernel = false;
  // Set the kernel function as invalid, if any of the checkers fail validation.
  if (!FieldChecker.isValid() || !UnionChecker.isValid() ||
      !KernelNameTypeVisitor.isValid())
    KernelFunc->setInvalidDecl();
}

// For a wrapped parallel_for, copy attributes from original
// kernel to wrapped kernel.
void Sema::copySYCLKernelAttrs(const CXXRecordDecl *KernelObj) {
  // Get the operator() function of the wrapper.
  CXXMethodDecl *OpParens = getOperatorParens(KernelObj);
  assert(OpParens && "invalid kernel object");

  typedef std::pair<FunctionDecl *, FunctionDecl *> ChildParentPair;
  llvm::SmallPtrSet<FunctionDecl *, 16> Visited;
  llvm::SmallVector<ChildParentPair, 16> WorkList;
  WorkList.push_back({OpParens, nullptr});
  FunctionDecl *KernelBody = nullptr;

  CallGraph SYCLCG;
  SYCLCG.addToCallGraph(getASTContext().getTranslationUnitDecl());
  while (!WorkList.empty()) {
    FunctionDecl *FD = WorkList.back().first;
    FunctionDecl *ParentFD = WorkList.back().second;

    if ((ParentFD == OpParens) && isSYCLKernelBodyFunction(FD)) {
      KernelBody = FD;
      break;
    }

    WorkList.pop_back();
    if (!Visited.insert(FD).second)
      continue; // We've already seen this Decl

    CallGraphNode *N = SYCLCG.getNode(FD);
    if (!N)
      continue;

    for (const CallGraphNode *CI : *N) {
      if (auto *Callee = dyn_cast<FunctionDecl>(CI->getDecl())) {
        Callee = Callee->getMostRecentDecl();
        if (!Visited.count(Callee))
          WorkList.push_back({Callee, FD});
      }
    }
  }

  assert(KernelBody && "improper parallel_for wrap");
  if (KernelBody) {
    llvm::SmallVector<Attr *, 4> Attrs;
    collectSYCLAttributes(*this, KernelBody, Attrs, /*DirectlyCalled*/ true);
    if (!Attrs.empty())
      llvm::for_each(Attrs, [OpParens](Attr *A) { OpParens->addAttr(A); });
  }
}

void Sema::SetSYCLKernelNames() {
  std::unique_ptr<MangleContext> MangleCtx(
      getASTContext().createMangleContext());
  // We assume the list of KernelDescs is the complete list of kernels needing
  // to be rewritten.
  for (const std::pair<const FunctionDecl *, FunctionDecl *> &Pair :
       SyclKernelsToOpenCLKernels) {
    std::string CalculatedName, StableName;
    std::tie(CalculatedName, StableName) =
        constructKernelName(*this, Pair.first, *MangleCtx);
    StringRef KernelName(
        IsSYCLUnnamedKernel(*this, Pair.first) ? StableName : CalculatedName);

    getSyclIntegrationHeader().updateKernelNames(Pair.first, KernelName,
                                                 StableName);

    // Set name of generated kernel.
    Pair.second->setDeclName(&Context.Idents.get(KernelName));
    // Update the AsmLabel for this generated kernel.
    Pair.second->addAttr(AsmLabelAttr::CreateImplicit(Context, KernelName));
  }
}

// Generates the OpenCL kernel using KernelCallerFunc (kernel caller
// function) defined is SYCL headers.
// Generated OpenCL kernel contains the body of the kernel caller function,
// receives OpenCL like parameters and additionally does some manipulation to
// initialize captured lambda/functor fields with these parameters.
// SYCL runtime marks kernel caller function with sycl_kernel attribute.
// To be able to generate OpenCL kernel from KernelCallerFunc we put
// the following requirements to the function which SYCL runtime can mark with
// sycl_kernel attribute:
//   - Must be template function with at least two template parameters.
//     First parameter must represent "unique kernel name"
//     Second parameter must be the function object type
//   - Must have only one function parameter - function object.
//
// Example of kernel caller function:
//   template <typename KernelName, typename KernelType/*, ...*/>
//   __attribute__((sycl_kernel)) void kernel_caller_function(KernelType
//                                                            KernelFuncObj) {
//     KernelFuncObj();
//   }
//
//
void Sema::ConstructOpenCLKernel(FunctionDecl *KernelCallerFunc,
                                 MangleContext &MC) {
  // The first argument to the KernelCallerFunc is the lambda object.
  const CXXRecordDecl *KernelObj =
      GetSYCLKernelObjectType(KernelCallerFunc)->getAsCXXRecordDecl();
  assert(KernelObj && "invalid kernel caller");

  // Do not visit invalid kernel object.
  if (KernelObj->isInvalidDecl())
    return;

  {
    // Do enough to calculate the StableName for the purposes of the hackery
    // below for __pf_kernel_wrapper. Placed in a scope so that we don't
    // accidentially use these values below, before the names are stabililzed.
    std::string CalculatedName, StableName;
    std::tie(CalculatedName, StableName) =
        constructKernelName(*this, KernelCallerFunc, MC);

    // Attributes of a user-written SYCL kernel must be copied to the internally
    // generated alternative kernel, identified by a known string in its name.
    if (StableName.find("__pf_kernel_wrapper") != std::string::npos)
      copySYCLKernelAttrs(KernelObj);
  }

  bool IsSIMDKernel = isESIMDKernelType(KernelObj);

  SyclKernelDeclCreator kernel_decl(*this, KernelObj->getLocation(),
                                    KernelCallerFunc->isInlined(), IsSIMDKernel,
                                    KernelCallerFunc);
  SyclKernelBodyCreator kernel_body(*this, kernel_decl, KernelObj,
                                    KernelCallerFunc);
  SyclKernelIntHeaderCreator int_header(
      *this, getSyclIntegrationHeader(), KernelObj,
      calculateKernelNameType(Context, KernelCallerFunc), KernelCallerFunc);

  SyclKernelIntFooterCreator int_footer(*this, getSyclIntegrationFooter());
  SyclOptReportCreator opt_report(*this, kernel_decl, KernelObj->getLocation());

  KernelObjVisitor Visitor{*this};
  Visitor.VisitRecordBases(KernelObj, kernel_decl, kernel_body, int_header,
                           int_footer, opt_report);
  Visitor.VisitRecordFields(KernelObj, kernel_decl, kernel_body, int_header,
                            int_footer, opt_report);

  if (ParmVarDecl *KernelHandlerArg =
          getSyclKernelHandlerArg(KernelCallerFunc)) {
    kernel_decl.handleSyclKernelHandlerType();
    kernel_body.handleSyclKernelHandlerType(KernelHandlerArg);
    int_header.handleSyclKernelHandlerType(KernelHandlerArg->getType());
    opt_report.handleSyclKernelHandlerType();
  }
}

// Figure out the sub-group for the this function.  First we check the
// attributes, then the global settings.
static std::pair<LangOptions::SubGroupSizeType, int64_t>
CalcEffectiveSubGroup(ASTContext &Ctx, const LangOptions &LO,
                      const FunctionDecl *FD) {
  if (const auto *A = FD->getAttr<IntelReqdSubGroupSizeAttr>()) {
    int64_t Val = getIntExprValue(A->getValue(), Ctx);
    return {LangOptions::SubGroupSizeType::Integer, Val};
  }

  if (const auto *A = FD->getAttr<IntelNamedSubGroupSizeAttr>()) {
    if (A->getType() == IntelNamedSubGroupSizeAttr::Primary)
      return {LangOptions::SubGroupSizeType::Primary, 0};
    return {LangOptions::SubGroupSizeType::Auto, 0};
  }

  // Return the global settings.
  return {LO.getDefaultSubGroupSizeType(),
          static_cast<uint64_t>(LO.DefaultSubGroupSize)};
}

static SourceLocation GetSubGroupLoc(const FunctionDecl *FD) {
  if (const auto *A = FD->getAttr<IntelReqdSubGroupSizeAttr>())
    return A->getLocation();
  if (const auto *A = FD->getAttr<IntelNamedSubGroupSizeAttr>())
    return A->getLocation();
  return SourceLocation{};
}

static void CheckSYCL2020SubGroupSizes(Sema &S, FunctionDecl *SYCLKernel,
                                       const FunctionDecl *FD) {
  // If they are the same, no error.
  if (CalcEffectiveSubGroup(S.Context, S.getLangOpts(), SYCLKernel) ==
      CalcEffectiveSubGroup(S.Context, S.getLangOpts(), FD))
    return;

  // Else we need to figure out why they don't match.
  SourceLocation FDAttrLoc = GetSubGroupLoc(FD);
  SourceLocation KernelAttrLoc = GetSubGroupLoc(SYCLKernel);

  if (FDAttrLoc.isValid()) {
    // This side was caused by an attribute.
    S.Diag(FDAttrLoc, diag::err_sycl_mismatch_group_size)
        << /*kernel called*/ 0;

    if (KernelAttrLoc.isValid()) {
      S.Diag(KernelAttrLoc, diag::note_conflicting_attribute);
    } else {
      // Kernel is 'default'.
      S.Diag(SYCLKernel->getLocation(), diag::note_sycl_kernel_declared_here);
    }
    return;
  }

  // Else this doesn't have an attribute, which can only be caused by this being
  // an undefined SYCL_EXTERNAL, and the kernel has an attribute that conflicts.
  if (const auto *A = SYCLKernel->getAttr<IntelReqdSubGroupSizeAttr>()) {
    // Don't diagnose this if the kernel got its size from the 'old' attribute
    // spelling.
    if (!A->isSYCL2020Spelling())
      return;
  }

  assert(KernelAttrLoc.isValid() && "Kernel doesn't have attribute either?");
  S.Diag(FD->getLocation(), diag::err_sycl_mismatch_group_size)
      << /*undefined SYCL_EXTERNAL*/ 1;
  S.Diag(KernelAttrLoc, diag::note_conflicting_attribute);
}

// Check SYCL2020 Attributes.  2020 attributes don't propogate, they are only
// valid if they match the attribute on the kernel. Note that this is a slight
// difference from what the spec says, which says these attributes are only
// valid on SYCL Kernels and SYCL_EXTERNAL, but we felt that for
// self-documentation purposes that it would be nice to be able to repeat these
// on subsequent functions.
static void CheckSYCL2020Attributes(
    Sema &S, FunctionDecl *SYCLKernel, FunctionDecl *KernelBody,
    const llvm::SmallPtrSetImpl<FunctionDecl *> &CalledFuncs) {

  if (KernelBody) {
    // Make sure the kernel itself has all the 2020 attributes, since we don't
    // do propagation of these.
    if (auto *A = KernelBody->getAttr<IntelReqdSubGroupSizeAttr>())
      if (A->isSYCL2020Spelling())
        SYCLKernel->addAttr(A);
    if (auto *A = KernelBody->getAttr<IntelNamedSubGroupSizeAttr>())
      SYCLKernel->addAttr(A);

    // If the kernel has a body, we should get the attributes for the kernel
    // from there instead, so that we get the functor object.
    SYCLKernel = KernelBody;
  }

  for (auto *FD : CalledFuncs) {
    if (FD == SYCLKernel || FD == KernelBody)
      continue;
    for (auto *Attr : FD->attrs()) {
      switch (Attr->getKind()) {
      case attr::Kind::IntelReqdSubGroupSize:
        // Pre SYCL2020 spellings handled during collection.
        if (!cast<IntelReqdSubGroupSizeAttr>(Attr)->isSYCL2020Spelling())
          break;
        LLVM_FALLTHROUGH;
      case attr::Kind::IntelNamedSubGroupSize:
        CheckSYCL2020SubGroupSizes(S, SYCLKernel, FD);
        break;
      case attr::Kind::SYCLDevice:
        // If a SYCL_EXTERNAL function is not defined in this TU, its necessary
        // that it has a compatible sub-group-size. Don't diagnose if it has a
        // sub-group attribute, we can count on the other checks to catch this.
        if (!FD->isDefined() && !FD->hasAttr<IntelReqdSubGroupSizeAttr>() &&
            !FD->hasAttr<IntelNamedSubGroupSizeAttr>())
          CheckSYCL2020SubGroupSizes(S, SYCLKernel, FD);
        break;
      default:
        break;
      }
    }
  }
}

static void PropagateAndDiagnoseDeviceAttr(
    Sema &S, const SingleDeviceFunctionTracker &Tracker, Attr *A,
    FunctionDecl *SYCLKernel, FunctionDecl *KernelBody) {
  switch (A->getKind()) {
  case attr::Kind::IntelReqdSubGroupSize: {
    auto *Attr = cast<IntelReqdSubGroupSizeAttr>(A);

    if (Attr->isSYCL2020Spelling())
      break;
    const auto *KBSimdAttr =
        KernelBody ? KernelBody->getAttr<SYCLSimdAttr>() : nullptr;
    if (auto *Existing = SYCLKernel->getAttr<IntelReqdSubGroupSizeAttr>()) {
      if (getIntExprValue(Existing->getValue(), S.getASTContext()) !=
          getIntExprValue(Attr->getValue(), S.getASTContext())) {
        S.Diag(SYCLKernel->getLocation(),
               diag::err_conflicting_sycl_kernel_attributes);
        S.Diag(Existing->getLocation(), diag::note_conflicting_attribute);
        S.Diag(Attr->getLocation(), diag::note_conflicting_attribute);
        SYCLKernel->setInvalidDecl();
      }
    } else if (KBSimdAttr &&
               (getIntExprValue(Attr->getValue(), S.getASTContext()) != 1)) {
      reportConflictingAttrs(S, KernelBody, KBSimdAttr, Attr);
    } else {
      SYCLKernel->addAttr(A);
    }
    break;
  }
  case attr::Kind::ReqdWorkGroupSize: {
    auto *RWGSA = cast<ReqdWorkGroupSizeAttr>(A);
    if (auto *Existing = SYCLKernel->getAttr<ReqdWorkGroupSizeAttr>()) {
      ASTContext &Ctx = S.getASTContext();
      if (Existing->getXDimVal(Ctx) != RWGSA->getXDimVal(Ctx) ||
          Existing->getYDimVal(Ctx) != RWGSA->getYDimVal(Ctx) ||
          Existing->getZDimVal(Ctx) != RWGSA->getZDimVal(Ctx)) {
        S.Diag(SYCLKernel->getLocation(),
               diag::err_conflicting_sycl_kernel_attributes);
        S.Diag(Existing->getLocation(), diag::note_conflicting_attribute);
        S.Diag(RWGSA->getLocation(), diag::note_conflicting_attribute);
        SYCLKernel->setInvalidDecl();
      }
    } else if (auto *Existing =
                   SYCLKernel->getAttr<SYCLIntelMaxWorkGroupSizeAttr>()) {
      ASTContext &Ctx = S.getASTContext();
      if (Existing->getXDimVal(Ctx) < RWGSA->getXDimVal(Ctx) ||
          Existing->getYDimVal(Ctx) < RWGSA->getYDimVal(Ctx) ||
          Existing->getZDimVal(Ctx) < RWGSA->getZDimVal(Ctx)) {
        S.Diag(SYCLKernel->getLocation(),
               diag::err_conflicting_sycl_kernel_attributes);
        S.Diag(Existing->getLocation(), diag::note_conflicting_attribute);
        S.Diag(RWGSA->getLocation(), diag::note_conflicting_attribute);
        SYCLKernel->setInvalidDecl();
      } else {
        SYCLKernel->addAttr(A);
      }
    } else {
      SYCLKernel->addAttr(A);
    }
    break;
  }
  case attr::Kind::SYCLIntelMaxWorkGroupSize: {
    auto *SIMWGSA = cast<SYCLIntelMaxWorkGroupSizeAttr>(A);
    if (auto *Existing = SYCLKernel->getAttr<ReqdWorkGroupSizeAttr>()) {
      ASTContext &Ctx = S.getASTContext();
      if (Existing->getXDimVal(Ctx) > SIMWGSA->getXDimVal(Ctx) ||
          Existing->getYDimVal(Ctx) > SIMWGSA->getYDimVal(Ctx) ||
          Existing->getZDimVal(Ctx) > SIMWGSA->getZDimVal(Ctx)) {
        S.Diag(SYCLKernel->getLocation(),
               diag::err_conflicting_sycl_kernel_attributes);
        S.Diag(Existing->getLocation(), diag::note_conflicting_attribute);
        S.Diag(SIMWGSA->getLocation(), diag::note_conflicting_attribute);
        SYCLKernel->setInvalidDecl();
      } else {
        SYCLKernel->addAttr(A);
      }
    } else {
      SYCLKernel->addAttr(A);
    }
    break;
  }
  case attr::Kind::SYCLSimd:
    if (KernelBody && !KernelBody->getAttr<SYCLSimdAttr>()) {
      // Usual kernel can't call ESIMD functions.
      S.Diag(KernelBody->getLocation(),
             diag::err_sycl_function_attribute_mismatch)
          << A;
      S.Diag(A->getLocation(), diag::note_attribute);
      KernelBody->setInvalidDecl();
      break;
    }
    LLVM_FALLTHROUGH;
  case attr::Kind::SYCLIntelKernelArgsRestrict:
  case attr::Kind::SYCLIntelNumSimdWorkItems:
  case attr::Kind::SYCLIntelSchedulerTargetFmaxMhz:
  case attr::Kind::SYCLIntelMaxGlobalWorkDim:
  case attr::Kind::SYCLIntelNoGlobalWorkOffset:
  case attr::Kind::SYCLIntelLoopFuse:
  case attr::Kind::SYCLIntelFPGAMaxConcurrency:
  case attr::Kind::SYCLIntelFPGADisableLoopPipelining:
  case attr::Kind::SYCLIntelFPGAInitiationInterval:
  case attr::Kind::SYCLIntelUseStallEnableClusters:
    SYCLKernel->addAttr(A);
    break;
  case attr::Kind::IntelNamedSubGroupSize:
    // Nothing to do here, handled in the SYCL2020 spelling.
    break;
  // TODO: vec_len_hint should be handled here
  default:
    // Seeing this means that CollectPossibleKernelAttributes was
    // updated while this switch wasn't...or something went wrong
    llvm_unreachable("Unexpected attribute was collected by "
                     "CollectPossibleKernelAttributes");
  }
}

void Sema::MarkDevices() {
  // This Tracker object ensures that the SyclDeviceDecls collection includes
  // the SYCL_EXTERNAL functions, and manages the diagnostics for all of the
  // functions in the kernel.
  DeviceFunctionTracker Tracker(*this);

  for (Decl *D : syclDeviceDecls()) {
    auto *SYCLKernel = cast<FunctionDecl>(D);

    // This type does the actual analysis on a per-kernel basis. It does this to
    // make sure that we're only ever dealing with the context of a single
    // kernel at a time.
    SingleDeviceFunctionTracker T{Tracker, SYCLKernel};

    CheckSYCL2020Attributes(*this, T.GetSYCLKernel(), T.GetKernelBody(),
                            T.GetDeviceFunctions());
    for (auto *A : T.GetCollectedAttributes())
      PropagateAndDiagnoseDeviceAttr(*this, T, A, T.GetSYCLKernel(),
                                     T.GetKernelBody());
  }
}

// -----------------------------------------------------------------------------
// SYCL device specific diagnostics implementation
// -----------------------------------------------------------------------------

Sema::SemaDiagnosticBuilder
Sema::SYCLDiagIfDeviceCode(SourceLocation Loc, unsigned DiagID,
                           DeviceDiagnosticReason Reason) {
  assert(getLangOpts().SYCLIsDevice &&
         "Should only be called during SYCL compilation");
  FunctionDecl *FD = dyn_cast<FunctionDecl>(getCurLexicalContext());
  SemaDiagnosticBuilder::Kind DiagKind = [this, FD, Reason] {
    if (DiagnosingSYCLKernel)
      return SemaDiagnosticBuilder::K_ImmediateWithCallStack;
    if (!FD)
      return SemaDiagnosticBuilder::K_Nop;
    if (getEmissionStatus(FD) == Sema::FunctionEmissionStatus::Emitted) {
      // Skip the diagnostic if we know it won't be emitted.
      if ((getEmissionReason(FD) & Reason) ==
          Sema::DeviceDiagnosticReason::None)
        return SemaDiagnosticBuilder::K_Nop;

      return SemaDiagnosticBuilder::K_ImmediateWithCallStack;
    }
    return SemaDiagnosticBuilder::K_Deferred;
  }();
  return SemaDiagnosticBuilder(DiagKind, Loc, DiagID, FD, *this, Reason);
}

bool Sema::checkSYCLDeviceFunction(SourceLocation Loc, FunctionDecl *Callee) {
  assert(getLangOpts().SYCLIsDevice &&
         "Should only be called during SYCL compilation");
  assert(Callee && "Callee may not be null.");

  // Errors in an unevaluated context don't need to be generated,
  // so we can safely skip them.
  if (isUnevaluatedContext() || isConstantEvaluated())
    return true;

  FunctionDecl *Caller = dyn_cast<FunctionDecl>(getCurLexicalContext());

  if (!Caller)
    return true;

  SemaDiagnosticBuilder::Kind DiagKind = SemaDiagnosticBuilder::K_Nop;

  // TODO Set DiagKind to K_Immediate/K_Deferred to emit diagnostics for Callee
  SemaDiagnosticBuilder(DiagKind, Loc, diag::err_sycl_restrict, Caller, *this,
                        DeviceDiagnosticReason::Sycl)
      << Sema::KernelCallUndefinedFunction;
  SemaDiagnosticBuilder(DiagKind, Callee->getLocation(),
                        diag::note_previous_decl, Caller, *this,
                        DeviceDiagnosticReason::Sycl)
      << Callee;

  return DiagKind != SemaDiagnosticBuilder::K_Immediate &&
         DiagKind != SemaDiagnosticBuilder::K_ImmediateWithCallStack;
}

<<<<<<< HEAD
void Sema::finalizeSYCLDelayedAnalysis(const FunctionDecl *Caller,
                                       const FunctionDecl *Callee,
                                       SourceLocation Loc,
                                       DeviceDiagnosticReason Reason) {
  Callee = Callee->getMostRecentDecl();

  // If the reason for the emission of this diagnostic is not SYCL-specific,
  // and it is not known to be reachable from a routine on device, do not
  // issue a diagnostic.
  if ((Reason & DeviceDiagnosticReason::Sycl) == DeviceDiagnosticReason::None &&
      !isFDReachableFromSyclDevice(Callee, Caller))
    return;

  // If Callee has a SYCL attribute, no diagnostic needed.
  if (Callee->hasAttr<SYCLDeviceAttr>() || Callee->hasAttr<SYCLKernelAttr>())
    return;

  // Diagnose if this is an undefined function and it is not a builtin.
  // Currently, there is an exception of "__failed_assertion" in libstdc++-11,
  // this undefined function is used to trigger a compiling error.
  if (!Callee->isDefined() && !Callee->getBuiltinID() &&
      !isSYCLUndefinedAllowed(Callee, getSourceManager())) {
    Diag(Loc, diag::err_sycl_restrict) << Sema::KernelCallUndefinedFunction;
    Diag(Callee->getLocation(), diag::note_previous_decl) << Callee;
    Diag(Caller->getLocation(), diag::note_called_by) << Caller;
  }
}

bool Sema::checkAllowedSYCLInitializer(VarDecl *VD) {
  assert(getLangOpts().SYCLIsDevice &&
         "Should only be called during SYCL compilation");

  if (VD->isInvalidDecl() || !VD->hasInit() || !VD->hasGlobalStorage())
    return true;

  const Expr *Init = VD->getInit();
  bool ValueDependent = Init && Init->isValueDependent();
  bool isConstantInit =
      Init && !ValueDependent && Init->isConstantInitializer(Context, false);
  if (!VD->isConstexpr() && Init && !ValueDependent && !isConstantInit)
    return false;

  return true;
}

// -----------------------------------------------------------------------------
// Integration header functionality implementation
// -----------------------------------------------------------------------------

/// Returns a string ID of given parameter kind - used in header
/// emission.
static const char *paramKind2Str(KernelParamKind K) {
#define CASE(x)                                                                \
  case SYCLIntegrationHeader::kind_##x:                                        \
    return "kind_" #x
  switch (K) {
    CASE(accessor);
    CASE(std_layout);
    CASE(sampler);
    CASE(stream);
    CASE(specialization_constants_buffer);
    CASE(pointer);
  }
  return "<ERROR>";

#undef CASE
}

// Emits forward declarations of classes and template classes on which
// declaration of given type depends.
// For example, consider SimpleVadd
// class specialization in parallel_for below:
//
//   template <typename T1, unsigned int N, typename ... T2>
//   class SimpleVadd;
//   ...
//   template <unsigned int N, typename T1, typename ... T2>
//   void simple_vadd(const std::array<T1, N>& VA, const std::array<T1, N>&
//   VB,
//     std::array<T1, N>& VC, int param, T2 ... varargs) {
//     ...
//     deviceQueue.submit([&](cl::sycl::handler& cgh) {
//       ...
//       cgh.parallel_for<class SimpleVadd<T1, N, T2...>>(...)
//       ...
//     }
//     ...
//   }
//   ...
//   class MyClass {...};
//   template <typename T> class MyInnerTmplClass { ... }
//   template <typename T> class MyTmplClass { ... }
//   ...
//   MyClass *c = new MyClass();
//   MyInnerTmplClass<MyClass**> c1(&c);
//   simple_vadd(A, B, C, 5, 'a', 1.f,
//     new MyTmplClass<MyInnerTmplClass<MyClass**>>(c1));
//
// it will generate the following forward declarations:
//   class MyClass;
//   template <typename T> class MyInnerTmplClass;
//   template <typename T> class MyTmplClass;
//   template <typename T1, unsigned int N, typename ...T2> class SimpleVadd;
//
class SYCLFwdDeclEmitter
    : public TypeVisitor<SYCLFwdDeclEmitter>,
      public ConstTemplateArgumentVisitor<SYCLFwdDeclEmitter> {
  using InnerTypeVisitor = TypeVisitor<SYCLFwdDeclEmitter>;
  using InnerTemplArgVisitor = ConstTemplateArgumentVisitor<SYCLFwdDeclEmitter>;
  raw_ostream &OS;
  llvm::SmallPtrSet<const NamedDecl *, 4> Printed;
  PrintingPolicy Policy;

  void printForwardDecl(NamedDecl *D) {
    // wrap the declaration into namespaces if needed
    unsigned NamespaceCnt = 0;
    std::string NSStr = "";
    const DeclContext *DC = D->getDeclContext();

    while (DC) {
      if (const auto *NS = dyn_cast<NamespaceDecl>(DC)) {
        ++NamespaceCnt;
        StringRef NSInlinePrefix = NS->isInline() ? "inline " : "";
        NSStr.insert(
            0,
            Twine(NSInlinePrefix + "namespace " + NS->getName() + " { ").str());
        DC = NS->getDeclContext();
      } else {
        // We should be able to handle a subset of the decl-context types to
        // make our namespaces for forward declarations as specific as possible,
        // so just skip them here.  We can't use their names, since they would
        // not be forward declarable, but we can try to make them as specific as
        // possible.
        // This permits things such as:
        // namespace N1 { void foo() { kernel<class K>(...); }}
        // and
        // namespace N2 { void foo() { kernel<class K>(...); }}
        // to co-exist, despite technically being against the SYCL rules.
        // See SYCLKernelNameTypePrinter for the corresponding part that prints
        // the kernel information for this type. These two must match.
        if (isa<FunctionDecl, RecordDecl, LinkageSpecDecl>(DC)) {
          DC = cast<Decl>(DC)->getDeclContext();
        } else {
          break;
        }
      }
    }
    OS << NSStr;
    if (NamespaceCnt > 0)
      OS << "\n";

    D->print(OS, Policy);

    if (const auto *ED = dyn_cast<EnumDecl>(D)) {
      QualType T = ED->getIntegerType();
      // Backup since getIntegerType() returns null for enum forward
      // declaration with no fixed underlying type
      if (T.isNull())
        T = ED->getPromotionType();
      OS << " : " << T.getAsString();
    }

    OS << ";\n";

    // print closing braces for namespaces if needed
    for (unsigned I = 0; I < NamespaceCnt; ++I)
      OS << "}";
    if (NamespaceCnt > 0)
      OS << "\n";
  }

  // Checks if we've already printed forward declaration and prints it if not.
  void checkAndEmitForwardDecl(NamedDecl *D) {
    if (Printed.insert(D).second)
      printForwardDecl(D);
  }

  void VisitTemplateArgs(ArrayRef<TemplateArgument> Args) {
    for (size_t I = 0, E = Args.size(); I < E; ++I)
      Visit(Args[I]);
  }

public:
  SYCLFwdDeclEmitter(raw_ostream &OS, LangOptions LO) : OS(OS), Policy(LO) {
    Policy.adjustForCPlusPlusFwdDecl();
    Policy.SuppressTypedefs = true;
    Policy.SuppressUnwrittenScope = true;
    Policy.PrintCanonicalTypes = true;
    Policy.SkipCanonicalizationOfTemplateTypeParms = true;
  }

  void Visit(QualType T) {
    if (T.isNull())
      return;
    InnerTypeVisitor::Visit(T.getTypePtr());
  }

  void VisitReferenceType(const ReferenceType *RT) {
    // Our forward declarations don't care about references, so we should just
    // ignore the reference and continue on.
    Visit(RT->getPointeeType());
  }

  void Visit(const TemplateArgument &TA) {
    if (TA.isNull())
      return;
    InnerTemplArgVisitor::Visit(TA);
  }

  void VisitPointerType(const PointerType *T) {
    // Peel off the pointer types.
    QualType PT = T->getPointeeType();
    while (PT->isPointerType())
      PT = PT->getPointeeType();
    Visit(PT);
  }

  void VisitTagType(const TagType *T) {
    TagDecl *TD = T->getDecl();
    if (const auto *TSD = dyn_cast<ClassTemplateSpecializationDecl>(TD)) {
      // - first, recurse into template parameters and emit needed forward
      //   declarations
      ArrayRef<TemplateArgument> Args = TSD->getTemplateArgs().asArray();
      VisitTemplateArgs(Args);
      // - second, emit forward declaration for the template class being
      //   specialized
      ClassTemplateDecl *CTD = TSD->getSpecializedTemplate();
      assert(CTD && "template declaration must be available");

      checkAndEmitForwardDecl(CTD);
      return;
    }
    checkAndEmitForwardDecl(TD);
  }

  void VisitTypeTemplateArgument(const TemplateArgument &TA) {
    QualType T = TA.getAsType();
    Visit(T);
  }

  void VisitIntegralTemplateArgument(const TemplateArgument &TA) {
    QualType T = TA.getIntegralType();
    if (const EnumType *ET = T->getAs<EnumType>())
      VisitTagType(ET);
  }

  void VisitTemplateTemplateArgument(const TemplateArgument &TA) {
    // recursion is not required, since the maximum possible nesting level
    // equals two for template argument
    //
    // for example:
    //   template <typename T> class Bar;
    //   template <template <typename> class> class Baz;
    //   template <template <template <typename> class> class T>
    //   class Foo;
    //
    // The Baz is a template class. The Baz<Bar> is a class. The class Foo
    // should be specialized with template class, not a class. The correct
    // specialization of template class Foo is Foo<Baz>. The incorrect
    // specialization of template class Foo is Foo<Baz<Bar>>. In this case
    // template class Foo specialized by class Baz<Bar>, not a template
    // class template <template <typename> class> class T as it should.
    TemplateDecl *TD = TA.getAsTemplate().getAsTemplateDecl();
    assert(TD && "template declaration must be available");
    TemplateParameterList *TemplateParams = TD->getTemplateParameters();
    for (NamedDecl *P : *TemplateParams) {
      // If template template parameter type has an enum value template
      // parameter, forward declaration of enum type is required. Only enum
      // values (not types) need to be handled. For example, consider the
      // following kernel name type:
      //
      // template <typename EnumTypeOut, template <EnumValueIn EnumValue,
      // typename TypeIn> class T> class Foo;
      //
      // The correct specialization for Foo (with enum type) is:
      // Foo<EnumTypeOut, Baz>, where Baz is a template class.
      //
      // Therefore the forward class declarations generated in the
      // integration header are:
      // template <EnumValueIn EnumValue, typename TypeIn> class Baz;
      // template <typename EnumTypeOut, template <EnumValueIn EnumValue,
      // typename EnumTypeIn> class T> class Foo;
      //
      // This requires the following enum forward declarations:
      // enum class EnumTypeOut : int; (Used to template Foo)
      // enum class EnumValueIn : int; (Used to template Baz)
      if (NonTypeTemplateParmDecl *TemplateParam =
              dyn_cast<NonTypeTemplateParmDecl>(P))
        if (const EnumType *ET = TemplateParam->getType()->getAs<EnumType>())
          VisitTagType(ET);
    }
    checkAndEmitForwardDecl(TD);
  }

  void VisitPackTemplateArgument(const TemplateArgument &TA) {
    VisitTemplateArgs(TA.getPackAsArray());
  }
};

class SYCLKernelNameTypePrinter
    : public TypeVisitor<SYCLKernelNameTypePrinter>,
      public ConstTemplateArgumentVisitor<SYCLKernelNameTypePrinter> {
  using InnerTypeVisitor = TypeVisitor<SYCLKernelNameTypePrinter>;
  using InnerTemplArgVisitor =
      ConstTemplateArgumentVisitor<SYCLKernelNameTypePrinter>;
  raw_ostream &OS;
  PrintingPolicy &Policy;

  void printTemplateArgs(ArrayRef<TemplateArgument> Args) {
    for (size_t I = 0, E = Args.size(); I < E; ++I) {
      const TemplateArgument &Arg = Args[I];
      // If argument is an empty pack argument, skip printing comma and
      // argument.
      if (Arg.getKind() == TemplateArgument::ArgKind::Pack && !Arg.pack_size())
        continue;

      if (I)
        OS << ", ";

      Visit(Arg);
    }
  }

  void VisitQualifiers(Qualifiers Quals) {
    Quals.print(OS, Policy, /*appendSpaceIfNotEmpty*/ true);
  }

  // Use recursion to print the namespace-qualified name for the purposes of the
  // canonical sycl example of a type being created in the kernel call.
  void PrintNamespaceScopes(const DeclContext *DC) {
    if (isa<NamespaceDecl, FunctionDecl, RecordDecl, LinkageSpecDecl>(DC)) {
      PrintNamespaceScopes(DC->getParent());

      const auto *NS = dyn_cast<NamespaceDecl>(DC);
      if (NS && !NS->isAnonymousNamespace())
        OS << NS->getName() << "::";
    }
  }

public:
  SYCLKernelNameTypePrinter(raw_ostream &OS, PrintingPolicy &Policy)
      : OS(OS), Policy(Policy) {}

  void Visit(QualType T) {
    if (T.isNull())
      return;

    QualType CT = T.getCanonicalType();
    VisitQualifiers(CT.getQualifiers());

    InnerTypeVisitor::Visit(CT.getTypePtr());
  }

  void VisitType(const Type *T) {
    OS << QualType::getAsString(T, Qualifiers(), Policy);
  }

  void Visit(const TemplateArgument &TA) {
    if (TA.isNull())
      return;
    InnerTemplArgVisitor::Visit(TA);
  }

  void VisitTagType(const TagType *T) {
    TagDecl *RD = T->getDecl();
    if (const auto *TSD = dyn_cast<ClassTemplateSpecializationDecl>(RD)) {

      // Print template class name
      TSD->printQualifiedName(OS, Policy, /*WithGlobalNsPrefix*/ true);

      ArrayRef<TemplateArgument> Args = TSD->getTemplateArgs().asArray();
      OS << "<";
      printTemplateArgs(Args);
      OS << ">";

      return;
    }

    // Handle the canonical sycl example where the type is created for the first
    // time in the kernel naming. We want to qualify this as fully as we can,
    // but not in a way that won't be forward declarable.  See
    // SYCLFwdDeclEmitter::printForwardDecl for the corresponding list for
    // printing the forward declaration, these two must match.
    DeclContext *DC = RD->getDeclContext();
    if (isa<FunctionDecl, RecordDecl, LinkageSpecDecl>(DC)) {
      PrintNamespaceScopes(DC);
      RD->printName(OS);
      return;
    }

    const NamespaceDecl *NS = dyn_cast<NamespaceDecl>(RD->getDeclContext());
    RD->printQualifiedName(OS, Policy, !(NS && NS->isAnonymousNamespace()));
  }

  void VisitTemplateArgument(const TemplateArgument &TA) {
    TA.print(Policy, OS, false /* IncludeType */);
  }

  void VisitTypeTemplateArgument(const TemplateArgument &TA) {
    Policy.SuppressTagKeyword = true;
    QualType T = TA.getAsType();
    Visit(T);
    Policy.SuppressTagKeyword = false;
  }

  void VisitIntegralTemplateArgument(const TemplateArgument &TA) {
    QualType T = TA.getIntegralType();
    if (const EnumType *ET = T->getAs<EnumType>()) {
      const llvm::APSInt &Val = TA.getAsIntegral();
      OS << "static_cast<";
      ET->getDecl()->printQualifiedName(OS, Policy,
                                        /*WithGlobalNsPrefix*/ true);
      OS << ">(" << Val << ")";
    } else {
      TA.print(Policy, OS, false /* IncludeType */);
    }
  }

  void VisitTemplateTemplateArgument(const TemplateArgument &TA) {
    TemplateDecl *TD = TA.getAsTemplate().getAsTemplateDecl();
    TD->printQualifiedName(OS, Policy);
  }

  void VisitPackTemplateArgument(const TemplateArgument &TA) {
    printTemplateArgs(TA.getPackAsArray());
  }
};

static void OutputStableNameChar(raw_ostream &O, char C) {
  // If it is reliably printable, print in the integration header as a
  // character. Else just print it as the integral representation.
  if (llvm::isPrint(C))
    O << '\'' << C << '\'';
  else
    O << static_cast<short>(C);
}

static void OutputStableNameInChars(raw_ostream &O, StringRef Name) {
  assert(!Name.empty() && "Expected a nonempty string!");
  OutputStableNameChar(O, Name[0]);

  for (char C : Name.substr(1)) {
    O << ", ";
    OutputStableNameChar(O, C);
  }
}

void SYCLIntegrationHeader::emit(raw_ostream &O) {
  O << "// This is auto-generated SYCL integration header.\n";
  O << "\n";

  O << "#include <CL/sycl/detail/defines_elementary.hpp>\n";
  O << "#include <CL/sycl/detail/kernel_desc.hpp>\n";

  O << "\n";

  LangOptions LO;
  PrintingPolicy Policy(LO);
  Policy.SuppressTypedefs = true;
  Policy.SuppressUnwrittenScope = true;
  SYCLFwdDeclEmitter FwdDeclEmitter(O, S.getLangOpts());

  if (SpecConsts.size() > 0) {
    O << "// Forward declarations of templated spec constant types:\n";
    for (const auto &SC : SpecConsts)
      FwdDeclEmitter.Visit(SC.first);
    O << "\n";

    // Remove duplicates.
    std::sort(SpecConsts.begin(), SpecConsts.end(),
              [](const SpecConstID &SC1, const SpecConstID &SC2) {
                // Sort by string IDs for stable spec consts order in the
                // header.
                return SC1.second.compare(SC2.second) < 0;
              });
    SpecConstID *End =
        std::unique(SpecConsts.begin(), SpecConsts.end(),
                    [](const SpecConstID &SC1, const SpecConstID &SC2) {
                      // Here can do faster comparison of types.
                      return SC1.first == SC2.first;
                    });

    O << "// Specialization constants IDs:\n";
    for (const auto &P : llvm::make_range(SpecConsts.begin(), End)) {
      O << "template <> struct sycl::detail::SpecConstantInfo<";
      SYCLKernelNameTypePrinter Printer(O, Policy);
      Printer.Visit(P.first);
      O << "> {\n";
      O << "  static constexpr const char* getName() {\n";
      O << "    return \"" << P.second << "\";\n";
      O << "  }\n";
      O << "};\n";
    }
  }

  O << "// Forward declarations of templated kernel function types:\n";
  for (const KernelDesc &K : KernelDescs)
    if (!K.IsUnnamedKernel)
      FwdDeclEmitter.Visit(K.NameType);
  O << "\n";

  O << "__SYCL_INLINE_NAMESPACE(cl) {\n";
  O << "namespace sycl {\n";
  O << "namespace detail {\n";

  O << "\n";

  O << "// names of all kernels defined in the corresponding source\n";
  O << "static constexpr\n";
  O << "const char* const kernel_names[] = {\n";

  for (unsigned I = 0; I < KernelDescs.size(); I++) {
    O << "  \"" << KernelDescs[I].Name << "\"";

    if (I < KernelDescs.size() - 1)
      O << ",";
    O << "\n";
  }
  O << "};\n\n";

  O << "// array representing signatures of all kernels defined in the\n";
  O << "// corresponding source\n";
  O << "static constexpr\n";
  O << "const kernel_param_desc_t kernel_signatures[] = {\n";

  for (unsigned I = 0; I < KernelDescs.size(); I++) {
    auto &K = KernelDescs[I];
    O << "  //--- " << K.Name << "\n";

    for (const auto &P : K.Params) {
      std::string TyStr = paramKind2Str(P.Kind);
      O << "  { kernel_param_kind_t::" << TyStr << ", ";
      O << P.Info << ", " << P.Offset << " },\n";
    }
    O << "\n";
  }

  // Sentinel in place for 2 reasons:
  // 1- to make sure we don't get a warning because this collection is empty.
  // 2- to provide an obvious value that we can use when debugging to see that
  //    we have left valid kernel information.
  // integer-field values are negative, so they are obviously invalid, notable
  // enough to 'stick out' and 'negative enough' to not be easily reachable by a
  // mathematical error.
  O << "  { kernel_param_kind_t::kind_invalid, -987654321, -987654321 }, \n";
  O << "};\n\n";

  O << "// Specializations of KernelInfo for kernel function types:\n";
  unsigned CurStart = 0;

  for (const KernelDesc &K : KernelDescs) {
    const size_t N = K.Params.size();
    if (K.IsUnnamedKernel) {
      O << "template <> struct KernelInfoData<";
      OutputStableNameInChars(O, K.StableName);
      O << "> {\n";
    } else {
      O << "template <> struct KernelInfo<";
      SYCLKernelNameTypePrinter Printer(O, Policy);
      Printer.Visit(K.NameType);
      O << "> {\n";
    }
    O << "  __SYCL_DLL_LOCAL\n";
    O << "  static constexpr const char* getName() { return \"" << K.Name
      << "\"; }\n";
    O << "  __SYCL_DLL_LOCAL\n";
    O << "  static constexpr unsigned getNumParams() { return " << N << "; }\n";
    O << "  __SYCL_DLL_LOCAL\n";
    O << "  static constexpr const kernel_param_desc_t& ";
    O << "getParamDesc(unsigned i) {\n";
    O << "    return kernel_signatures[i+" << CurStart << "];\n";
    O << "  }\n";
    O << "  __SYCL_DLL_LOCAL\n";
    O << "  static constexpr bool isESIMD() { return " << K.IsESIMDKernel
      << "; }\n";
    O << "};\n";
    CurStart += N;
  }
  O << "\n";
  O << "} // namespace detail\n";
  O << "} // namespace sycl\n";
  O << "} // __SYCL_INLINE_NAMESPACE(cl)\n";
  O << "\n";
}

bool SYCLIntegrationHeader::emit(StringRef IntHeaderName) {
  if (IntHeaderName.empty())
    return false;
  int IntHeaderFD = 0;
  std::error_code EC =
      llvm::sys::fs::openFileForWrite(IntHeaderName, IntHeaderFD);
  if (EC) {
    llvm::errs() << "Error: " << EC.message() << "\n";
    // compilation will fail on absent include file - don't need to fail here
    return false;
  }
  llvm::raw_fd_ostream Out(IntHeaderFD, true /*close in destructor*/);
  emit(Out);
  return true;
}

void SYCLIntegrationHeader::startKernel(const FunctionDecl *SyclKernel,
                                        QualType KernelNameType,
                                        SourceLocation KernelLocation,
                                        bool IsESIMDKernel,
                                        bool IsUnnamedKernel) {
  KernelDescs.emplace_back(SyclKernel, KernelNameType, KernelLocation,
                           IsESIMDKernel, IsUnnamedKernel);
}

void SYCLIntegrationHeader::addParamDesc(kernel_param_kind_t Kind, int Info,
                                         unsigned Offset) {
  auto *K = getCurKernelDesc();
  assert(K && "no kernels");
  K->Params.push_back(KernelParamDesc());
  KernelParamDesc &PD = K->Params.back();
  PD.Kind = Kind;
  PD.Info = Info;
  PD.Offset = Offset;
}

void SYCLIntegrationHeader::endKernel() {
  // nop for now
}

void SYCLIntegrationHeader::addSpecConstant(StringRef IDName, QualType IDType) {
  SpecConsts.emplace_back(std::make_pair(IDType, IDName.str()));
}

SYCLIntegrationHeader::SYCLIntegrationHeader(Sema &S) : S(S) {}

void SYCLIntegrationFooter::addVarDecl(const VarDecl *VD) {
  // Variable template declaration can result in an error case of 'nullptr'
  // here.
  if (!VD)
    return;
  // Skip the dependent version of these variables, we only care about them
  // after instantiation.
  if (VD->getDeclContext()->isDependentContext())
    return;

  // Skip partial specializations of a variable template, treat other variable
  // template instantiations as a VarDecl.
  if (isa<VarTemplatePartialSpecializationDecl>(VD))
    return;
  // Step 1: ensure that this is of the correct type-spec-constant template
  // specialization).
  if (!Util::isSyclSpecIdType(VD->getType())) {
    // Handle the case where this could be a deduced type, such as a deduction
    // guide. We have to do this here since this function, unlike most of the
    // rest of this file, is called during Sema instead of after it. We will
    // also have to filter out after deduction later.
    QualType Ty = VD->getType().getCanonicalType();
    if (!Ty->isUndeducedType())
      return;
  }
  // Step 2: ensure that this is a static member, or a namespace-scope.
  // Note that isLocalVarDeclorParm excludes thread-local and static-local
  // intentionally, as there is no way to 'spell' one of those in the
  // specialization. We just don't generate the specialization for those, and
  // let an error happen during host compilation.
  if (!VD->hasGlobalStorage() || VD->isLocalVarDeclOrParm())
    return;
  // Step 3: Add to SpecConstants collection.
  SpecConstants.push_back(VD);
}

// Post-compile integration header support.
bool SYCLIntegrationFooter::emit(StringRef IntHeaderName) {
  if (IntHeaderName.empty())
    return false;
  int IntHeaderFD = 0;
  std::error_code EC =
      llvm::sys::fs::openFileForWrite(IntHeaderName, IntHeaderFD);
  if (EC) {
    llvm::errs() << "Error: " << EC.message() << "\n";
    // compilation will fail on absent include file - don't need to fail here
    return false;
  }
  llvm::raw_fd_ostream Out(IntHeaderFD, true /*close in destructor*/);
  return emit(Out);
}

template <typename BeforeFn, typename AfterFn>
static void PrintNSHelper(BeforeFn Before, AfterFn After, raw_ostream &OS,
                          const DeclContext *DC) {
  if (DC->isTranslationUnit())
    return;

  const auto *CurDecl = cast<Decl>(DC);
  // Ensure we are in the canonical version, so that we know we have the 'full'
  // name of the thing.
  CurDecl = CurDecl->getCanonicalDecl();

  // We are intentionally skipping linkage decls and record decls.  Namespaces
  // can appear in a linkage decl, but not a record decl, so we don't have to
  // worry about the names getting messed up from that.  We handle record decls
  // later when printing the name of the thing.
  const auto *NS = dyn_cast<NamespaceDecl>(CurDecl);
  if (NS)
    Before(OS, NS);

  if (const DeclContext *NewDC = CurDecl->getDeclContext())
    PrintNSHelper(Before, After, OS, NewDC);

  if (NS)
    After(OS, NS);
}

static void PrintNamespaces(raw_ostream &OS, const DeclContext *DC) {
  PrintNSHelper([](raw_ostream &OS, const NamespaceDecl *NS) {},
                [](raw_ostream &OS, const NamespaceDecl *NS) {
                  if (NS->isInline())
                    OS << "inline ";
                  OS << "namespace ";
                  if (!NS->isAnonymousNamespace())
                    OS << NS->getName() << " ";
                  OS << "{\n";
                },
                OS, DC);
}

static void PrintNSClosingBraces(raw_ostream &OS, const DeclContext *DC) {
  PrintNSHelper(
      [](raw_ostream &OS, const NamespaceDecl *NS) {
        OS << "} // ";
        if (NS->isInline())
          OS << "inline ";

        OS << "namespace ";
        if (!NS->isAnonymousNamespace())
          OS << NS->getName();

        OS << '\n';
      },
      [](raw_ostream &OS, const NamespaceDecl *NS) {}, OS, DC);
}

static std::string EmitSpecIdShim(raw_ostream &OS, unsigned &ShimCounter,
                                  const std::string &LastShim,
                                  const NamespaceDecl *AnonNS) {
  std::string NewShimName =
      "__sycl_detail::__spec_id_shim_" + std::to_string(ShimCounter) + "()";
  // Print opening-namespace
  PrintNamespaces(OS, Decl::castToDeclContext(AnonNS));
  OS << "namespace __sycl_detail {\n";
  OS << "static constexpr decltype(" << LastShim << ") &__spec_id_shim_"
     << ShimCounter << "() {\n";
  OS << "  return " << LastShim << ";\n";
  OS << "}\n";
  OS << "} // namespace __sycl_detail \n";
  PrintNSClosingBraces(OS, Decl::castToDeclContext(AnonNS));

  ++ShimCounter;
  return NewShimName;
}

// Emit the list of shims required for a DeclContext, calls itself recursively.
static void EmitSpecIdShims(raw_ostream &OS, unsigned &ShimCounter,
                            const DeclContext *DC,
                            std::string &NameForLastShim) {
  if (DC->isTranslationUnit()) {
    NameForLastShim = "::" + NameForLastShim;
    return;
  }

  const auto *CurDecl = cast<Decl>(DC)->getCanonicalDecl();

  // We skip linkage decls, since they don't modify the Qualified name.
  if (const auto *RD = dyn_cast<RecordDecl>(CurDecl)) {
    NameForLastShim = RD->getNameAsString() + "::" + NameForLastShim;
  } else if (const auto *ND = dyn_cast<NamespaceDecl>(CurDecl)) {
    if (ND->isAnonymousNamespace()) {
      // Print current shim, reset 'name for last shim'.
      NameForLastShim = EmitSpecIdShim(OS, ShimCounter, NameForLastShim, ND);
    } else {
      NameForLastShim = ND->getNameAsString() + "::" + NameForLastShim;
    }
  } else {
    // FIXME: I don't believe there are other declarations that these variables
    // could possibly find themselves in. LinkageDecls don't change the
    // qualified name, so there is nothing to do here. At one point we should
    // probably convince ourselves that this is entire list and remove this
    // comment.
    assert((isa<LinkageSpecDecl, ExternCContextDecl>(CurDecl)) &&
           "Unhandled decl type");
  }

  EmitSpecIdShims(OS, ShimCounter, CurDecl->getDeclContext(), NameForLastShim);
}

// Emit the list of shims required for a variable declaration.
// Returns a string containing the FQN of the 'top most' shim, including its
// function call parameters.
static std::string EmitSpecIdShims(raw_ostream &OS, unsigned &ShimCounter,
                                   PrintingPolicy &Policy, const VarDecl *VD) {
  if (!VD->isInAnonymousNamespace())
    return "";
  std::string RelativeName;
  llvm::raw_string_ostream stream(RelativeName);
  VD->getNameForDiagnostic(stream, Policy, false);
  stream.flush();

  EmitSpecIdShims(OS, ShimCounter, VD->getDeclContext(), RelativeName);
  return RelativeName;
}

bool SYCLIntegrationFooter::emit(raw_ostream &OS) {
  PrintingPolicy Policy{S.getLangOpts()};
  Policy.adjustForCPlusPlusFwdDecl();
  Policy.SuppressTypedefs = true;
  Policy.SuppressUnwrittenScope = true;

  llvm::SmallSet<const VarDecl *, 8> VisitedSpecConstants;
  bool EmittedFirstSpecConstant = false;

  // Used to uniquely name the 'shim's as we generate the names in each
  // anonymous namespace.
  unsigned ShimCounter = 0;
  for (const VarDecl *VD : SpecConstants) {
    VD = VD->getCanonicalDecl();

    // Skip if this isn't a SpecIdType.  This can happen if it was a deduced
    // type.
    if (!Util::isSyclSpecIdType(VD->getType()))
      continue;

    // Skip if we've already visited this.
    if (llvm::find(VisitedSpecConstants, VD) != VisitedSpecConstants.end())
      continue;

    // We only want to emit the #includes if we have a spec-constant that needs
    // them, so emit this one on the first time through the loop.
    if (!EmittedFirstSpecConstant)
      OS << "#include <CL/sycl/detail/defines_elementary.hpp>\n";
    EmittedFirstSpecConstant = true;

    VisitedSpecConstants.insert(VD);
    std::string TopShim = EmitSpecIdShims(OS, ShimCounter, Policy, VD);
    OS << "__SYCL_INLINE_NAMESPACE(cl) {\n";
    OS << "namespace sycl {\n";
    OS << "namespace detail {\n";
    OS << "template<>\n";
    OS << "inline const char *get_spec_constant_symbolic_ID_impl<";

    if (VD->isInAnonymousNamespace()) {
      OS << TopShim;
    } else {
      OS << "::";
      VD->getNameForDiagnostic(OS, Policy, true);
    }

    OS << ">() {\n";
    OS << "  return \"";
    OS << SYCLUniqueStableIdExpr::ComputeName(S.getASTContext(), VD);
    OS << "\";\n";
    OS << "}\n";
    OS << "} // namespace detail\n";
    OS << "} // namespace sycl\n";
    OS << "} // __SYCL_INLINE_NAMESPACE(cl)\n";
  }

  if (EmittedFirstSpecConstant)
    OS << "#include <CL/sycl/detail/spec_const_integration.hpp>\n";

  return true;
}

// -----------------------------------------------------------------------------
// Utility class methods
// -----------------------------------------------------------------------------
bool Util::isSyclSpecialType(const QualType Ty) {
  const CXXRecordDecl *RecTy = Ty->getAsCXXRecordDecl();
  if (!RecTy)
    return false;
  return RecTy->hasAttr<SYCLSpecialClassAttr>();
}

bool Util::isSyclHalfType(QualType Ty) {
  std::array<DeclContextDesc, 5> Scopes = {
      Util::MakeDeclContextDesc(Decl::Kind::Namespace, "cl"),
      Util::MakeDeclContextDesc(Decl::Kind::Namespace, "sycl"),
      Util::MakeDeclContextDesc(Decl::Kind::Namespace, "detail"),
      Util::MakeDeclContextDesc(Decl::Kind::Namespace, "half_impl"),
      Util::MakeDeclContextDesc(Decl::Kind::CXXRecord, "half")};
  return matchQualifiedTypeName(Ty, Scopes);
}

bool Util::isSyclSpecConstantType(QualType Ty) {
  std::array<DeclContextDesc, 6> Scopes = {
      Util::MakeDeclContextDesc(Decl::Kind::Namespace, "cl"),
      Util::MakeDeclContextDesc(Decl::Kind::Namespace, "sycl"),
      Util::MakeDeclContextDesc(Decl::Kind::Namespace, "ext"),
      Util::MakeDeclContextDesc(Decl::Kind::Namespace, "oneapi"),
      Util::MakeDeclContextDesc(Decl::Kind::Namespace, "experimental"),
      Util::MakeDeclContextDesc(Decl::Kind::ClassTemplateSpecialization,
                                "spec_constant")};
  return matchQualifiedTypeName(Ty, Scopes);
}

bool Util::isSyclSpecIdType(QualType Ty) {
  std::array<DeclContextDesc, 3> Scopes = {
      Util::MakeDeclContextDesc(clang::Decl::Kind::Namespace, "cl"),
      Util::MakeDeclContextDesc(clang::Decl::Kind::Namespace, "sycl"),
      Util::MakeDeclContextDesc(Decl::Kind::ClassTemplateSpecialization,
                                "specialization_id")};
  return matchQualifiedTypeName(Ty, Scopes);
}

bool Util::isSyclKernelHandlerType(QualType Ty) {
  std::array<DeclContextDesc, 3> Scopes = {
      Util::MakeDeclContextDesc(Decl::Kind::Namespace, "cl"),
      Util::MakeDeclContextDesc(Decl::Kind::Namespace, "sycl"),
      Util::MakeDeclContextDesc(Decl::Kind::CXXRecord, "kernel_handler")};
  return matchQualifiedTypeName(Ty, Scopes);
}

bool Util::isSyclAccessorNoAliasPropertyType(QualType Ty) {
  std::array<DeclContextDesc, 7> Scopes = {
      Util::DeclContextDesc{Decl::Kind::Namespace, "cl"},
      Util::DeclContextDesc{Decl::Kind::Namespace, "sycl"},
      Util::DeclContextDesc{Decl::Kind::Namespace, "ext"},
      Util::DeclContextDesc{Decl::Kind::Namespace, "oneapi"},
      Util::DeclContextDesc{Decl::Kind::Namespace, "property"},
      Util::DeclContextDesc{Decl::Kind::CXXRecord, "no_alias"},
      Util::DeclContextDesc{Decl::Kind::ClassTemplateSpecialization,
                            "instance"}};
  return matchQualifiedTypeName(Ty, Scopes);
}

bool Util::isSyclBufferLocationType(QualType Ty) {
  std::array<DeclContextDesc, 7> Scopes = {
      Util::MakeDeclContextDesc(Decl::Kind::Namespace, "cl"),
      Util::MakeDeclContextDesc(Decl::Kind::Namespace, "sycl"),
      Util::MakeDeclContextDesc(Decl::Kind::Namespace, "ext"),
      Util::MakeDeclContextDesc(Decl::Kind::Namespace, "intel"),
      Util::MakeDeclContextDesc(Decl::Kind::Namespace, "property"),
      Util::MakeDeclContextDesc(Decl::Kind::CXXRecord, "buffer_location"),
      Util::MakeDeclContextDesc(Decl::Kind::ClassTemplateSpecialization,
                                "instance")};
  return matchQualifiedTypeName(Ty, Scopes);
}

bool Util::isSyclType(QualType Ty, StringRef Name, bool Tmpl) {
  Decl::Kind ClassDeclKind =
      Tmpl ? Decl::Kind::ClassTemplateSpecialization : Decl::Kind::CXXRecord;
  std::array<DeclContextDesc, 3> Scopes = {
      Util::MakeDeclContextDesc(Decl::Kind::Namespace, "cl"),
      Util::MakeDeclContextDesc(Decl::Kind::Namespace, "sycl"),
      Util::MakeDeclContextDesc(ClassDeclKind, Name)};
  return matchQualifiedTypeName(Ty, Scopes);
}

bool Util::isAccessorPropertyListType(QualType Ty) {
  std::array<DeclContextDesc, 5> Scopes = {
      Util::MakeDeclContextDesc(Decl::Kind::Namespace, "cl"),
      Util::MakeDeclContextDesc(Decl::Kind::Namespace, "sycl"),
      Util::MakeDeclContextDesc(Decl::Kind::Namespace, "ext"),
      Util::MakeDeclContextDesc(Decl::Kind::Namespace, "oneapi"),
      Util::MakeDeclContextDesc(Decl::Kind::ClassTemplateSpecialization,
                                "accessor_property_list")};
  return matchQualifiedTypeName(Ty, Scopes);
}

bool Util::matchContext(const DeclContext *Ctx,
                        ArrayRef<Util::DeclContextDesc> Scopes) {
  // The idea: check the declaration context chain starting from the item
  // itself. At each step check the context is of expected kind
  // (namespace) and name.
  StringRef Name = "";

  for (const auto &Scope : llvm::reverse(Scopes)) {
    Decl::Kind DK = Ctx->getDeclKind();
    if (DK != Scope.first)
      return false;

    switch (DK) {
    case Decl::Kind::ClassTemplateSpecialization:
      // ClassTemplateSpecializationDecl inherits from CXXRecordDecl
    case Decl::Kind::CXXRecord:
      Name = cast<CXXRecordDecl>(Ctx)->getName();
      break;
    case Decl::Kind::Namespace:
      Name = cast<NamespaceDecl>(Ctx)->getName();
      break;
    default:
      llvm_unreachable("matchContext: decl kind not supported");
    }
    if (Name != Scope.second)
      return false;
    Ctx = Ctx->getParent();
  }
  return Ctx->isTranslationUnit() ||
         (Ctx->isExternCXXContext() &&
          Ctx->getEnclosingNamespaceContext()->isTranslationUnit());
}

bool Util::matchQualifiedTypeName(QualType Ty,
                                  ArrayRef<Util::DeclContextDesc> Scopes) {
  const CXXRecordDecl *RecTy = Ty->getAsCXXRecordDecl();

  if (!RecTy)
    return false; // only classes/structs supported
  const auto *Ctx = cast<DeclContext>(RecTy);
  return Util::matchContext(Ctx, Scopes);
=======
static bool isZeroSizedArray(Sema &SemaRef, QualType Ty) {
  if (const auto *CAT = SemaRef.getASTContext().getAsConstantArrayType(Ty))
    return CAT->getSize() == 0;
  return false;
}

void Sema::deepTypeCheckForSYCLDevice(SourceLocation UsedAt,
                                      llvm::DenseSet<QualType> Visited,
                                      ValueDecl *DeclToCheck) {
  assert(getLangOpts().SYCLIsDevice &&
         "Should only be called during SYCL compilation");
  // Emit notes only for the first discovered declaration of unsupported type
  // to avoid mess of notes. This flag is to track that error already happened.
  bool NeedToEmitNotes = true;

  auto Check = [&](QualType TypeToCheck, const ValueDecl *D) {
    bool ErrorFound = false;
    if (isZeroSizedArray(*this, TypeToCheck)) {
      SYCLDiagIfDeviceCode(UsedAt, diag::err_typecheck_zero_array_size) << 1;
      ErrorFound = true;
    }
    // Checks for other types can also be done here.
    if (ErrorFound) {
      if (NeedToEmitNotes) {
        if (auto *FD = dyn_cast<FieldDecl>(D))
          SYCLDiagIfDeviceCode(FD->getLocation(),
                               diag::note_illegal_field_declared_here)
              << FD->getType()->isPointerType() << FD->getType();
        else
          SYCLDiagIfDeviceCode(D->getLocation(), diag::note_declared_at);
      }
    }

    return ErrorFound;
  };

  // In case we have a Record used do the DFS for a bad field.
  SmallVector<const ValueDecl *, 4> StackForRecursion;
  StackForRecursion.push_back(DeclToCheck);

  // While doing DFS save how we get there to emit a nice set of notes.
  SmallVector<const FieldDecl *, 4> History;
  History.push_back(nullptr);

  do {
    const ValueDecl *Next = StackForRecursion.pop_back_val();
    if (!Next) {
      assert(!History.empty());
      // Found a marker, we have gone up a level.
      History.pop_back();
      continue;
    }
    QualType NextTy = Next->getType();

    if (!Visited.insert(NextTy).second)
      continue;

    auto EmitHistory = [&]() {
      // The first element is always nullptr.
      for (uint64_t Index = 1; Index < History.size(); ++Index) {
        SYCLDiagIfDeviceCode(History[Index]->getLocation(),
                             diag::note_within_field_of_type)
            << History[Index]->getType();
      }
    };

    if (Check(NextTy, Next)) {
      if (NeedToEmitNotes)
        EmitHistory();
      NeedToEmitNotes = false;
    }

    // In case pointer/array/reference type is met get pointee type, then
    // proceed with that type.
    while (NextTy->isAnyPointerType() || NextTy->isArrayType() ||
           NextTy->isReferenceType()) {
      if (NextTy->isArrayType())
        NextTy = QualType{NextTy->getArrayElementTypeNoTypeQual(), 0};
      else
        NextTy = NextTy->getPointeeType();
      if (Check(NextTy, Next)) {
        if (NeedToEmitNotes)
          EmitHistory();
        NeedToEmitNotes = false;
      }
    }

    if (const auto *RecDecl = NextTy->getAsRecordDecl()) {
      if (auto *NextFD = dyn_cast<FieldDecl>(Next))
        History.push_back(NextFD);
      // When nullptr is discovered, this means we've gone back up a level, so
      // the history should be cleaned.
      StackForRecursion.push_back(nullptr);
      llvm::copy(RecDecl->fields(), std::back_inserter(StackForRecursion));
    }
  } while (!StackForRecursion.empty());
>>>>>>> 52e8f58d
}<|MERGE_RESOLUTION|>--- conflicted
+++ resolved
@@ -4046,7 +4046,104 @@
          DiagKind != SemaDiagnosticBuilder::K_ImmediateWithCallStack;
 }
 
-<<<<<<< HEAD
+static bool isZeroSizedArray(Sema &SemaRef, QualType Ty) {
+  if (const auto *CAT = SemaRef.getASTContext().getAsConstantArrayType(Ty))
+    return CAT->getSize() == 0;
+  return false;
+}
+
+void Sema::deepTypeCheckForSYCLDevice(SourceLocation UsedAt,
+                                      llvm::DenseSet<QualType> Visited,
+                                      ValueDecl *DeclToCheck) {
+  assert(getLangOpts().SYCLIsDevice &&
+         "Should only be called during SYCL compilation");
+  // Emit notes only for the first discovered declaration of unsupported type
+  // to avoid mess of notes. This flag is to track that error already happened.
+  bool NeedToEmitNotes = true;
+
+  auto Check = [&](QualType TypeToCheck, const ValueDecl *D) {
+    bool ErrorFound = false;
+    if (isZeroSizedArray(*this, TypeToCheck)) {
+      SYCLDiagIfDeviceCode(UsedAt, diag::err_typecheck_zero_array_size) << 1;
+      ErrorFound = true;
+    }
+    // Checks for other types can also be done here.
+    if (ErrorFound) {
+      if (NeedToEmitNotes) {
+        if (auto *FD = dyn_cast<FieldDecl>(D))
+          SYCLDiagIfDeviceCode(FD->getLocation(),
+                               diag::note_illegal_field_declared_here)
+              << FD->getType()->isPointerType() << FD->getType();
+        else
+          SYCLDiagIfDeviceCode(D->getLocation(), diag::note_declared_at);
+      }
+    }
+
+    return ErrorFound;
+  };
+
+  // In case we have a Record used do the DFS for a bad field.
+  SmallVector<const ValueDecl *, 4> StackForRecursion;
+  StackForRecursion.push_back(DeclToCheck);
+
+  // While doing DFS save how we get there to emit a nice set of notes.
+  SmallVector<const FieldDecl *, 4> History;
+  History.push_back(nullptr);
+
+  do {
+    const ValueDecl *Next = StackForRecursion.pop_back_val();
+    if (!Next) {
+      assert(!History.empty());
+      // Found a marker, we have gone up a level.
+      History.pop_back();
+      continue;
+    }
+    QualType NextTy = Next->getType();
+
+    if (!Visited.insert(NextTy).second)
+      continue;
+
+    auto EmitHistory = [&]() {
+      // The first element is always nullptr.
+      for (uint64_t Index = 1; Index < History.size(); ++Index) {
+        SYCLDiagIfDeviceCode(History[Index]->getLocation(),
+                             diag::note_within_field_of_type)
+            << History[Index]->getType();
+      }
+    };
+
+    if (Check(NextTy, Next)) {
+      if (NeedToEmitNotes)
+        EmitHistory();
+      NeedToEmitNotes = false;
+    }
+
+    // In case pointer/array/reference type is met get pointee type, then
+    // proceed with that type.
+    while (NextTy->isAnyPointerType() || NextTy->isArrayType() ||
+           NextTy->isReferenceType()) {
+      if (NextTy->isArrayType())
+        NextTy = QualType{NextTy->getArrayElementTypeNoTypeQual(), 0};
+      else
+        NextTy = NextTy->getPointeeType();
+      if (Check(NextTy, Next)) {
+        if (NeedToEmitNotes)
+          EmitHistory();
+        NeedToEmitNotes = false;
+      }
+    }
+
+    if (const auto *RecDecl = NextTy->getAsRecordDecl()) {
+      if (auto *NextFD = dyn_cast<FieldDecl>(Next))
+        History.push_back(NextFD);
+      // When nullptr is discovered, this means we've gone back up a level, so
+      // the history should be cleaned.
+      StackForRecursion.push_back(nullptr);
+      llvm::copy(RecDecl->fields(), std::back_inserter(StackForRecursion));
+    }
+  } while (!StackForRecursion.empty());
+}
+
 void Sema::finalizeSYCLDelayedAnalysis(const FunctionDecl *Caller,
                                        const FunctionDecl *Callee,
                                        SourceLocation Loc,
@@ -5052,102 +5149,4 @@
     return false; // only classes/structs supported
   const auto *Ctx = cast<DeclContext>(RecTy);
   return Util::matchContext(Ctx, Scopes);
-=======
-static bool isZeroSizedArray(Sema &SemaRef, QualType Ty) {
-  if (const auto *CAT = SemaRef.getASTContext().getAsConstantArrayType(Ty))
-    return CAT->getSize() == 0;
-  return false;
-}
-
-void Sema::deepTypeCheckForSYCLDevice(SourceLocation UsedAt,
-                                      llvm::DenseSet<QualType> Visited,
-                                      ValueDecl *DeclToCheck) {
-  assert(getLangOpts().SYCLIsDevice &&
-         "Should only be called during SYCL compilation");
-  // Emit notes only for the first discovered declaration of unsupported type
-  // to avoid mess of notes. This flag is to track that error already happened.
-  bool NeedToEmitNotes = true;
-
-  auto Check = [&](QualType TypeToCheck, const ValueDecl *D) {
-    bool ErrorFound = false;
-    if (isZeroSizedArray(*this, TypeToCheck)) {
-      SYCLDiagIfDeviceCode(UsedAt, diag::err_typecheck_zero_array_size) << 1;
-      ErrorFound = true;
-    }
-    // Checks for other types can also be done here.
-    if (ErrorFound) {
-      if (NeedToEmitNotes) {
-        if (auto *FD = dyn_cast<FieldDecl>(D))
-          SYCLDiagIfDeviceCode(FD->getLocation(),
-                               diag::note_illegal_field_declared_here)
-              << FD->getType()->isPointerType() << FD->getType();
-        else
-          SYCLDiagIfDeviceCode(D->getLocation(), diag::note_declared_at);
-      }
-    }
-
-    return ErrorFound;
-  };
-
-  // In case we have a Record used do the DFS for a bad field.
-  SmallVector<const ValueDecl *, 4> StackForRecursion;
-  StackForRecursion.push_back(DeclToCheck);
-
-  // While doing DFS save how we get there to emit a nice set of notes.
-  SmallVector<const FieldDecl *, 4> History;
-  History.push_back(nullptr);
-
-  do {
-    const ValueDecl *Next = StackForRecursion.pop_back_val();
-    if (!Next) {
-      assert(!History.empty());
-      // Found a marker, we have gone up a level.
-      History.pop_back();
-      continue;
-    }
-    QualType NextTy = Next->getType();
-
-    if (!Visited.insert(NextTy).second)
-      continue;
-
-    auto EmitHistory = [&]() {
-      // The first element is always nullptr.
-      for (uint64_t Index = 1; Index < History.size(); ++Index) {
-        SYCLDiagIfDeviceCode(History[Index]->getLocation(),
-                             diag::note_within_field_of_type)
-            << History[Index]->getType();
-      }
-    };
-
-    if (Check(NextTy, Next)) {
-      if (NeedToEmitNotes)
-        EmitHistory();
-      NeedToEmitNotes = false;
-    }
-
-    // In case pointer/array/reference type is met get pointee type, then
-    // proceed with that type.
-    while (NextTy->isAnyPointerType() || NextTy->isArrayType() ||
-           NextTy->isReferenceType()) {
-      if (NextTy->isArrayType())
-        NextTy = QualType{NextTy->getArrayElementTypeNoTypeQual(), 0};
-      else
-        NextTy = NextTy->getPointeeType();
-      if (Check(NextTy, Next)) {
-        if (NeedToEmitNotes)
-          EmitHistory();
-        NeedToEmitNotes = false;
-      }
-    }
-
-    if (const auto *RecDecl = NextTy->getAsRecordDecl()) {
-      if (auto *NextFD = dyn_cast<FieldDecl>(Next))
-        History.push_back(NextFD);
-      // When nullptr is discovered, this means we've gone back up a level, so
-      // the history should be cleaned.
-      StackForRecursion.push_back(nullptr);
-      llvm::copy(RecDecl->fields(), std::back_inserter(StackForRecursion));
-    }
-  } while (!StackForRecursion.empty());
->>>>>>> 52e8f58d
 }