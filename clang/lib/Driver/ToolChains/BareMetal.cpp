--- conflicted
+++ resolved
@@ -97,11 +97,8 @@
   getProgramPaths().push_back(getDriver().getInstalledDir());
   if (getDriver().getInstalledDir() != getDriver().Dir)
     getProgramPaths().push_back(getDriver().Dir);
-<<<<<<< HEAD
-=======
 
   findMultilibs(D, Triple, Args);
->>>>>>> e1e3308f
   SmallString<128> SysRoot(computeSysRoot());
   if (!SysRoot.empty()) {
     llvm::sys::path::append(SysRoot, "lib");
@@ -177,20 +174,13 @@
 
 std::string BareMetal::computeSysRoot() const {
   if (!getDriver().SysRoot.empty())
-<<<<<<< HEAD
-    return getDriver().SysRoot;
-=======
     return getDriver().SysRoot + SelectedMultilib.osSuffix();
->>>>>>> e1e3308f
 
   SmallString<128> SysRootDir;
   llvm::sys::path::append(SysRootDir, getDriver().Dir, "../lib/clang-runtimes",
                           getDriver().getTargetTriple());
 
-<<<<<<< HEAD
-=======
   SysRootDir += SelectedMultilib.osSuffix();
->>>>>>> e1e3308f
   return std::string(SysRootDir);
 }
 
