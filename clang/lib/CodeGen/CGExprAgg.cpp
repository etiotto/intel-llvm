//===--- CGExprAgg.cpp - Emit LLVM Code from Aggregate Expressions --------===//
//
// Part of the LLVM Project, under the Apache License v2.0 with LLVM Exceptions.
// See https://llvm.org/LICENSE.txt for license information.
// SPDX-License-Identifier: Apache-2.0 WITH LLVM-exception
//
//===----------------------------------------------------------------------===//
//
// This contains code to emit Aggregate Expr nodes as LLVM code.
//
//===----------------------------------------------------------------------===//

#include "CGCXXABI.h"
#include "CGObjCRuntime.h"
#include "CodeGenFunction.h"
#include "CodeGenModule.h"
#include "ConstantEmitter.h"
#include "TargetInfo.h"
#include "clang/AST/ASTContext.h"
#include "clang/AST/Attr.h"
#include "clang/AST/DeclCXX.h"
#include "clang/AST/DeclTemplate.h"
#include "clang/AST/StmtVisitor.h"
#include "llvm/IR/Constants.h"
#include "llvm/IR/Function.h"
#include "llvm/IR/GlobalVariable.h"
#include "llvm/IR/IntrinsicInst.h"
#include "llvm/IR/Intrinsics.h"
using namespace clang;
using namespace CodeGen;

//===----------------------------------------------------------------------===//
//                        Aggregate Expression Emitter
//===----------------------------------------------------------------------===//

namespace  {
class AggExprEmitter : public StmtVisitor<AggExprEmitter> {
  CodeGenFunction &CGF;
  CGBuilderTy &Builder;
  AggValueSlot Dest;
  bool IsResultUnused;

  AggValueSlot EnsureSlot(QualType T) {
    if (!Dest.isIgnored()) return Dest;
    return CGF.CreateAggTemp(T, "agg.tmp.ensured");
  }
  void EnsureDest(QualType T) {
    if (!Dest.isIgnored()) return;
    Dest = CGF.CreateAggTemp(T, "agg.tmp.ensured");
  }

  // Calls `Fn` with a valid return value slot, potentially creating a temporary
  // to do so. If a temporary is created, an appropriate copy into `Dest` will
  // be emitted, as will lifetime markers.
  //
  // The given function should take a ReturnValueSlot, and return an RValue that
  // points to said slot.
  void withReturnValueSlot(const Expr *E,
                           llvm::function_ref<RValue(ReturnValueSlot)> Fn);

public:
  AggExprEmitter(CodeGenFunction &cgf, AggValueSlot Dest, bool IsResultUnused)
    : CGF(cgf), Builder(CGF.Builder), Dest(Dest),
    IsResultUnused(IsResultUnused) { }

  //===--------------------------------------------------------------------===//
  //                               Utilities
  //===--------------------------------------------------------------------===//

  /// EmitAggLoadOfLValue - Given an expression with aggregate type that
  /// represents a value lvalue, this method emits the address of the lvalue,
  /// then loads the result into DestPtr.
  void EmitAggLoadOfLValue(const Expr *E);

  enum ExprValueKind {
    EVK_RValue,
    EVK_NonRValue
  };

  /// EmitFinalDestCopy - Perform the final copy to DestPtr, if desired.
  /// SrcIsRValue is true if source comes from an RValue.
  void EmitFinalDestCopy(QualType type, const LValue &src,
                         ExprValueKind SrcValueKind = EVK_NonRValue);
  void EmitFinalDestCopy(QualType type, RValue src);
  void EmitCopy(QualType type, const AggValueSlot &dest,
                const AggValueSlot &src);

  void EmitMoveFromReturnSlot(const Expr *E, RValue Src);

  void EmitArrayInit(Address DestPtr, llvm::ArrayType *AType, QualType ArrayQTy,
                     Expr *ExprToVisit, ArrayRef<Expr *> Args,
                     Expr *ArrayFiller);

  AggValueSlot::NeedsGCBarriers_t needsGC(QualType T) {
    if (CGF.getLangOpts().getGC() && TypeRequiresGCollection(T))
      return AggValueSlot::NeedsGCBarriers;
    return AggValueSlot::DoesNotNeedGCBarriers;
  }

  bool TypeRequiresGCollection(QualType T);

  //===--------------------------------------------------------------------===//
  //                            Visitor Methods
  //===--------------------------------------------------------------------===//

  void Visit(Expr *E) {
    ApplyDebugLocation DL(CGF, E);
    StmtVisitor<AggExprEmitter>::Visit(E);
  }

  void VisitStmt(Stmt *S) {
    CGF.ErrorUnsupported(S, "aggregate expression");
  }
  void VisitParenExpr(ParenExpr *PE) { Visit(PE->getSubExpr()); }
  void VisitGenericSelectionExpr(GenericSelectionExpr *GE) {
    Visit(GE->getResultExpr());
  }
  void VisitCoawaitExpr(CoawaitExpr *E) {
    CGF.EmitCoawaitExpr(*E, Dest, IsResultUnused);
  }
  void VisitCoyieldExpr(CoyieldExpr *E) {
    CGF.EmitCoyieldExpr(*E, Dest, IsResultUnused);
  }
  void VisitUnaryCoawait(UnaryOperator *E) { Visit(E->getSubExpr()); }
  void VisitUnaryExtension(UnaryOperator *E) { Visit(E->getSubExpr()); }
  void VisitSubstNonTypeTemplateParmExpr(SubstNonTypeTemplateParmExpr *E) {
    return Visit(E->getReplacement());
  }

  void VisitConstantExpr(ConstantExpr *E) {
    EnsureDest(E->getType());

    if (llvm::Value *Result = ConstantEmitter(CGF).tryEmitConstantExpr(E)) {
      CGF.EmitAggregateStore(Result, Dest.getAddress(),
                             E->getType().isVolatileQualified());
      return;
    }
    return Visit(E->getSubExpr());
  }

  // l-values.
  void VisitDeclRefExpr(DeclRefExpr *E) { EmitAggLoadOfLValue(E); }
  void VisitMemberExpr(MemberExpr *ME) { EmitAggLoadOfLValue(ME); }
  void VisitUnaryDeref(UnaryOperator *E) { EmitAggLoadOfLValue(E); }
  void VisitStringLiteral(StringLiteral *E) { EmitAggLoadOfLValue(E); }
  void VisitCompoundLiteralExpr(CompoundLiteralExpr *E);
  void VisitArraySubscriptExpr(ArraySubscriptExpr *E) {
    EmitAggLoadOfLValue(E);
  }
  void VisitPredefinedExpr(const PredefinedExpr *E) {
    EmitAggLoadOfLValue(E);
  }

  // Operators.
  void VisitCastExpr(CastExpr *E);
  void VisitCallExpr(const CallExpr *E);
  void VisitStmtExpr(const StmtExpr *E);
  void VisitBinaryOperator(const BinaryOperator *BO);
  void VisitPointerToDataMemberBinaryOperator(const BinaryOperator *BO);
  void VisitBinAssign(const BinaryOperator *E);
  void VisitBinComma(const BinaryOperator *E);
  void VisitBinCmp(const BinaryOperator *E);
  void VisitCXXRewrittenBinaryOperator(CXXRewrittenBinaryOperator *E) {
    Visit(E->getSemanticForm());
  }

  void VisitObjCMessageExpr(ObjCMessageExpr *E);
  void VisitObjCIvarRefExpr(ObjCIvarRefExpr *E) {
    EmitAggLoadOfLValue(E);
  }

  void VisitDesignatedInitUpdateExpr(DesignatedInitUpdateExpr *E);
  void VisitAbstractConditionalOperator(const AbstractConditionalOperator *CO);
  void VisitChooseExpr(const ChooseExpr *CE);
  void VisitInitListExpr(InitListExpr *E);
  void VisitCXXParenListOrInitListExpr(Expr *ExprToVisit, ArrayRef<Expr *> Args,
                                       FieldDecl *InitializedFieldInUnion,
                                       Expr *ArrayFiller);
  void VisitArrayInitLoopExpr(const ArrayInitLoopExpr *E,
                              llvm::Value *outerBegin = nullptr);
  void VisitImplicitValueInitExpr(ImplicitValueInitExpr *E);
  void VisitNoInitExpr(NoInitExpr *E) { } // Do nothing.
  void VisitCXXDefaultArgExpr(CXXDefaultArgExpr *DAE) {
    CodeGenFunction::CXXDefaultArgExprScope Scope(CGF, DAE);
    Visit(DAE->getExpr());
  }
  void VisitCXXDefaultInitExpr(CXXDefaultInitExpr *DIE) {
    CodeGenFunction::CXXDefaultInitExprScope Scope(CGF, DIE);
    Visit(DIE->getExpr());
  }
  void VisitCXXBindTemporaryExpr(CXXBindTemporaryExpr *E);
  void VisitCXXConstructExpr(const CXXConstructExpr *E);
  void VisitCXXInheritedCtorInitExpr(const CXXInheritedCtorInitExpr *E);
  void VisitLambdaExpr(LambdaExpr *E);
  void VisitCXXStdInitializerListExpr(CXXStdInitializerListExpr *E);
  void VisitExprWithCleanups(ExprWithCleanups *E);
  void VisitCXXScalarValueInitExpr(CXXScalarValueInitExpr *E);
  void VisitCXXTypeidExpr(CXXTypeidExpr *E) { EmitAggLoadOfLValue(E); }
  void VisitMaterializeTemporaryExpr(MaterializeTemporaryExpr *E);
  void VisitOpaqueValueExpr(OpaqueValueExpr *E);

  void VisitPseudoObjectExpr(PseudoObjectExpr *E) {
    if (E->isGLValue()) {
      LValue LV = CGF.EmitPseudoObjectLValue(E);
      return EmitFinalDestCopy(E->getType(), LV);
    }

    AggValueSlot Slot = EnsureSlot(E->getType());
    bool NeedsDestruction =
        !Slot.isExternallyDestructed() &&
        E->getType().isDestructedType() == QualType::DK_nontrivial_c_struct;
    if (NeedsDestruction)
      Slot.setExternallyDestructed();
    CGF.EmitPseudoObjectRValue(E, Slot);
    if (NeedsDestruction)
      CGF.pushDestroy(QualType::DK_nontrivial_c_struct, Slot.getAddress(),
                      E->getType());
  }

  void VisitVAArgExpr(VAArgExpr *E);
  void VisitCXXParenListInitExpr(CXXParenListInitExpr *E);
  void VisitCXXParenListOrInitListExpr(Expr *ExprToVisit, ArrayRef<Expr *> Args,
                                       Expr *ArrayFiller);

  void EmitInitializationToLValue(Expr *E, LValue Address);
  void EmitNullInitializationToLValue(LValue Address);
  //  case Expr::ChooseExprClass:
  void VisitCXXThrowExpr(const CXXThrowExpr *E) { CGF.EmitCXXThrowExpr(E); }
  void VisitAtomicExpr(AtomicExpr *E) {
    RValue Res = CGF.EmitAtomicExpr(E);
    EmitFinalDestCopy(E->getType(), Res);
  }
};
}  // end anonymous namespace.

//===----------------------------------------------------------------------===//
//                                Utilities
//===----------------------------------------------------------------------===//

/// EmitAggLoadOfLValue - Given an expression with aggregate type that
/// represents a value lvalue, this method emits the address of the lvalue,
/// then loads the result into DestPtr.
void AggExprEmitter::EmitAggLoadOfLValue(const Expr *E) {
  LValue LV = CGF.EmitLValue(E);

  // If the type of the l-value is atomic, then do an atomic load.
  if (LV.getType()->isAtomicType() || CGF.LValueIsSuitableForInlineAtomic(LV)) {
    CGF.EmitAtomicLoad(LV, E->getExprLoc(), Dest);
    return;
  }

  EmitFinalDestCopy(E->getType(), LV);
}

/// True if the given aggregate type requires special GC API calls.
bool AggExprEmitter::TypeRequiresGCollection(QualType T) {
  // Only record types have members that might require garbage collection.
  const RecordType *RecordTy = T->getAs<RecordType>();
  if (!RecordTy) return false;

  // Don't mess with non-trivial C++ types.
  RecordDecl *Record = RecordTy->getDecl();
  if (isa<CXXRecordDecl>(Record) &&
      (cast<CXXRecordDecl>(Record)->hasNonTrivialCopyConstructor() ||
       !cast<CXXRecordDecl>(Record)->hasTrivialDestructor()))
    return false;

  // Check whether the type has an object member.
  return Record->hasObjectMember();
}

void AggExprEmitter::withReturnValueSlot(
    const Expr *E, llvm::function_ref<RValue(ReturnValueSlot)> EmitCall) {
  QualType RetTy = E->getType();
  bool RequiresDestruction =
      !Dest.isExternallyDestructed() &&
      RetTy.isDestructedType() == QualType::DK_nontrivial_c_struct;

  // If it makes no observable difference, save a memcpy + temporary.
  //
  // We need to always provide our own temporary if destruction is required.
  // Otherwise, EmitCall will emit its own, notice that it's "unused", and end
  // its lifetime before we have the chance to emit a proper destructor call.
  bool UseTemp = Dest.isPotentiallyAliased() || Dest.requiresGCollection() ||
                 (RequiresDestruction && !Dest.getAddress().isValid());

  Address RetAddr = Address::invalid();
  Address RetAllocaAddr = Address::invalid();

  EHScopeStack::stable_iterator LifetimeEndBlock;
  llvm::Value *LifetimeSizePtr = nullptr;
  llvm::IntrinsicInst *LifetimeStartInst = nullptr;
  if (!UseTemp) {
    RetAddr = Dest.getAddress();
  } else {
    RetAddr = CGF.CreateMemTemp(RetTy, "tmp", &RetAllocaAddr);
    llvm::TypeSize Size =
        CGF.CGM.getDataLayout().getTypeAllocSize(CGF.ConvertTypeForMem(RetTy));
    LifetimeSizePtr = CGF.EmitLifetimeStart(Size, RetAllocaAddr.getPointer());
    if (LifetimeSizePtr) {
      LifetimeStartInst =
          cast<llvm::IntrinsicInst>(std::prev(Builder.GetInsertPoint()));
      assert(LifetimeStartInst->getIntrinsicID() ==
                 llvm::Intrinsic::lifetime_start &&
             "Last insertion wasn't a lifetime.start?");

      CGF.pushFullExprCleanup<CodeGenFunction::CallLifetimeEnd>(
          NormalEHLifetimeMarker, RetAllocaAddr, LifetimeSizePtr);
      LifetimeEndBlock = CGF.EHStack.stable_begin();
    }
  }

  RValue Src =
      EmitCall(ReturnValueSlot(RetAddr, Dest.isVolatile(), IsResultUnused,
                               Dest.isExternallyDestructed()));

  if (!UseTemp)
    return;

  assert(Dest.isIgnored() || Dest.getPointer() != Src.getAggregatePointer());
  EmitFinalDestCopy(E->getType(), Src);

  if (!RequiresDestruction && LifetimeStartInst) {
    // If there's no dtor to run, the copy was the last use of our temporary.
    // Since we're not guaranteed to be in an ExprWithCleanups, clean up
    // eagerly.
    CGF.DeactivateCleanupBlock(LifetimeEndBlock, LifetimeStartInst);
    CGF.EmitLifetimeEnd(LifetimeSizePtr, RetAllocaAddr.getPointer());
  }
}

/// EmitFinalDestCopy - Perform the final copy to DestPtr, if desired.
void AggExprEmitter::EmitFinalDestCopy(QualType type, RValue src) {
  assert(src.isAggregate() && "value must be aggregate value!");
  LValue srcLV = CGF.MakeAddrLValue(src.getAggregateAddress(), type);
  EmitFinalDestCopy(type, srcLV, EVK_RValue);
}

/// EmitFinalDestCopy - Perform the final copy to DestPtr, if desired.
void AggExprEmitter::EmitFinalDestCopy(QualType type, const LValue &src,
                                       ExprValueKind SrcValueKind) {
  // If Dest is ignored, then we're evaluating an aggregate expression
  // in a context that doesn't care about the result.  Note that loads
  // from volatile l-values force the existence of a non-ignored
  // destination.
  if (Dest.isIgnored())
    return;

  // Copy non-trivial C structs here.
  LValue DstLV = CGF.MakeAddrLValue(
      Dest.getAddress(), Dest.isVolatile() ? type.withVolatile() : type);

  if (SrcValueKind == EVK_RValue) {
    if (type.isNonTrivialToPrimitiveDestructiveMove() == QualType::PCK_Struct) {
      if (Dest.isPotentiallyAliased())
        CGF.callCStructMoveAssignmentOperator(DstLV, src);
      else
        CGF.callCStructMoveConstructor(DstLV, src);
      return;
    }
  } else {
    if (type.isNonTrivialToPrimitiveCopy() == QualType::PCK_Struct) {
      if (Dest.isPotentiallyAliased())
        CGF.callCStructCopyAssignmentOperator(DstLV, src);
      else
        CGF.callCStructCopyConstructor(DstLV, src);
      return;
    }
  }

  AggValueSlot srcAgg = AggValueSlot::forLValue(
      src, CGF, AggValueSlot::IsDestructed, needsGC(type),
      AggValueSlot::IsAliased, AggValueSlot::MayOverlap);
  EmitCopy(type, Dest, srcAgg);
}

/// Perform a copy from the source into the destination.
///
/// \param type - the type of the aggregate being copied; qualifiers are
///   ignored
void AggExprEmitter::EmitCopy(QualType type, const AggValueSlot &dest,
                              const AggValueSlot &src) {
  if (dest.requiresGCollection()) {
    CharUnits sz = dest.getPreferredSize(CGF.getContext(), type);
    llvm::Value *size = llvm::ConstantInt::get(CGF.SizeTy, sz.getQuantity());
    CGF.CGM.getObjCRuntime().EmitGCMemmoveCollectable(CGF,
                                                      dest.getAddress(),
                                                      src.getAddress(),
                                                      size);
    return;
  }

  // If the result of the assignment is used, copy the LHS there also.
  // It's volatile if either side is.  Use the minimum alignment of
  // the two sides.
  LValue DestLV = CGF.MakeAddrLValue(dest.getAddress(), type);
  LValue SrcLV = CGF.MakeAddrLValue(src.getAddress(), type);
  CGF.EmitAggregateCopy(DestLV, SrcLV, type, dest.mayOverlap(),
                        dest.isVolatile() || src.isVolatile());
}

/// Emit the initializer for a std::initializer_list initialized with a
/// real initializer list.
void
AggExprEmitter::VisitCXXStdInitializerListExpr(CXXStdInitializerListExpr *E) {
  // Emit an array containing the elements.  The array is externally destructed
  // if the std::initializer_list object is.
  ASTContext &Ctx = CGF.getContext();
  LValue Array = CGF.EmitLValue(E->getSubExpr());
  assert(Array.isSimple() && "initializer_list array not a simple lvalue");
  Address ArrayPtr = Array.getAddress(CGF);

  const ConstantArrayType *ArrayType =
      Ctx.getAsConstantArrayType(E->getSubExpr()->getType());
  assert(ArrayType && "std::initializer_list constructed from non-array");

  // FIXME: Perform the checks on the field types in SemaInit.
  RecordDecl *Record = E->getType()->castAs<RecordType>()->getDecl();
  RecordDecl::field_iterator Field = Record->field_begin();
  if (Field == Record->field_end()) {
    CGF.ErrorUnsupported(E, "weird std::initializer_list");
    return;
  }

  // Start pointer.
  if (!Field->getType()->isPointerType() ||
      !Ctx.hasSameType(Field->getType()->getPointeeType(),
                       ArrayType->getElementType())) {
    CGF.ErrorUnsupported(E, "weird std::initializer_list");
    return;
  }

  AggValueSlot Dest = EnsureSlot(E->getType());
  LValue DestLV = CGF.MakeAddrLValue(Dest.getAddress(), E->getType());
  LValue Start = CGF.EmitLValueForFieldInitialization(DestLV, *Field);
  llvm::Value *Zero = llvm::ConstantInt::get(CGF.PtrDiffTy, 0);
  llvm::Value *IdxStart[] = { Zero, Zero };
  llvm::Value *ArrayStart = Builder.CreateInBoundsGEP(
      ArrayPtr.getElementType(), ArrayPtr.getPointer(), IdxStart, "arraystart");
  CGF.EmitStoreThroughLValue(RValue::get(ArrayStart), Start);
  ++Field;

  if (Field == Record->field_end()) {
    CGF.ErrorUnsupported(E, "weird std::initializer_list");
    return;
  }

  llvm::Value *Size = Builder.getInt(ArrayType->getSize());
  LValue EndOrLength = CGF.EmitLValueForFieldInitialization(DestLV, *Field);
  if (Field->getType()->isPointerType() &&
      Ctx.hasSameType(Field->getType()->getPointeeType(),
                      ArrayType->getElementType())) {
    // End pointer.
    llvm::Value *IdxEnd[] = { Zero, Size };
    llvm::Value *ArrayEnd = Builder.CreateInBoundsGEP(
        ArrayPtr.getElementType(), ArrayPtr.getPointer(), IdxEnd, "arrayend");
    CGF.EmitStoreThroughLValue(RValue::get(ArrayEnd), EndOrLength);
  } else if (Ctx.hasSameType(Field->getType(), Ctx.getSizeType())) {
    // Length.
    CGF.EmitStoreThroughLValue(RValue::get(Size), EndOrLength);
  } else {
    CGF.ErrorUnsupported(E, "weird std::initializer_list");
    return;
  }
}

/// Determine if E is a trivial array filler, that is, one that is
/// equivalent to zero-initialization.
static bool isTrivialFiller(Expr *E) {
  if (!E)
    return true;

  if (isa<ImplicitValueInitExpr>(E))
    return true;

  if (auto *ILE = dyn_cast<InitListExpr>(E)) {
    if (ILE->getNumInits())
      return false;
    return isTrivialFiller(ILE->getArrayFiller());
  }

  if (auto *Cons = dyn_cast_or_null<CXXConstructExpr>(E))
    return Cons->getConstructor()->isDefaultConstructor() &&
           Cons->getConstructor()->isTrivial();

  // FIXME: Are there other cases where we can avoid emitting an initializer?
  return false;
}

/// Emit initialization of an array from an initializer list. ExprToVisit must
/// be either an InitListEpxr a CXXParenInitListExpr.
void AggExprEmitter::EmitArrayInit(Address DestPtr, llvm::ArrayType *AType,
                                   QualType ArrayQTy, Expr *ExprToVisit,
                                   ArrayRef<Expr *> Args, Expr *ArrayFiller) {
  uint64_t NumInitElements = Args.size();

  uint64_t NumArrayElements = AType->getNumElements();
  assert(NumInitElements <= NumArrayElements);

  QualType elementType =
      CGF.getContext().getAsArrayType(ArrayQTy)->getElementType();

  // DestPtr is an array*.  Construct an elementType* by drilling
  // down a level.
  llvm::Value *zero = llvm::ConstantInt::get(CGF.SizeTy, 0);
  llvm::Value *indices[] = { zero, zero };
  llvm::Value *begin = Builder.CreateInBoundsGEP(
      DestPtr.getElementType(), DestPtr.getPointer(), indices,
      "arrayinit.begin");

  CharUnits elementSize = CGF.getContext().getTypeSizeInChars(elementType);
  CharUnits elementAlign =
    DestPtr.getAlignment().alignmentOfArrayElement(elementSize);
  llvm::Type *llvmElementType = CGF.ConvertTypeForMem(elementType);

  // Consider initializing the array by copying from a global. For this to be
  // more efficient than per-element initialization, the size of the elements
  // with explicit initializers should be large enough.
  if (NumInitElements * elementSize.getQuantity() > 16 &&
      elementType.isTriviallyCopyableType(CGF.getContext())) {
    CodeGen::CodeGenModule &CGM = CGF.CGM;
    ConstantEmitter Emitter(CGF);
<<<<<<< HEAD
    LangAS AS = CGM.GetGlobalVarAddressSpace(/*VarDecl= */ nullptr);
    if (llvm::Constant *C = Emitter.tryEmitForInitializer(E, AS, ArrayQTy)) {
=======
    LangAS AS = ArrayQTy.getAddressSpace();
    if (llvm::Constant *C =
            Emitter.tryEmitForInitializer(ExprToVisit, AS, ArrayQTy)) {
>>>>>>> 95a4c0c8
      auto GV = new llvm::GlobalVariable(
          CGM.getModule(), C->getType(),
          CGM.isTypeConstant(ArrayQTy, /* ExcludeCtorDtor= */ true),
          llvm::GlobalValue::PrivateLinkage, C, "constinit",
          /* InsertBefore= */ nullptr, llvm::GlobalVariable::NotThreadLocal,
          CGM.getContext().getTargetAddressSpace(AS));
      Emitter.finalize(GV);
      CharUnits Align = CGM.getContext().getTypeAlignInChars(ArrayQTy);
      GV->setAlignment(Align.getAsAlign());
      Address GVAddr(GV, GV->getValueType(), Align);
      EmitFinalDestCopy(ArrayQTy, CGF.MakeAddrLValue(GVAddr, ArrayQTy));
      return;
    }
  }

  // Exception safety requires us to destroy all the
  // already-constructed members if an initializer throws.
  // For that, we'll need an EH cleanup.
  QualType::DestructionKind dtorKind = elementType.isDestructedType();
  Address endOfInit = Address::invalid();
  EHScopeStack::stable_iterator cleanup;
  llvm::Instruction *cleanupDominator = nullptr;
  if (CGF.needsEHCleanup(dtorKind)) {
    // In principle we could tell the cleanup where we are more
    // directly, but the control flow can get so varied here that it
    // would actually be quite complex.  Therefore we go through an
    // alloca.
    endOfInit = CGF.CreateTempAlloca(begin->getType(), CGF.getPointerAlign(),
                                     "arrayinit.endOfInit");
    cleanupDominator = Builder.CreateStore(begin, endOfInit);
    CGF.pushIrregularPartialArrayCleanup(begin, endOfInit, elementType,
                                         elementAlign,
                                         CGF.getDestroyer(dtorKind));
    cleanup = CGF.EHStack.stable_begin();

  // Otherwise, remember that we didn't need a cleanup.
  } else {
    dtorKind = QualType::DK_none;
  }

  llvm::Value *one = llvm::ConstantInt::get(CGF.SizeTy, 1);

  // The 'current element to initialize'.  The invariants on this
  // variable are complicated.  Essentially, after each iteration of
  // the loop, it points to the last initialized element, except
  // that it points to the beginning of the array before any
  // elements have been initialized.
  llvm::Value *element = begin;

  // Emit the explicit initializers.
  for (uint64_t i = 0; i != NumInitElements; ++i) {
    // Advance to the next element.
    if (i > 0) {
      element = Builder.CreateInBoundsGEP(
          llvmElementType, element, one, "arrayinit.element");

      // Tell the cleanup that it needs to destroy up to this
      // element.  TODO: some of these stores can be trivially
      // observed to be unnecessary.
      if (endOfInit.isValid()) Builder.CreateStore(element, endOfInit);
    }

    LValue elementLV = CGF.MakeAddrLValue(
        Address(element, llvmElementType, elementAlign), elementType);
    EmitInitializationToLValue(Args[i], elementLV);
  }

  // Check whether there's a non-trivial array-fill expression.
  bool hasTrivialFiller = isTrivialFiller(ArrayFiller);

  // Any remaining elements need to be zero-initialized, possibly
  // using the filler expression.  We can skip this if the we're
  // emitting to zeroed memory.
  if (NumInitElements != NumArrayElements &&
      !(Dest.isZeroed() && hasTrivialFiller &&
        CGF.getTypes().isZeroInitializable(elementType))) {

    // Use an actual loop.  This is basically
    //   do { *array++ = filler; } while (array != end);

    // Advance to the start of the rest of the array.
    if (NumInitElements) {
      element = Builder.CreateInBoundsGEP(
          llvmElementType, element, one, "arrayinit.start");
      if (endOfInit.isValid()) Builder.CreateStore(element, endOfInit);
    }

    // Compute the end of the array.
    llvm::Value *end = Builder.CreateInBoundsGEP(
        llvmElementType, begin,
        llvm::ConstantInt::get(CGF.SizeTy, NumArrayElements), "arrayinit.end");

    llvm::BasicBlock *entryBB = Builder.GetInsertBlock();
    llvm::BasicBlock *bodyBB = CGF.createBasicBlock("arrayinit.body");

    // Jump into the body.
    CGF.EmitBlock(bodyBB);
    llvm::PHINode *currentElement =
      Builder.CreatePHI(element->getType(), 2, "arrayinit.cur");
    currentElement->addIncoming(element, entryBB);

    // Emit the actual filler expression.
    {
      // C++1z [class.temporary]p5:
      //   when a default constructor is called to initialize an element of
      //   an array with no corresponding initializer [...] the destruction of
      //   every temporary created in a default argument is sequenced before
      //   the construction of the next array element, if any
      CodeGenFunction::RunCleanupsScope CleanupsScope(CGF);
      LValue elementLV = CGF.MakeAddrLValue(
          Address(currentElement, llvmElementType, elementAlign), elementType);
      if (ArrayFiller)
        EmitInitializationToLValue(ArrayFiller, elementLV);
      else
        EmitNullInitializationToLValue(elementLV);
    }

    // Move on to the next element.
    llvm::Value *nextElement = Builder.CreateInBoundsGEP(
        llvmElementType, currentElement, one, "arrayinit.next");

    // Tell the EH cleanup that we finished with the last element.
    if (endOfInit.isValid()) Builder.CreateStore(nextElement, endOfInit);

    // Leave the loop if we're done.
    llvm::Value *done = Builder.CreateICmpEQ(nextElement, end,
                                             "arrayinit.done");
    llvm::BasicBlock *endBB = CGF.createBasicBlock("arrayinit.end");
    Builder.CreateCondBr(done, endBB, bodyBB);
    currentElement->addIncoming(nextElement, Builder.GetInsertBlock());

    CGF.EmitBlock(endBB);
  }

  // Leave the partial-array cleanup if we entered one.
  if (dtorKind) CGF.DeactivateCleanupBlock(cleanup, cleanupDominator);
}

//===----------------------------------------------------------------------===//
//                            Visitor Methods
//===----------------------------------------------------------------------===//

void AggExprEmitter::VisitMaterializeTemporaryExpr(MaterializeTemporaryExpr *E){
  Visit(E->getSubExpr());
}

void AggExprEmitter::VisitOpaqueValueExpr(OpaqueValueExpr *e) {
  // If this is a unique OVE, just visit its source expression.
  if (e->isUnique())
    Visit(e->getSourceExpr());
  else
    EmitFinalDestCopy(e->getType(), CGF.getOrCreateOpaqueLValueMapping(e));
}

void
AggExprEmitter::VisitCompoundLiteralExpr(CompoundLiteralExpr *E) {
  if (Dest.isPotentiallyAliased() &&
      E->getType().isPODType(CGF.getContext())) {
    // For a POD type, just emit a load of the lvalue + a copy, because our
    // compound literal might alias the destination.
    EmitAggLoadOfLValue(E);
    return;
  }

  AggValueSlot Slot = EnsureSlot(E->getType());

  // Block-scope compound literals are destroyed at the end of the enclosing
  // scope in C.
  bool Destruct =
      !CGF.getLangOpts().CPlusPlus && !Slot.isExternallyDestructed();
  if (Destruct)
    Slot.setExternallyDestructed();

  CGF.EmitAggExpr(E->getInitializer(), Slot);

  if (Destruct)
    if (QualType::DestructionKind DtorKind = E->getType().isDestructedType())
      CGF.pushLifetimeExtendedDestroy(
          CGF.getCleanupKind(DtorKind), Slot.getAddress(), E->getType(),
          CGF.getDestroyer(DtorKind), DtorKind & EHCleanup);
}

/// Attempt to look through various unimportant expressions to find a
/// cast of the given kind.
static Expr *findPeephole(Expr *op, CastKind kind, const ASTContext &ctx) {
  op = op->IgnoreParenNoopCasts(ctx);
  if (auto castE = dyn_cast<CastExpr>(op)) {
    if (castE->getCastKind() == kind)
      return castE->getSubExpr();
  }
  return nullptr;
}

void AggExprEmitter::VisitCastExpr(CastExpr *E) {
  if (const auto *ECE = dyn_cast<ExplicitCastExpr>(E))
    CGF.CGM.EmitExplicitCastExprType(ECE, &CGF);
  switch (E->getCastKind()) {
  case CK_Dynamic: {
    // FIXME: Can this actually happen? We have no test coverage for it.
    assert(isa<CXXDynamicCastExpr>(E) && "CK_Dynamic without a dynamic_cast?");
    LValue LV = CGF.EmitCheckedLValue(E->getSubExpr(),
                                      CodeGenFunction::TCK_Load);
    // FIXME: Do we also need to handle property references here?
    if (LV.isSimple())
      CGF.EmitDynamicCast(LV.getAddress(CGF), cast<CXXDynamicCastExpr>(E));
    else
      CGF.CGM.ErrorUnsupported(E, "non-simple lvalue dynamic_cast");

    if (!Dest.isIgnored())
      CGF.CGM.ErrorUnsupported(E, "lvalue dynamic_cast with a destination");
    break;
  }

  case CK_ToUnion: {
    // Evaluate even if the destination is ignored.
    if (Dest.isIgnored()) {
      CGF.EmitAnyExpr(E->getSubExpr(), AggValueSlot::ignored(),
                      /*ignoreResult=*/true);
      break;
    }

    // GCC union extension
    QualType Ty = E->getSubExpr()->getType();
    Address CastPtr =
      Builder.CreateElementBitCast(Dest.getAddress(), CGF.ConvertType(Ty));
    EmitInitializationToLValue(E->getSubExpr(),
                               CGF.MakeAddrLValue(CastPtr, Ty));
    break;
  }

  case CK_LValueToRValueBitCast: {
    if (Dest.isIgnored()) {
      CGF.EmitAnyExpr(E->getSubExpr(), AggValueSlot::ignored(),
                      /*ignoreResult=*/true);
      break;
    }

    LValue SourceLV = CGF.EmitLValue(E->getSubExpr());
    Address SourceAddress =
        Builder.CreateElementBitCast(SourceLV.getAddress(CGF), CGF.Int8Ty);
    Address DestAddress =
        Builder.CreateElementBitCast(Dest.getAddress(), CGF.Int8Ty);
    llvm::Value *SizeVal = llvm::ConstantInt::get(
        CGF.SizeTy,
        CGF.getContext().getTypeSizeInChars(E->getType()).getQuantity());
    Builder.CreateMemCpy(DestAddress, SourceAddress, SizeVal);
    break;
  }

  case CK_DerivedToBase:
  case CK_BaseToDerived:
  case CK_UncheckedDerivedToBase: {
    llvm_unreachable("cannot perform hierarchy conversion in EmitAggExpr: "
                "should have been unpacked before we got here");
  }

  case CK_NonAtomicToAtomic:
  case CK_AtomicToNonAtomic: {
    bool isToAtomic = (E->getCastKind() == CK_NonAtomicToAtomic);

    // Determine the atomic and value types.
    QualType atomicType = E->getSubExpr()->getType();
    QualType valueType = E->getType();
    if (isToAtomic) std::swap(atomicType, valueType);

    assert(atomicType->isAtomicType());
    assert(CGF.getContext().hasSameUnqualifiedType(valueType,
                          atomicType->castAs<AtomicType>()->getValueType()));

    // Just recurse normally if we're ignoring the result or the
    // atomic type doesn't change representation.
    if (Dest.isIgnored() || !CGF.CGM.isPaddedAtomicType(atomicType)) {
      return Visit(E->getSubExpr());
    }

    CastKind peepholeTarget =
      (isToAtomic ? CK_AtomicToNonAtomic : CK_NonAtomicToAtomic);

    // These two cases are reverses of each other; try to peephole them.
    if (Expr *op =
            findPeephole(E->getSubExpr(), peepholeTarget, CGF.getContext())) {
      assert(CGF.getContext().hasSameUnqualifiedType(op->getType(),
                                                     E->getType()) &&
           "peephole significantly changed types?");
      return Visit(op);
    }

    // If we're converting an r-value of non-atomic type to an r-value
    // of atomic type, just emit directly into the relevant sub-object.
    if (isToAtomic) {
      AggValueSlot valueDest = Dest;
      if (!valueDest.isIgnored() && CGF.CGM.isPaddedAtomicType(atomicType)) {
        // Zero-initialize.  (Strictly speaking, we only need to initialize
        // the padding at the end, but this is simpler.)
        if (!Dest.isZeroed())
          CGF.EmitNullInitialization(Dest.getAddress(), atomicType);

        // Build a GEP to refer to the subobject.
        Address valueAddr =
            CGF.Builder.CreateStructGEP(valueDest.getAddress(), 0);
        valueDest = AggValueSlot::forAddr(valueAddr,
                                          valueDest.getQualifiers(),
                                          valueDest.isExternallyDestructed(),
                                          valueDest.requiresGCollection(),
                                          valueDest.isPotentiallyAliased(),
                                          AggValueSlot::DoesNotOverlap,
                                          AggValueSlot::IsZeroed);
      }

      CGF.EmitAggExpr(E->getSubExpr(), valueDest);
      return;
    }

    // Otherwise, we're converting an atomic type to a non-atomic type.
    // Make an atomic temporary, emit into that, and then copy the value out.
    AggValueSlot atomicSlot =
      CGF.CreateAggTemp(atomicType, "atomic-to-nonatomic.temp");
    CGF.EmitAggExpr(E->getSubExpr(), atomicSlot);

    Address valueAddr = Builder.CreateStructGEP(atomicSlot.getAddress(), 0);
    RValue rvalue = RValue::getAggregate(valueAddr, atomicSlot.isVolatile());
    return EmitFinalDestCopy(valueType, rvalue);
  }
  case CK_AddressSpaceConversion:
     return Visit(E->getSubExpr());

  case CK_LValueToRValue:
    // If we're loading from a volatile type, force the destination
    // into existence.
    if (E->getSubExpr()->getType().isVolatileQualified()) {
      bool Destruct =
          !Dest.isExternallyDestructed() &&
          E->getType().isDestructedType() == QualType::DK_nontrivial_c_struct;
      if (Destruct)
        Dest.setExternallyDestructed();
      EnsureDest(E->getType());
      Visit(E->getSubExpr());

      if (Destruct)
        CGF.pushDestroy(QualType::DK_nontrivial_c_struct, Dest.getAddress(),
                        E->getType());

      return;
    }

    [[fallthrough]];


  case CK_NoOp:
  case CK_UserDefinedConversion:
  case CK_ConstructorConversion:
    assert(CGF.getContext().hasSameUnqualifiedType(E->getSubExpr()->getType(),
                                                   E->getType()) &&
           "Implicit cast types must be compatible");
    Visit(E->getSubExpr());
    break;

  case CK_LValueBitCast:
    llvm_unreachable("should not be emitting lvalue bitcast as rvalue");

  case CK_Dependent:
  case CK_BitCast:
  case CK_ArrayToPointerDecay:
  case CK_FunctionToPointerDecay:
  case CK_NullToPointer:
  case CK_NullToMemberPointer:
  case CK_BaseToDerivedMemberPointer:
  case CK_DerivedToBaseMemberPointer:
  case CK_MemberPointerToBoolean:
  case CK_ReinterpretMemberPointer:
  case CK_IntegralToPointer:
  case CK_PointerToIntegral:
  case CK_PointerToBoolean:
  case CK_ToVoid:
  case CK_VectorSplat:
  case CK_IntegralCast:
  case CK_BooleanToSignedIntegral:
  case CK_IntegralToBoolean:
  case CK_IntegralToFloating:
  case CK_FloatingToIntegral:
  case CK_FloatingToBoolean:
  case CK_FloatingCast:
  case CK_CPointerToObjCPointerCast:
  case CK_BlockPointerToObjCPointerCast:
  case CK_AnyPointerToBlockPointerCast:
  case CK_ObjCObjectLValueCast:
  case CK_FloatingRealToComplex:
  case CK_FloatingComplexToReal:
  case CK_FloatingComplexToBoolean:
  case CK_FloatingComplexCast:
  case CK_FloatingComplexToIntegralComplex:
  case CK_IntegralRealToComplex:
  case CK_IntegralComplexToReal:
  case CK_IntegralComplexToBoolean:
  case CK_IntegralComplexCast:
  case CK_IntegralComplexToFloatingComplex:
  case CK_ARCProduceObject:
  case CK_ARCConsumeObject:
  case CK_ARCReclaimReturnedObject:
  case CK_ARCExtendBlockObject:
  case CK_CopyAndAutoreleaseBlockObject:
  case CK_BuiltinFnToFnPtr:
  case CK_ZeroToOCLOpaqueType:
  case CK_MatrixCast:

  case CK_IntToOCLSampler:
  case CK_FloatingToFixedPoint:
  case CK_FixedPointToFloating:
  case CK_FixedPointCast:
  case CK_FixedPointToBoolean:
  case CK_FixedPointToIntegral:
  case CK_IntegralToFixedPoint:
    llvm_unreachable("cast kind invalid for aggregate types");
  }
}

void AggExprEmitter::VisitCallExpr(const CallExpr *E) {
  if (E->getCallReturnType(CGF.getContext())->isReferenceType()) {
    EmitAggLoadOfLValue(E);
    return;
  }

  withReturnValueSlot(E, [&](ReturnValueSlot Slot) {
    return CGF.EmitCallExpr(E, Slot);
  });
}

void AggExprEmitter::VisitObjCMessageExpr(ObjCMessageExpr *E) {
  withReturnValueSlot(E, [&](ReturnValueSlot Slot) {
    return CGF.EmitObjCMessageExpr(E, Slot);
  });
}

void AggExprEmitter::VisitBinComma(const BinaryOperator *E) {
  CGF.EmitIgnoredExpr(E->getLHS());
  Visit(E->getRHS());
}

void AggExprEmitter::VisitStmtExpr(const StmtExpr *E) {
  CodeGenFunction::StmtExprEvaluation eval(CGF);
  CGF.EmitCompoundStmt(*E->getSubStmt(), true, Dest);
}

enum CompareKind {
  CK_Less,
  CK_Greater,
  CK_Equal,
};

static llvm::Value *EmitCompare(CGBuilderTy &Builder, CodeGenFunction &CGF,
                                const BinaryOperator *E, llvm::Value *LHS,
                                llvm::Value *RHS, CompareKind Kind,
                                const char *NameSuffix = "") {
  QualType ArgTy = E->getLHS()->getType();
  if (const ComplexType *CT = ArgTy->getAs<ComplexType>())
    ArgTy = CT->getElementType();

  if (const auto *MPT = ArgTy->getAs<MemberPointerType>()) {
    assert(Kind == CK_Equal &&
           "member pointers may only be compared for equality");
    return CGF.CGM.getCXXABI().EmitMemberPointerComparison(
        CGF, LHS, RHS, MPT, /*IsInequality*/ false);
  }

  // Compute the comparison instructions for the specified comparison kind.
  struct CmpInstInfo {
    const char *Name;
    llvm::CmpInst::Predicate FCmp;
    llvm::CmpInst::Predicate SCmp;
    llvm::CmpInst::Predicate UCmp;
  };
  CmpInstInfo InstInfo = [&]() -> CmpInstInfo {
    using FI = llvm::FCmpInst;
    using II = llvm::ICmpInst;
    switch (Kind) {
    case CK_Less:
      return {"cmp.lt", FI::FCMP_OLT, II::ICMP_SLT, II::ICMP_ULT};
    case CK_Greater:
      return {"cmp.gt", FI::FCMP_OGT, II::ICMP_SGT, II::ICMP_UGT};
    case CK_Equal:
      return {"cmp.eq", FI::FCMP_OEQ, II::ICMP_EQ, II::ICMP_EQ};
    }
    llvm_unreachable("Unrecognised CompareKind enum");
  }();

  if (ArgTy->hasFloatingRepresentation())
    return Builder.CreateFCmp(InstInfo.FCmp, LHS, RHS,
                              llvm::Twine(InstInfo.Name) + NameSuffix);
  if (ArgTy->isIntegralOrEnumerationType() || ArgTy->isPointerType()) {
    auto Inst =
        ArgTy->hasSignedIntegerRepresentation() ? InstInfo.SCmp : InstInfo.UCmp;
    return Builder.CreateICmp(Inst, LHS, RHS,
                              llvm::Twine(InstInfo.Name) + NameSuffix);
  }

  llvm_unreachable("unsupported aggregate binary expression should have "
                   "already been handled");
}

void AggExprEmitter::VisitBinCmp(const BinaryOperator *E) {
  using llvm::BasicBlock;
  using llvm::PHINode;
  using llvm::Value;
  assert(CGF.getContext().hasSameType(E->getLHS()->getType(),
                                      E->getRHS()->getType()));
  const ComparisonCategoryInfo &CmpInfo =
      CGF.getContext().CompCategories.getInfoForType(E->getType());
  assert(CmpInfo.Record->isTriviallyCopyable() &&
         "cannot copy non-trivially copyable aggregate");

  QualType ArgTy = E->getLHS()->getType();

  if (!ArgTy->isIntegralOrEnumerationType() && !ArgTy->isRealFloatingType() &&
      !ArgTy->isNullPtrType() && !ArgTy->isPointerType() &&
      !ArgTy->isMemberPointerType() && !ArgTy->isAnyComplexType()) {
    return CGF.ErrorUnsupported(E, "aggregate three-way comparison");
  }
  bool IsComplex = ArgTy->isAnyComplexType();

  // Evaluate the operands to the expression and extract their values.
  auto EmitOperand = [&](Expr *E) -> std::pair<Value *, Value *> {
    RValue RV = CGF.EmitAnyExpr(E);
    if (RV.isScalar())
      return {RV.getScalarVal(), nullptr};
    if (RV.isAggregate())
      return {RV.getAggregatePointer(), nullptr};
    assert(RV.isComplex());
    return RV.getComplexVal();
  };
  auto LHSValues = EmitOperand(E->getLHS()),
       RHSValues = EmitOperand(E->getRHS());

  auto EmitCmp = [&](CompareKind K) {
    Value *Cmp = EmitCompare(Builder, CGF, E, LHSValues.first, RHSValues.first,
                             K, IsComplex ? ".r" : "");
    if (!IsComplex)
      return Cmp;
    assert(K == CompareKind::CK_Equal);
    Value *CmpImag = EmitCompare(Builder, CGF, E, LHSValues.second,
                                 RHSValues.second, K, ".i");
    return Builder.CreateAnd(Cmp, CmpImag, "and.eq");
  };
  auto EmitCmpRes = [&](const ComparisonCategoryInfo::ValueInfo *VInfo) {
    return Builder.getInt(VInfo->getIntValue());
  };

  Value *Select;
  if (ArgTy->isNullPtrType()) {
    Select = EmitCmpRes(CmpInfo.getEqualOrEquiv());
  } else if (!CmpInfo.isPartial()) {
    Value *SelectOne =
        Builder.CreateSelect(EmitCmp(CK_Less), EmitCmpRes(CmpInfo.getLess()),
                             EmitCmpRes(CmpInfo.getGreater()), "sel.lt");
    Select = Builder.CreateSelect(EmitCmp(CK_Equal),
                                  EmitCmpRes(CmpInfo.getEqualOrEquiv()),
                                  SelectOne, "sel.eq");
  } else {
    Value *SelectEq = Builder.CreateSelect(
        EmitCmp(CK_Equal), EmitCmpRes(CmpInfo.getEqualOrEquiv()),
        EmitCmpRes(CmpInfo.getUnordered()), "sel.eq");
    Value *SelectGT = Builder.CreateSelect(EmitCmp(CK_Greater),
                                           EmitCmpRes(CmpInfo.getGreater()),
                                           SelectEq, "sel.gt");
    Select = Builder.CreateSelect(
        EmitCmp(CK_Less), EmitCmpRes(CmpInfo.getLess()), SelectGT, "sel.lt");
  }
  // Create the return value in the destination slot.
  EnsureDest(E->getType());
  LValue DestLV = CGF.MakeAddrLValue(Dest.getAddress(), E->getType());

  // Emit the address of the first (and only) field in the comparison category
  // type, and initialize it from the constant integer value selected above.
  LValue FieldLV = CGF.EmitLValueForFieldInitialization(
      DestLV, *CmpInfo.Record->field_begin());
  CGF.EmitStoreThroughLValue(RValue::get(Select), FieldLV, /*IsInit*/ true);

  // All done! The result is in the Dest slot.
}

void AggExprEmitter::VisitBinaryOperator(const BinaryOperator *E) {
  if (E->getOpcode() == BO_PtrMemD || E->getOpcode() == BO_PtrMemI)
    VisitPointerToDataMemberBinaryOperator(E);
  else
    CGF.ErrorUnsupported(E, "aggregate binary expression");
}

void AggExprEmitter::VisitPointerToDataMemberBinaryOperator(
                                                    const BinaryOperator *E) {
  LValue LV = CGF.EmitPointerToDataMemberBinaryExpr(E);
  EmitFinalDestCopy(E->getType(), LV);
}

/// Is the value of the given expression possibly a reference to or
/// into a __block variable?
static bool isBlockVarRef(const Expr *E) {
  // Make sure we look through parens.
  E = E->IgnoreParens();

  // Check for a direct reference to a __block variable.
  if (const DeclRefExpr *DRE = dyn_cast<DeclRefExpr>(E)) {
    const VarDecl *var = dyn_cast<VarDecl>(DRE->getDecl());
    return (var && var->hasAttr<BlocksAttr>());
  }

  // More complicated stuff.

  // Binary operators.
  if (const BinaryOperator *op = dyn_cast<BinaryOperator>(E)) {
    // For an assignment or pointer-to-member operation, just care
    // about the LHS.
    if (op->isAssignmentOp() || op->isPtrMemOp())
      return isBlockVarRef(op->getLHS());

    // For a comma, just care about the RHS.
    if (op->getOpcode() == BO_Comma)
      return isBlockVarRef(op->getRHS());

    // FIXME: pointer arithmetic?
    return false;

  // Check both sides of a conditional operator.
  } else if (const AbstractConditionalOperator *op
               = dyn_cast<AbstractConditionalOperator>(E)) {
    return isBlockVarRef(op->getTrueExpr())
        || isBlockVarRef(op->getFalseExpr());

  // OVEs are required to support BinaryConditionalOperators.
  } else if (const OpaqueValueExpr *op
               = dyn_cast<OpaqueValueExpr>(E)) {
    if (const Expr *src = op->getSourceExpr())
      return isBlockVarRef(src);

  // Casts are necessary to get things like (*(int*)&var) = foo().
  // We don't really care about the kind of cast here, except
  // we don't want to look through l2r casts, because it's okay
  // to get the *value* in a __block variable.
  } else if (const CastExpr *cast = dyn_cast<CastExpr>(E)) {
    if (cast->getCastKind() == CK_LValueToRValue)
      return false;
    return isBlockVarRef(cast->getSubExpr());

  // Handle unary operators.  Again, just aggressively look through
  // it, ignoring the operation.
  } else if (const UnaryOperator *uop = dyn_cast<UnaryOperator>(E)) {
    return isBlockVarRef(uop->getSubExpr());

  // Look into the base of a field access.
  } else if (const MemberExpr *mem = dyn_cast<MemberExpr>(E)) {
    return isBlockVarRef(mem->getBase());

  // Look into the base of a subscript.
  } else if (const ArraySubscriptExpr *sub = dyn_cast<ArraySubscriptExpr>(E)) {
    return isBlockVarRef(sub->getBase());
  }

  return false;
}

void AggExprEmitter::VisitBinAssign(const BinaryOperator *E) {
  // For an assignment to work, the value on the right has
  // to be compatible with the value on the left.
  assert(CGF.getContext().hasSameUnqualifiedType(E->getLHS()->getType(),
                                                 E->getRHS()->getType())
         && "Invalid assignment");

  // If the LHS might be a __block variable, and the RHS can
  // potentially cause a block copy, we need to evaluate the RHS first
  // so that the assignment goes the right place.
  // This is pretty semantically fragile.
  if (isBlockVarRef(E->getLHS()) &&
      E->getRHS()->HasSideEffects(CGF.getContext())) {
    // Ensure that we have a destination, and evaluate the RHS into that.
    EnsureDest(E->getRHS()->getType());
    Visit(E->getRHS());

    // Now emit the LHS and copy into it.
    LValue LHS = CGF.EmitCheckedLValue(E->getLHS(), CodeGenFunction::TCK_Store);

    // That copy is an atomic copy if the LHS is atomic.
    if (LHS.getType()->isAtomicType() ||
        CGF.LValueIsSuitableForInlineAtomic(LHS)) {
      CGF.EmitAtomicStore(Dest.asRValue(), LHS, /*isInit*/ false);
      return;
    }

    EmitCopy(E->getLHS()->getType(),
             AggValueSlot::forLValue(LHS, CGF, AggValueSlot::IsDestructed,
                                     needsGC(E->getLHS()->getType()),
                                     AggValueSlot::IsAliased,
                                     AggValueSlot::MayOverlap),
             Dest);
    return;
  }

  LValue LHS = CGF.EmitLValue(E->getLHS());

  // If we have an atomic type, evaluate into the destination and then
  // do an atomic copy.
  if (LHS.getType()->isAtomicType() ||
      CGF.LValueIsSuitableForInlineAtomic(LHS)) {
    EnsureDest(E->getRHS()->getType());
    Visit(E->getRHS());
    CGF.EmitAtomicStore(Dest.asRValue(), LHS, /*isInit*/ false);
    return;
  }

  // Codegen the RHS so that it stores directly into the LHS.
  AggValueSlot LHSSlot = AggValueSlot::forLValue(
      LHS, CGF, AggValueSlot::IsDestructed, needsGC(E->getLHS()->getType()),
      AggValueSlot::IsAliased, AggValueSlot::MayOverlap);
  // A non-volatile aggregate destination might have volatile member.
  if (!LHSSlot.isVolatile() &&
      CGF.hasVolatileMember(E->getLHS()->getType()))
    LHSSlot.setVolatile(true);

  CGF.EmitAggExpr(E->getRHS(), LHSSlot);

  // Copy into the destination if the assignment isn't ignored.
  EmitFinalDestCopy(E->getType(), LHS);

  if (!Dest.isIgnored() && !Dest.isExternallyDestructed() &&
      E->getType().isDestructedType() == QualType::DK_nontrivial_c_struct)
    CGF.pushDestroy(QualType::DK_nontrivial_c_struct, Dest.getAddress(),
                    E->getType());
}

void AggExprEmitter::
VisitAbstractConditionalOperator(const AbstractConditionalOperator *E) {
  llvm::BasicBlock *LHSBlock = CGF.createBasicBlock("cond.true");
  llvm::BasicBlock *RHSBlock = CGF.createBasicBlock("cond.false");
  llvm::BasicBlock *ContBlock = CGF.createBasicBlock("cond.end");

  // Bind the common expression if necessary.
  CodeGenFunction::OpaqueValueMapping binding(CGF, E);

  CodeGenFunction::ConditionalEvaluation eval(CGF);
  CGF.EmitBranchOnBoolExpr(E->getCond(), LHSBlock, RHSBlock,
                           CGF.getProfileCount(E));

  // Save whether the destination's lifetime is externally managed.
  bool isExternallyDestructed = Dest.isExternallyDestructed();
  bool destructNonTrivialCStruct =
      !isExternallyDestructed &&
      E->getType().isDestructedType() == QualType::DK_nontrivial_c_struct;
  isExternallyDestructed |= destructNonTrivialCStruct;
  Dest.setExternallyDestructed(isExternallyDestructed);

  eval.begin(CGF);
  CGF.EmitBlock(LHSBlock);
  CGF.incrementProfileCounter(E);
  Visit(E->getTrueExpr());
  eval.end(CGF);

  assert(CGF.HaveInsertPoint() && "expression evaluation ended with no IP!");
  CGF.Builder.CreateBr(ContBlock);

  // If the result of an agg expression is unused, then the emission
  // of the LHS might need to create a destination slot.  That's fine
  // with us, and we can safely emit the RHS into the same slot, but
  // we shouldn't claim that it's already being destructed.
  Dest.setExternallyDestructed(isExternallyDestructed);

  eval.begin(CGF);
  CGF.EmitBlock(RHSBlock);
  Visit(E->getFalseExpr());
  eval.end(CGF);

  if (destructNonTrivialCStruct)
    CGF.pushDestroy(QualType::DK_nontrivial_c_struct, Dest.getAddress(),
                    E->getType());

  CGF.EmitBlock(ContBlock);
}

void AggExprEmitter::VisitChooseExpr(const ChooseExpr *CE) {
  Visit(CE->getChosenSubExpr());
}

void AggExprEmitter::VisitVAArgExpr(VAArgExpr *VE) {
  Address ArgValue = Address::invalid();
  Address ArgPtr = CGF.EmitVAArg(VE, ArgValue);

  // If EmitVAArg fails, emit an error.
  if (!ArgPtr.isValid()) {
    CGF.ErrorUnsupported(VE, "aggregate va_arg expression");
    return;
  }

  EmitFinalDestCopy(VE->getType(), CGF.MakeAddrLValue(ArgPtr, VE->getType()));
}

void AggExprEmitter::VisitCXXBindTemporaryExpr(CXXBindTemporaryExpr *E) {
  // Ensure that we have a slot, but if we already do, remember
  // whether it was externally destructed.
  bool wasExternallyDestructed = Dest.isExternallyDestructed();
  EnsureDest(E->getType());

  // We're going to push a destructor if there isn't already one.
  Dest.setExternallyDestructed();

  Visit(E->getSubExpr());

  // Push that destructor we promised.
  if (!wasExternallyDestructed)
    CGF.EmitCXXTemporary(E->getTemporary(), E->getType(), Dest.getAddress());
}

void
AggExprEmitter::VisitCXXConstructExpr(const CXXConstructExpr *E) {
  AggValueSlot Slot = EnsureSlot(E->getType());
  CGF.EmitCXXConstructExpr(E, Slot);
}

void AggExprEmitter::VisitCXXInheritedCtorInitExpr(
    const CXXInheritedCtorInitExpr *E) {
  AggValueSlot Slot = EnsureSlot(E->getType());
  CGF.EmitInheritedCXXConstructorCall(
      E->getConstructor(), E->constructsVBase(), Slot.getAddress(),
      E->inheritedFromVBase(), E);
}

void
AggExprEmitter::VisitLambdaExpr(LambdaExpr *E) {
  AggValueSlot Slot = EnsureSlot(E->getType());
  LValue SlotLV = CGF.MakeAddrLValue(Slot.getAddress(), E->getType());

  // We'll need to enter cleanup scopes in case any of the element
  // initializers throws an exception.
  SmallVector<EHScopeStack::stable_iterator, 16> Cleanups;
  llvm::Instruction *CleanupDominator = nullptr;

  CXXRecordDecl::field_iterator CurField = E->getLambdaClass()->field_begin();
  for (LambdaExpr::const_capture_init_iterator i = E->capture_init_begin(),
                                               e = E->capture_init_end();
       i != e; ++i, ++CurField) {
    // Emit initialization
    LValue LV = CGF.EmitLValueForFieldInitialization(SlotLV, *CurField);
    if (CurField->hasCapturedVLAType()) {
      CGF.EmitLambdaVLACapture(CurField->getCapturedVLAType(), LV);
      continue;
    }

    EmitInitializationToLValue(*i, LV);

    // Push a destructor if necessary.
    if (QualType::DestructionKind DtorKind =
            CurField->getType().isDestructedType()) {
      assert(LV.isSimple());
      if (CGF.needsEHCleanup(DtorKind)) {
        if (!CleanupDominator)
          CleanupDominator = CGF.Builder.CreateAlignedLoad(
              CGF.Int8Ty,
              llvm::Constant::getNullValue(CGF.Int8PtrTy),
              CharUnits::One()); // placeholder

        CGF.pushDestroy(EHCleanup, LV.getAddress(CGF), CurField->getType(),
                        CGF.getDestroyer(DtorKind), false);
        Cleanups.push_back(CGF.EHStack.stable_begin());
      }
    }
  }

  // Deactivate all the partial cleanups in reverse order, which
  // generally means popping them.
  for (unsigned i = Cleanups.size(); i != 0; --i)
    CGF.DeactivateCleanupBlock(Cleanups[i-1], CleanupDominator);

  // Destroy the placeholder if we made one.
  if (CleanupDominator)
    CleanupDominator->eraseFromParent();
}

void AggExprEmitter::VisitExprWithCleanups(ExprWithCleanups *E) {
  CodeGenFunction::RunCleanupsScope cleanups(CGF);
  Visit(E->getSubExpr());
}

void AggExprEmitter::VisitCXXScalarValueInitExpr(CXXScalarValueInitExpr *E) {
  QualType T = E->getType();
  AggValueSlot Slot = EnsureSlot(T);
  EmitNullInitializationToLValue(CGF.MakeAddrLValue(Slot.getAddress(), T));
}

void AggExprEmitter::VisitImplicitValueInitExpr(ImplicitValueInitExpr *E) {
  QualType T = E->getType();
  AggValueSlot Slot = EnsureSlot(T);
  EmitNullInitializationToLValue(CGF.MakeAddrLValue(Slot.getAddress(), T));
}

/// Determine whether the given cast kind is known to always convert values
/// with all zero bits in their value representation to values with all zero
/// bits in their value representation.
static bool castPreservesZero(const CastExpr *CE) {
  switch (CE->getCastKind()) {
    // No-ops.
  case CK_NoOp:
  case CK_UserDefinedConversion:
  case CK_ConstructorConversion:
  case CK_BitCast:
  case CK_ToUnion:
  case CK_ToVoid:
    // Conversions between (possibly-complex) integral, (possibly-complex)
    // floating-point, and bool.
  case CK_BooleanToSignedIntegral:
  case CK_FloatingCast:
  case CK_FloatingComplexCast:
  case CK_FloatingComplexToBoolean:
  case CK_FloatingComplexToIntegralComplex:
  case CK_FloatingComplexToReal:
  case CK_FloatingRealToComplex:
  case CK_FloatingToBoolean:
  case CK_FloatingToIntegral:
  case CK_IntegralCast:
  case CK_IntegralComplexCast:
  case CK_IntegralComplexToBoolean:
  case CK_IntegralComplexToFloatingComplex:
  case CK_IntegralComplexToReal:
  case CK_IntegralRealToComplex:
  case CK_IntegralToBoolean:
  case CK_IntegralToFloating:
    // Reinterpreting integers as pointers and vice versa.
  case CK_IntegralToPointer:
  case CK_PointerToIntegral:
    // Language extensions.
  case CK_VectorSplat:
  case CK_MatrixCast:
  case CK_NonAtomicToAtomic:
  case CK_AtomicToNonAtomic:
    return true;

  case CK_BaseToDerivedMemberPointer:
  case CK_DerivedToBaseMemberPointer:
  case CK_MemberPointerToBoolean:
  case CK_NullToMemberPointer:
  case CK_ReinterpretMemberPointer:
    // FIXME: ABI-dependent.
    return false;

  case CK_AnyPointerToBlockPointerCast:
  case CK_BlockPointerToObjCPointerCast:
  case CK_CPointerToObjCPointerCast:
  case CK_ObjCObjectLValueCast:
  case CK_IntToOCLSampler:
  case CK_ZeroToOCLOpaqueType:
    // FIXME: Check these.
    return false;

  case CK_FixedPointCast:
  case CK_FixedPointToBoolean:
  case CK_FixedPointToFloating:
  case CK_FixedPointToIntegral:
  case CK_FloatingToFixedPoint:
  case CK_IntegralToFixedPoint:
    // FIXME: Do all fixed-point types represent zero as all 0 bits?
    return false;

  case CK_AddressSpaceConversion:
  case CK_BaseToDerived:
  case CK_DerivedToBase:
  case CK_Dynamic:
  case CK_NullToPointer:
  case CK_PointerToBoolean:
    // FIXME: Preserves zeroes only if zero pointers and null pointers have the
    // same representation in all involved address spaces.
    return false;

  case CK_ARCConsumeObject:
  case CK_ARCExtendBlockObject:
  case CK_ARCProduceObject:
  case CK_ARCReclaimReturnedObject:
  case CK_CopyAndAutoreleaseBlockObject:
  case CK_ArrayToPointerDecay:
  case CK_FunctionToPointerDecay:
  case CK_BuiltinFnToFnPtr:
  case CK_Dependent:
  case CK_LValueBitCast:
  case CK_LValueToRValue:
  case CK_LValueToRValueBitCast:
  case CK_UncheckedDerivedToBase:
    return false;
  }
  llvm_unreachable("Unhandled clang::CastKind enum");
}

/// isSimpleZero - If emitting this value will obviously just cause a store of
/// zero to memory, return true.  This can return false if uncertain, so it just
/// handles simple cases.
static bool isSimpleZero(const Expr *E, CodeGenFunction &CGF) {
  E = E->IgnoreParens();
  while (auto *CE = dyn_cast<CastExpr>(E)) {
    if (!castPreservesZero(CE))
      break;
    E = CE->getSubExpr()->IgnoreParens();
  }

  // 0
  if (const IntegerLiteral *IL = dyn_cast<IntegerLiteral>(E))
    return IL->getValue() == 0;
  // +0.0
  if (const FloatingLiteral *FL = dyn_cast<FloatingLiteral>(E))
    return FL->getValue().isPosZero();
  // int()
  if ((isa<ImplicitValueInitExpr>(E) || isa<CXXScalarValueInitExpr>(E)) &&
      CGF.getTypes().isZeroInitializable(E->getType()))
    return true;
  // (int*)0 - Null pointer expressions.
  if (const CastExpr *ICE = dyn_cast<CastExpr>(E))
    return ICE->getCastKind() == CK_NullToPointer &&
           CGF.getTypes().isPointerZeroInitializable(E->getType()) &&
           !E->HasSideEffects(CGF.getContext());
  // '\0'
  if (const CharacterLiteral *CL = dyn_cast<CharacterLiteral>(E))
    return CL->getValue() == 0;

  // Otherwise, hard case: conservatively return false.
  return false;
}


void
AggExprEmitter::EmitInitializationToLValue(Expr *E, LValue LV) {
  QualType type = LV.getType();
  // FIXME: Ignore result?
  // FIXME: Are initializers affected by volatile?
  if (Dest.isZeroed() && isSimpleZero(E, CGF)) {
    // Storing "i32 0" to a zero'd memory location is a noop.
    return;
  } else if (isa<ImplicitValueInitExpr>(E) || isa<CXXScalarValueInitExpr>(E)) {
    return EmitNullInitializationToLValue(LV);
  } else if (isa<NoInitExpr>(E)) {
    // Do nothing.
    return;
  } else if (type->isReferenceType()) {
    RValue RV = CGF.EmitReferenceBindingToExpr(E);
    return CGF.EmitStoreThroughLValue(RV, LV);
  }

  switch (CGF.getEvaluationKind(type)) {
  case TEK_Complex:
    CGF.EmitComplexExprIntoLValue(E, LV, /*isInit*/ true);
    return;
  case TEK_Aggregate:
    CGF.EmitAggExpr(
        E, AggValueSlot::forLValue(LV, CGF, AggValueSlot::IsDestructed,
                                   AggValueSlot::DoesNotNeedGCBarriers,
                                   AggValueSlot::IsNotAliased,
                                   AggValueSlot::MayOverlap, Dest.isZeroed()));
    return;
  case TEK_Scalar:
    if (LV.isSimple()) {
      CGF.EmitScalarInit(E, /*D=*/nullptr, LV, /*Captured=*/false);
    } else {
      CGF.EmitStoreThroughLValue(RValue::get(CGF.EmitScalarExpr(E)), LV);
    }
    return;
  }
  llvm_unreachable("bad evaluation kind");
}

void AggExprEmitter::EmitNullInitializationToLValue(LValue lv) {
  QualType type = lv.getType();

  // If the destination slot is already zeroed out before the aggregate is
  // copied into it, we don't have to emit any zeros here.
  if (Dest.isZeroed() && CGF.getTypes().isZeroInitializable(type))
    return;

  if (CGF.hasScalarEvaluationKind(type)) {
    // For non-aggregates, we can store the appropriate null constant.
    llvm::Value *null = CGF.CGM.EmitNullConstant(type);
    // Note that the following is not equivalent to
    // EmitStoreThroughBitfieldLValue for ARC types.
    if (lv.isBitField()) {
      CGF.EmitStoreThroughBitfieldLValue(RValue::get(null), lv);
    } else {
      assert(lv.isSimple());
      CGF.EmitStoreOfScalar(null, lv, /* isInitialization */ true);
    }
  } else {
    // There's a potential optimization opportunity in combining
    // memsets; that would be easy for arrays, but relatively
    // difficult for structures with the current code.
    CGF.EmitNullInitialization(lv.getAddress(CGF), lv.getType());
  }
}

void AggExprEmitter::VisitCXXParenListInitExpr(CXXParenListInitExpr *E) {
  VisitCXXParenListOrInitListExpr(E, E->getInitExprs(),
                                  E->getInitializedFieldInUnion(),
                                  E->getArrayFiller());
}

void AggExprEmitter::VisitInitListExpr(InitListExpr *E) {
  if (E->hadArrayRangeDesignator())
    CGF.ErrorUnsupported(E, "GNU array range designator extension");

  if (E->isTransparent())
    return Visit(E->getInit(0));

  VisitCXXParenListOrInitListExpr(
      E, E->inits(), E->getInitializedFieldInUnion(), E->getArrayFiller());
}

void AggExprEmitter::VisitCXXParenListOrInitListExpr(
    Expr *ExprToVisit, ArrayRef<Expr *> InitExprs,
    FieldDecl *InitializedFieldInUnion, Expr *ArrayFiller) {
#if 0
  // FIXME: Assess perf here?  Figure out what cases are worth optimizing here
  // (Length of globals? Chunks of zeroed-out space?).
  //
  // If we can, prefer a copy from a global; this is a lot less code for long
  // globals, and it's easier for the current optimizers to analyze.
  if (llvm::Constant *C =
          CGF.CGM.EmitConstantExpr(ExprToVisit, ExprToVisit->getType(), &CGF)) {
    llvm::GlobalVariable* GV =
    new llvm::GlobalVariable(CGF.CGM.getModule(), C->getType(), true,
                             llvm::GlobalValue::InternalLinkage, C, "");
    EmitFinalDestCopy(ExprToVisit->getType(),
                      CGF.MakeAddrLValue(GV, ExprToVisit->getType()));
    return;
  }
#endif

  AggValueSlot Dest = EnsureSlot(ExprToVisit->getType());

  LValue DestLV = CGF.MakeAddrLValue(Dest.getAddress(), ExprToVisit->getType());

  // Handle initialization of an array.
  if (ExprToVisit->getType()->isArrayType()) {
    auto AType = cast<llvm::ArrayType>(Dest.getAddress().getElementType());
    EmitArrayInit(Dest.getAddress(), AType, ExprToVisit->getType(), ExprToVisit,
                  InitExprs, ArrayFiller);
    return;
  }

  assert(ExprToVisit->getType()->isRecordType() &&
         "Only support structs/unions here!");

  // Do struct initialization; this code just sets each individual member
  // to the approprate value.  This makes bitfield support automatic;
  // the disadvantage is that the generated code is more difficult for
  // the optimizer, especially with bitfields.
  unsigned NumInitElements = InitExprs.size();
  RecordDecl *record = ExprToVisit->getType()->castAs<RecordType>()->getDecl();

  // We'll need to enter cleanup scopes in case any of the element
  // initializers throws an exception.
  SmallVector<EHScopeStack::stable_iterator, 16> cleanups;
  llvm::Instruction *cleanupDominator = nullptr;
  auto addCleanup = [&](const EHScopeStack::stable_iterator &cleanup) {
    cleanups.push_back(cleanup);
    if (!cleanupDominator) // create placeholder once needed
      cleanupDominator = CGF.Builder.CreateAlignedLoad(
          CGF.Int8Ty, llvm::Constant::getNullValue(CGF.Int8PtrTy),
          CharUnits::One());
  };

  unsigned curInitIndex = 0;

  // Emit initialization of base classes.
  if (auto *CXXRD = dyn_cast<CXXRecordDecl>(record)) {
    assert(NumInitElements >= CXXRD->getNumBases() &&
           "missing initializer for base class");
    for (auto &Base : CXXRD->bases()) {
      assert(!Base.isVirtual() && "should not see vbases here");
      auto *BaseRD = Base.getType()->getAsCXXRecordDecl();
      Address V = CGF.GetAddressOfDirectBaseInCompleteClass(
          Dest.getAddress(), CXXRD, BaseRD,
          /*isBaseVirtual*/ false);
      AggValueSlot AggSlot = AggValueSlot::forAddr(
          V, Qualifiers(),
          AggValueSlot::IsDestructed,
          AggValueSlot::DoesNotNeedGCBarriers,
          AggValueSlot::IsNotAliased,
          CGF.getOverlapForBaseInit(CXXRD, BaseRD, Base.isVirtual()));
      CGF.EmitAggExpr(InitExprs[curInitIndex++], AggSlot);

      if (QualType::DestructionKind dtorKind =
              Base.getType().isDestructedType()) {
        CGF.pushDestroy(dtorKind, V, Base.getType());
        addCleanup(CGF.EHStack.stable_begin());
      }
    }
  }

  // Prepare a 'this' for CXXDefaultInitExprs.
  CodeGenFunction::FieldConstructionScope FCS(CGF, Dest.getAddress());

  if (record->isUnion()) {
    // Only initialize one field of a union. The field itself is
    // specified by the initializer list.
    if (!InitializedFieldInUnion) {
      // Empty union; we have nothing to do.

#ifndef NDEBUG
      // Make sure that it's really an empty and not a failure of
      // semantic analysis.
      for (const auto *Field : record->fields())
        assert((Field->isUnnamedBitfield() || Field->isAnonymousStructOrUnion()) && "Only unnamed bitfields or ananymous class allowed");
#endif
      return;
    }

    // FIXME: volatility
    FieldDecl *Field = InitializedFieldInUnion;

    LValue FieldLoc = CGF.EmitLValueForFieldInitialization(DestLV, Field);
    if (NumInitElements) {
      // Store the initializer into the field
      EmitInitializationToLValue(InitExprs[0], FieldLoc);
    } else {
      // Default-initialize to null.
      EmitNullInitializationToLValue(FieldLoc);
    }

    return;
  }

  // Here we iterate over the fields; this makes it simpler to both
  // default-initialize fields and skip over unnamed fields.
  for (const auto *field : record->fields()) {
    // We're done once we hit the flexible array member.
    if (field->getType()->isIncompleteArrayType())
      break;

    // Always skip anonymous bitfields.
    if (field->isUnnamedBitfield())
      continue;

    // We're done if we reach the end of the explicit initializers, we
    // have a zeroed object, and the rest of the fields are
    // zero-initializable.
    if (curInitIndex == NumInitElements && Dest.isZeroed() &&
        CGF.getTypes().isZeroInitializable(ExprToVisit->getType()))
      break;


    LValue LV = CGF.EmitLValueForFieldInitialization(DestLV, field);
    // We never generate write-barries for initialized fields.
    LV.setNonGC(true);

    if (curInitIndex < NumInitElements) {
      // Store the initializer into the field.
      EmitInitializationToLValue(InitExprs[curInitIndex++], LV);
    } else {
      // We're out of initializers; default-initialize to null
      EmitNullInitializationToLValue(LV);
    }

    // Push a destructor if necessary.
    // FIXME: if we have an array of structures, all explicitly
    // initialized, we can end up pushing a linear number of cleanups.
    bool pushedCleanup = false;
    if (QualType::DestructionKind dtorKind
          = field->getType().isDestructedType()) {
      assert(LV.isSimple());
      if (CGF.needsEHCleanup(dtorKind)) {
        CGF.pushDestroy(EHCleanup, LV.getAddress(CGF), field->getType(),
                        CGF.getDestroyer(dtorKind), false);
        addCleanup(CGF.EHStack.stable_begin());
        pushedCleanup = true;
      }
    }

    // If the GEP didn't get used because of a dead zero init or something
    // else, clean it up for -O0 builds and general tidiness.
    if (!pushedCleanup && LV.isSimple())
      if (llvm::GetElementPtrInst *GEP =
              dyn_cast<llvm::GetElementPtrInst>(LV.getPointer(CGF)))
        if (GEP->use_empty())
          GEP->eraseFromParent();
  }

  // Deactivate all the partial cleanups in reverse order, which
  // generally means popping them.
  assert((cleanupDominator || cleanups.empty()) &&
         "Missing cleanupDominator before deactivating cleanup blocks");
  for (unsigned i = cleanups.size(); i != 0; --i)
    CGF.DeactivateCleanupBlock(cleanups[i-1], cleanupDominator);

  // Destroy the placeholder if we made one.
  if (cleanupDominator)
    cleanupDominator->eraseFromParent();
}

void AggExprEmitter::VisitArrayInitLoopExpr(const ArrayInitLoopExpr *E,
                                            llvm::Value *outerBegin) {
  // Emit the common subexpression.
  CodeGenFunction::OpaqueValueMapping binding(CGF, E->getCommonExpr());

  Address destPtr = EnsureSlot(E->getType()).getAddress();
  uint64_t numElements = E->getArraySize().getZExtValue();

  if (!numElements)
    return;

  // destPtr is an array*. Construct an elementType* by drilling down a level.
  llvm::Value *zero = llvm::ConstantInt::get(CGF.SizeTy, 0);
  llvm::Value *indices[] = {zero, zero};
  llvm::Value *begin = Builder.CreateInBoundsGEP(
      destPtr.getElementType(), destPtr.getPointer(), indices,
      "arrayinit.begin");

  // Prepare to special-case multidimensional array initialization: we avoid
  // emitting multiple destructor loops in that case.
  if (!outerBegin)
    outerBegin = begin;
  ArrayInitLoopExpr *InnerLoop = dyn_cast<ArrayInitLoopExpr>(E->getSubExpr());

  QualType elementType =
      CGF.getContext().getAsArrayType(E->getType())->getElementType();
  CharUnits elementSize = CGF.getContext().getTypeSizeInChars(elementType);
  CharUnits elementAlign =
      destPtr.getAlignment().alignmentOfArrayElement(elementSize);
  llvm::Type *llvmElementType = CGF.ConvertTypeForMem(elementType);

  llvm::BasicBlock *entryBB = Builder.GetInsertBlock();
  llvm::BasicBlock *bodyBB = CGF.createBasicBlock("arrayinit.body");

  // Jump into the body.
  CGF.EmitBlock(bodyBB);
  llvm::PHINode *index =
      Builder.CreatePHI(zero->getType(), 2, "arrayinit.index");
  index->addIncoming(zero, entryBB);
  llvm::Value *element =
      Builder.CreateInBoundsGEP(llvmElementType, begin, index);

  // Prepare for a cleanup.
  QualType::DestructionKind dtorKind = elementType.isDestructedType();
  EHScopeStack::stable_iterator cleanup;
  if (CGF.needsEHCleanup(dtorKind) && !InnerLoop) {
    if (outerBegin->getType() != element->getType())
      outerBegin = Builder.CreateBitCast(outerBegin, element->getType());
    CGF.pushRegularPartialArrayCleanup(outerBegin, element, elementType,
                                       elementAlign,
                                       CGF.getDestroyer(dtorKind));
    cleanup = CGF.EHStack.stable_begin();
  } else {
    dtorKind = QualType::DK_none;
  }

  // Emit the actual filler expression.
  {
    // Temporaries created in an array initialization loop are destroyed
    // at the end of each iteration.
    CodeGenFunction::RunCleanupsScope CleanupsScope(CGF);
    CodeGenFunction::ArrayInitLoopExprScope Scope(CGF, index);
    LValue elementLV = CGF.MakeAddrLValue(
        Address(element, llvmElementType, elementAlign), elementType);

    if (InnerLoop) {
      // If the subexpression is an ArrayInitLoopExpr, share its cleanup.
      auto elementSlot = AggValueSlot::forLValue(
          elementLV, CGF, AggValueSlot::IsDestructed,
          AggValueSlot::DoesNotNeedGCBarriers, AggValueSlot::IsNotAliased,
          AggValueSlot::DoesNotOverlap);
      AggExprEmitter(CGF, elementSlot, false)
          .VisitArrayInitLoopExpr(InnerLoop, outerBegin);
    } else
      EmitInitializationToLValue(E->getSubExpr(), elementLV);
  }

  // Move on to the next element.
  llvm::Value *nextIndex = Builder.CreateNUWAdd(
      index, llvm::ConstantInt::get(CGF.SizeTy, 1), "arrayinit.next");
  index->addIncoming(nextIndex, Builder.GetInsertBlock());

  // Leave the loop if we're done.
  llvm::Value *done = Builder.CreateICmpEQ(
      nextIndex, llvm::ConstantInt::get(CGF.SizeTy, numElements),
      "arrayinit.done");
  llvm::BasicBlock *endBB = CGF.createBasicBlock("arrayinit.end");
  Builder.CreateCondBr(done, endBB, bodyBB);

  CGF.EmitBlock(endBB);

  // Leave the partial-array cleanup if we entered one.
  if (dtorKind)
    CGF.DeactivateCleanupBlock(cleanup, index);
}

void AggExprEmitter::VisitDesignatedInitUpdateExpr(DesignatedInitUpdateExpr *E) {
  AggValueSlot Dest = EnsureSlot(E->getType());

  LValue DestLV = CGF.MakeAddrLValue(Dest.getAddress(), E->getType());
  EmitInitializationToLValue(E->getBase(), DestLV);
  VisitInitListExpr(E->getUpdater());
}

//===----------------------------------------------------------------------===//
//                        Entry Points into this File
//===----------------------------------------------------------------------===//

/// GetNumNonZeroBytesInInit - Get an approximate count of the number of
/// non-zero bytes that will be stored when outputting the initializer for the
/// specified initializer expression.
static CharUnits GetNumNonZeroBytesInInit(const Expr *E, CodeGenFunction &CGF) {
  if (auto *MTE = dyn_cast<MaterializeTemporaryExpr>(E))
    E = MTE->getSubExpr();
  E = E->IgnoreParenNoopCasts(CGF.getContext());

  // 0 and 0.0 won't require any non-zero stores!
  if (isSimpleZero(E, CGF)) return CharUnits::Zero();

  // If this is an initlist expr, sum up the size of sizes of the (present)
  // elements.  If this is something weird, assume the whole thing is non-zero.
  const InitListExpr *ILE = dyn_cast<InitListExpr>(E);
  while (ILE && ILE->isTransparent())
    ILE = dyn_cast<InitListExpr>(ILE->getInit(0));
  if (!ILE || !CGF.getTypes().isZeroInitializable(ILE->getType()))
    return CGF.getContext().getTypeSizeInChars(E->getType());

  // InitListExprs for structs have to be handled carefully.  If there are
  // reference members, we need to consider the size of the reference, not the
  // referencee.  InitListExprs for unions and arrays can't have references.
  if (const RecordType *RT = E->getType()->getAs<RecordType>()) {
    if (!RT->isUnionType()) {
      RecordDecl *SD = RT->getDecl();
      CharUnits NumNonZeroBytes = CharUnits::Zero();

      unsigned ILEElement = 0;
      if (auto *CXXRD = dyn_cast<CXXRecordDecl>(SD))
        while (ILEElement != CXXRD->getNumBases())
          NumNonZeroBytes +=
              GetNumNonZeroBytesInInit(ILE->getInit(ILEElement++), CGF);
      for (const auto *Field : SD->fields()) {
        // We're done once we hit the flexible array member or run out of
        // InitListExpr elements.
        if (Field->getType()->isIncompleteArrayType() ||
            ILEElement == ILE->getNumInits())
          break;
        if (Field->isUnnamedBitfield())
          continue;

        const Expr *E = ILE->getInit(ILEElement++);

        // Reference values are always non-null and have the width of a pointer.
        if (Field->getType()->isReferenceType())
          NumNonZeroBytes += CGF.getContext().toCharUnitsFromBits(
              CGF.getTarget().getPointerWidth(LangAS::Default));
        else
          NumNonZeroBytes += GetNumNonZeroBytesInInit(E, CGF);
      }

      return NumNonZeroBytes;
    }
  }

  // FIXME: This overestimates the number of non-zero bytes for bit-fields.
  CharUnits NumNonZeroBytes = CharUnits::Zero();
  for (unsigned i = 0, e = ILE->getNumInits(); i != e; ++i)
    NumNonZeroBytes += GetNumNonZeroBytesInInit(ILE->getInit(i), CGF);
  return NumNonZeroBytes;
}

/// CheckAggExprForMemSetUse - If the initializer is large and has a lot of
/// zeros in it, emit a memset and avoid storing the individual zeros.
///
static void CheckAggExprForMemSetUse(AggValueSlot &Slot, const Expr *E,
                                     CodeGenFunction &CGF) {
  // If the slot is already known to be zeroed, nothing to do.  Don't mess with
  // volatile stores.
  if (Slot.isZeroed() || Slot.isVolatile() || !Slot.getAddress().isValid())
    return;

  // C++ objects with a user-declared constructor don't need zero'ing.
  if (CGF.getLangOpts().CPlusPlus)
    if (const RecordType *RT = CGF.getContext()
                       .getBaseElementType(E->getType())->getAs<RecordType>()) {
      const CXXRecordDecl *RD = cast<CXXRecordDecl>(RT->getDecl());
      if (RD->hasUserDeclaredConstructor())
        return;
    }

  // If the type is 16-bytes or smaller, prefer individual stores over memset.
  CharUnits Size = Slot.getPreferredSize(CGF.getContext(), E->getType());
  if (Size <= CharUnits::fromQuantity(16))
    return;

  // Check to see if over 3/4 of the initializer are known to be zero.  If so,
  // we prefer to emit memset + individual stores for the rest.
  CharUnits NumNonZeroBytes = GetNumNonZeroBytesInInit(E, CGF);
  if (NumNonZeroBytes*4 > Size)
    return;

  // Okay, it seems like a good idea to use an initial memset, emit the call.
  llvm::Constant *SizeVal = CGF.Builder.getInt64(Size.getQuantity());

  Address Loc = Slot.getAddress();
  Loc = CGF.Builder.CreateElementBitCast(Loc, CGF.Int8Ty);
  CGF.Builder.CreateMemSet(Loc, CGF.Builder.getInt8(0), SizeVal, false);

  // Tell the AggExprEmitter that the slot is known zero.
  Slot.setZeroed();
}




/// EmitAggExpr - Emit the computation of the specified expression of aggregate
/// type.  The result is computed into DestPtr.  Note that if DestPtr is null,
/// the value of the aggregate expression is not needed.  If VolatileDest is
/// true, DestPtr cannot be 0.
void CodeGenFunction::EmitAggExpr(const Expr *E, AggValueSlot Slot) {
  assert(E && hasAggregateEvaluationKind(E->getType()) &&
         "Invalid aggregate expression to emit");
  assert((Slot.getAddress().isValid() || Slot.isIgnored()) &&
         "slot has bits but no address");

  // Optimize the slot if possible.
  CheckAggExprForMemSetUse(Slot, E, *this);

  AggExprEmitter(*this, Slot, Slot.isIgnored()).Visit(const_cast<Expr*>(E));
}

LValue CodeGenFunction::EmitAggExprToLValue(const Expr *E) {
  assert(hasAggregateEvaluationKind(E->getType()) && "Invalid argument!");
  Address Temp = CreateMemTemp(E->getType());
  LValue LV = MakeAddrLValue(Temp, E->getType());
  EmitAggExpr(E, AggValueSlot::forLValue(
                     LV, *this, AggValueSlot::IsNotDestructed,
                     AggValueSlot::DoesNotNeedGCBarriers,
                     AggValueSlot::IsNotAliased, AggValueSlot::DoesNotOverlap));
  return LV;
}

AggValueSlot::Overlap_t
CodeGenFunction::getOverlapForFieldInit(const FieldDecl *FD) {
  if (!FD->hasAttr<NoUniqueAddressAttr>() || !FD->getType()->isRecordType())
    return AggValueSlot::DoesNotOverlap;

  // If the field lies entirely within the enclosing class's nvsize, its tail
  // padding cannot overlap any already-initialized object. (The only subobjects
  // with greater addresses that might already be initialized are vbases.)
  const RecordDecl *ClassRD = FD->getParent();
  const ASTRecordLayout &Layout = getContext().getASTRecordLayout(ClassRD);
  if (Layout.getFieldOffset(FD->getFieldIndex()) +
          getContext().getTypeSize(FD->getType()) <=
      (uint64_t)getContext().toBits(Layout.getNonVirtualSize()))
    return AggValueSlot::DoesNotOverlap;

  // The tail padding may contain values we need to preserve.
  return AggValueSlot::MayOverlap;
}

AggValueSlot::Overlap_t CodeGenFunction::getOverlapForBaseInit(
    const CXXRecordDecl *RD, const CXXRecordDecl *BaseRD, bool IsVirtual) {
  // If the most-derived object is a field declared with [[no_unique_address]],
  // the tail padding of any virtual base could be reused for other subobjects
  // of that field's class.
  if (IsVirtual)
    return AggValueSlot::MayOverlap;

  // If the base class is laid out entirely within the nvsize of the derived
  // class, its tail padding cannot yet be initialized, so we can issue
  // stores at the full width of the base class.
  const ASTRecordLayout &Layout = getContext().getASTRecordLayout(RD);
  if (Layout.getBaseClassOffset(BaseRD) +
          getContext().getASTRecordLayout(BaseRD).getSize() <=
      Layout.getNonVirtualSize())
    return AggValueSlot::DoesNotOverlap;

  // The tail padding may contain values we need to preserve.
  return AggValueSlot::MayOverlap;
}

void CodeGenFunction::EmitAggregateCopy(LValue Dest, LValue Src, QualType Ty,
                                        AggValueSlot::Overlap_t MayOverlap,
                                        bool isVolatile) {
  assert(!Ty->isAnyComplexType() && "Shouldn't happen for complex");

  Address DestPtr = Dest.getAddress(*this);
  Address SrcPtr = Src.getAddress(*this);

  if (getLangOpts().CPlusPlus) {
    if (const RecordType *RT = Ty->getAs<RecordType>()) {
      CXXRecordDecl *Record = cast<CXXRecordDecl>(RT->getDecl());
      assert((Record->hasTrivialCopyConstructor() ||
              Record->hasTrivialCopyAssignment() ||
              Record->hasTrivialMoveConstructor() ||
              Record->hasTrivialMoveAssignment() ||
              Record->hasAttr<TrivialABIAttr>() || Record->isUnion()) &&
             "Trying to aggregate-copy a type without a trivial copy/move "
             "constructor or assignment operator");
      // Ignore empty classes in C++.
      if (Record->isEmpty())
        return;
    }
  }

  if (getLangOpts().CUDAIsDevice) {
    if (Ty->isCUDADeviceBuiltinSurfaceType()) {
      if (getTargetHooks().emitCUDADeviceBuiltinSurfaceDeviceCopy(*this, Dest,
                                                                  Src))
        return;
    } else if (Ty->isCUDADeviceBuiltinTextureType()) {
      if (getTargetHooks().emitCUDADeviceBuiltinTextureDeviceCopy(*this, Dest,
                                                                  Src))
        return;
    }
  }

  // Aggregate assignment turns into llvm.memcpy.  This is almost valid per
  // C99 6.5.16.1p3, which states "If the value being stored in an object is
  // read from another object that overlaps in anyway the storage of the first
  // object, then the overlap shall be exact and the two objects shall have
  // qualified or unqualified versions of a compatible type."
  //
  // memcpy is not defined if the source and destination pointers are exactly
  // equal, but other compilers do this optimization, and almost every memcpy
  // implementation handles this case safely.  If there is a libc that does not
  // safely handle this, we can add a target hook.

  // Get data size info for this aggregate. Don't copy the tail padding if this
  // might be a potentially-overlapping subobject, since the tail padding might
  // be occupied by a different object. Otherwise, copying it is fine.
  TypeInfoChars TypeInfo;
  if (MayOverlap)
    TypeInfo = getContext().getTypeInfoDataSizeInChars(Ty);
  else
    TypeInfo = getContext().getTypeInfoInChars(Ty);

  llvm::Value *SizeVal = nullptr;
  if (TypeInfo.Width.isZero()) {
    // But note that getTypeInfo returns 0 for a VLA.
    if (auto *VAT = dyn_cast_or_null<VariableArrayType>(
            getContext().getAsArrayType(Ty))) {
      QualType BaseEltTy;
      SizeVal = emitArrayLength(VAT, BaseEltTy, DestPtr);
      TypeInfo = getContext().getTypeInfoInChars(BaseEltTy);
      assert(!TypeInfo.Width.isZero());
      SizeVal = Builder.CreateNUWMul(
          SizeVal,
          llvm::ConstantInt::get(SizeTy, TypeInfo.Width.getQuantity()));
    }
  }
  if (!SizeVal) {
    SizeVal = llvm::ConstantInt::get(SizeTy, TypeInfo.Width.getQuantity());
  }

  // FIXME: If we have a volatile struct, the optimizer can remove what might
  // appear to be `extra' memory ops:
  //
  // volatile struct { int i; } a, b;
  //
  // int main() {
  //   a = b;
  //   a = b;
  // }
  //
  // we need to use a different call here.  We use isVolatile to indicate when
  // either the source or the destination is volatile.

  DestPtr = Builder.CreateElementBitCast(DestPtr, Int8Ty);
  SrcPtr = Builder.CreateElementBitCast(SrcPtr, Int8Ty);

  // Don't do any of the memmove_collectable tests if GC isn't set.
  if (CGM.getLangOpts().getGC() == LangOptions::NonGC) {
    // fall through
  } else if (const RecordType *RecordTy = Ty->getAs<RecordType>()) {
    RecordDecl *Record = RecordTy->getDecl();
    if (Record->hasObjectMember()) {
      CGM.getObjCRuntime().EmitGCMemmoveCollectable(*this, DestPtr, SrcPtr,
                                                    SizeVal);
      return;
    }
  } else if (Ty->isArrayType()) {
    QualType BaseType = getContext().getBaseElementType(Ty);
    if (const RecordType *RecordTy = BaseType->getAs<RecordType>()) {
      if (RecordTy->getDecl()->hasObjectMember()) {
        CGM.getObjCRuntime().EmitGCMemmoveCollectable(*this, DestPtr, SrcPtr,
                                                      SizeVal);
        return;
      }
    }
  }

  auto Inst = Builder.CreateMemCpy(DestPtr, SrcPtr, SizeVal, isVolatile);

  // Determine the metadata to describe the position of any padding in this
  // memcpy, as well as the TBAA tags for the members of the struct, in case
  // the optimizer wishes to expand it in to scalar memory operations.
  if (llvm::MDNode *TBAAStructTag = CGM.getTBAAStructInfo(Ty))
    Inst->setMetadata(llvm::LLVMContext::MD_tbaa_struct, TBAAStructTag);

  if (CGM.getCodeGenOpts().NewStructPathTBAA) {
    TBAAAccessInfo TBAAInfo = CGM.mergeTBAAInfoForMemoryTransfer(
        Dest.getTBAAInfo(), Src.getTBAAInfo());
    CGM.DecorateInstructionWithTBAA(Inst, TBAAInfo);
  }
}<|MERGE_RESOLUTION|>--- conflicted
+++ resolved
@@ -520,14 +520,9 @@
       elementType.isTriviallyCopyableType(CGF.getContext())) {
     CodeGen::CodeGenModule &CGM = CGF.CGM;
     ConstantEmitter Emitter(CGF);
-<<<<<<< HEAD
     LangAS AS = CGM.GetGlobalVarAddressSpace(/*VarDecl= */ nullptr);
-    if (llvm::Constant *C = Emitter.tryEmitForInitializer(E, AS, ArrayQTy)) {
-=======
-    LangAS AS = ArrayQTy.getAddressSpace();
     if (llvm::Constant *C =
             Emitter.tryEmitForInitializer(ExprToVisit, AS, ArrayQTy)) {
->>>>>>> 95a4c0c8
       auto GV = new llvm::GlobalVariable(
           CGM.getModule(), C->getType(),
           CGM.isTypeConstant(ArrayQTy, /* ExcludeCtorDtor= */ true),
