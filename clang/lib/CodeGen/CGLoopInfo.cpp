--- conflicted
+++ resolved
@@ -948,7 +948,6 @@
     }
   }
 
-<<<<<<< HEAD
   // Translate intelfpga loop attributes' arguments to equivalent Attr enums.
   // It's being handled separately from LoopHintAttrs not to support
   // legacy GNU attributes and pragma styles.
@@ -1062,7 +1061,7 @@
       setSYCLSpeculatedIterationsNIterations(ArgVal.getSExtValue());
     }
   }
-=======
+
   if (CGOpts.OptimizationLevel > 0)
     // Disable unrolling for the loop, if unrolling is disabled (via
     // -fno-unroll-loops) and no pragmas override the decision.
@@ -1070,7 +1069,6 @@
         (StagedAttrs.UnrollEnable == LoopAttributes::Unspecified &&
          StagedAttrs.UnrollCount == 0))
       setUnrollState(LoopAttributes::Disable);
->>>>>>> 338be9c5
 
   /// Stage the attributes.
   push(Header, StartLoc, EndLoc);
