--- conflicted
+++ resolved
@@ -4120,14 +4120,10 @@
                                llvm::AtomicOrdering &AO,
                                llvm::SyncScope::ID &SSID);
 
-<<<<<<< HEAD
   RValue EmitIntelFPGARegBuiltin(const CallExpr *E,
                                  ReturnValueSlot ReturnValue);
   RValue EmitIntelFPGAMemBuiltin(const CallExpr *E);
 
-private:
-=======
->>>>>>> 3bd06727
   enum class MSVCIntrin;
   llvm::Value *EmitMSVCBuiltinExpr(MSVCIntrin BuiltinID, const CallExpr *E);
 
