--- conflicted
+++ resolved
@@ -39,11 +39,7 @@
     : public Checker<eval::Call, check::DeadSymbols, check::RegionChanges,
                      check::LiveSymbols> {
 
-<<<<<<< HEAD
-  bool isAssignOpMethod(const CallEvent &Call) const;
-=======
   bool isBoolConversionMethod(const CallEvent &Call) const;
->>>>>>> b1169bdb
 
 public:
   // Whether the checker should model for null dereferences of smart pointers.
@@ -67,14 +63,11 @@
   void handleSwap(const CallEvent &Call, CheckerContext &C) const;
   void handleGet(const CallEvent &Call, CheckerContext &C) const;
   bool handleAssignOp(const CallEvent &Call, CheckerContext &C) const;
-<<<<<<< HEAD
-=======
   bool handleMoveCtr(const CallEvent &Call, CheckerContext &C,
                      const MemRegion *ThisRegion) const;
   bool updateMovedSmartPointers(CheckerContext &C, const MemRegion *ThisRegion,
                                 const MemRegion *OtherSmartPtrRegion) const;
   void handleBoolConversion(const CallEvent &Call, CheckerContext &C) const;
->>>>>>> b1169bdb
 
   using SmartPtrMethodHandlerFn =
       void (SmartPtrModeling::*)(const CallEvent &Call, CheckerContext &) const;
@@ -141,9 +134,6 @@
   return State;
 }
 
-<<<<<<< HEAD
-bool SmartPtrModeling::isAssignOpMethod(const CallEvent &Call) const {
-=======
 // Helper method to get the inner pointer type of specialized smart pointer
 // Returns empty type if not found valid inner pointer type.
 static QualType getInnerPointerType(const CallEvent &Call, CheckerContext &C) {
@@ -176,7 +166,6 @@
 }
 
 bool SmartPtrModeling::isBoolConversionMethod(const CallEvent &Call) const {
->>>>>>> b1169bdb
   // TODO: Update CallDescription to support anonymous calls?
   // TODO: Handle other methods, such as .get() or .release().
   // But once we do, we'd need a visitor to explain null dereferences
@@ -191,11 +180,7 @@
   if (!smartptr::isStdSmartPtrCall(Call))
     return false;
 
-<<<<<<< HEAD
-  if (isAssignOpMethod(Call)) {
-=======
   if (isBoolConversionMethod(Call)) {
->>>>>>> b1169bdb
     const MemRegion *ThisR =
         cast<CXXInstanceCall>(&Call)->getCXXThisVal().getAsRegion();
 
@@ -501,20 +486,13 @@
       if (&BR.getBugType() != smartptr::getNullDereferenceBugType() ||
           !BR.isInteresting(ThisRegion))
         return;
-<<<<<<< HEAD
-      OS << "Smart pointer ";
-      ThisRegion->printPretty(OS);
-=======
       OS << "Smart pointer";
       checkAndPrettyPrintRegion(OS, ThisRegion);
->>>>>>> b1169bdb
       OS << " is assigned to null";
     }));
     return true;
   }
 
-<<<<<<< HEAD
-=======
   return updateMovedSmartPointers(C, ThisRegion, OtherSmartPtrRegion);
 }
 
@@ -531,7 +509,6 @@
     CheckerContext &C, const MemRegion *ThisRegion,
     const MemRegion *OtherSmartPtrRegion) const {
   ProgramStateRef State = C.getState();
->>>>>>> b1169bdb
   const auto *OtherInnerPtr = State->get<TrackedRegionMap>(OtherSmartPtrRegion);
   if (OtherInnerPtr) {
     State = State->set<TrackedRegionMap>(ThisRegion, *OtherInnerPtr);
@@ -546,16 +523,6 @@
           if (&BR.getBugType() != smartptr::getNullDereferenceBugType())
             return;
           if (BR.isInteresting(OtherSmartPtrRegion)) {
-<<<<<<< HEAD
-            OS << "Smart pointer ";
-            OtherSmartPtrRegion->printPretty(OS);
-            OS << " is null after being moved to ";
-            ThisRegion->printPretty(OS);
-          }
-          if (BR.isInteresting(ThisRegion) && IsArgValNull) {
-            OS << "Null pointer value move-assigned to ";
-            ThisRegion->printPretty(OS);
-=======
             OS << "Smart pointer";
             checkAndPrettyPrintRegion(OS, OtherSmartPtrRegion);
             OS << " is null after being moved to";
@@ -564,7 +531,6 @@
           if (BR.isInteresting(ThisRegion) && IsArgValNull) {
             OS << "A null pointer value is moved to";
             checkAndPrettyPrintRegion(OS, ThisRegion);
->>>>>>> b1169bdb
             BR.markInteresting(OtherSmartPtrRegion);
           }
         }));
@@ -581,25 +547,16 @@
       if (&BR.getBugType() != smartptr::getNullDereferenceBugType() ||
           !BR.isInteresting(OtherSmartPtrRegion))
         return;
-<<<<<<< HEAD
-      OS << "Smart pointer ";
-      OtherSmartPtrRegion->printPretty(OS);
-      OS << " is null after; previous value moved to ";
-      ThisRegion->printPretty(OS);
-=======
       OS << "Smart pointer";
       checkAndPrettyPrintRegion(OS, OtherSmartPtrRegion);
       OS << " is null after; previous value moved to";
       checkAndPrettyPrintRegion(OS, ThisRegion);
->>>>>>> b1169bdb
     }));
     return true;
   }
   return false;
 }
 
-<<<<<<< HEAD
-=======
 void SmartPtrModeling::handleBoolConversion(const CallEvent &Call,
                                             CheckerContext &C) const {
   // To model unique_ptr::operator bool
@@ -676,7 +633,6 @@
   }
 }
 
->>>>>>> b1169bdb
 void ento::registerSmartPtrModeling(CheckerManager &Mgr) {
   auto *Checker = Mgr.registerChecker<SmartPtrModeling>();
   Checker->ModelSmartPtrDereference =
