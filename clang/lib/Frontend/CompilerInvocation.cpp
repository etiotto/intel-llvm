//===- CompilerInvocation.cpp ---------------------------------------------===//
//
// Part of the LLVM Project, under the Apache License v2.0 with LLVM Exceptions.
// See https://llvm.org/LICENSE.txt for license information.
// SPDX-License-Identifier: Apache-2.0 WITH LLVM-exception
//
//===----------------------------------------------------------------------===//

#include "clang/Frontend/CompilerInvocation.h"
#include "TestModuleFileExtension.h"
#include "clang/Basic/Builtins.h"
#include "clang/Basic/CharInfo.h"
#include "clang/Basic/CodeGenOptions.h"
#include "clang/Basic/CommentOptions.h"
#include "clang/Basic/DebugInfoOptions.h"
#include "clang/Basic/Diagnostic.h"
#include "clang/Basic/DiagnosticDriver.h"
#include "clang/Basic/DiagnosticOptions.h"
#include "clang/Basic/FileSystemOptions.h"
#include "clang/Basic/LLVM.h"
#include "clang/Basic/LangOptions.h"
#include "clang/Basic/LangStandard.h"
#include "clang/Basic/ObjCRuntime.h"
#include "clang/Basic/Sanitizers.h"
#include "clang/Basic/SourceLocation.h"
#include "clang/Basic/TargetOptions.h"
#include "clang/Basic/Version.h"
#include "clang/Basic/Visibility.h"
#include "clang/Basic/XRayInstr.h"
#include "clang/Config/config.h"
#include "clang/Driver/Driver.h"
#include "clang/Driver/DriverDiagnostic.h"
#include "clang/Driver/Options.h"
#include "clang/Frontend/CommandLineSourceLoc.h"
#include "clang/Frontend/DependencyOutputOptions.h"
#include "clang/Frontend/FrontendDiagnostic.h"
#include "clang/Frontend/FrontendOptions.h"
#include "clang/Frontend/FrontendPluginRegistry.h"
#include "clang/Frontend/MigratorOptions.h"
#include "clang/Frontend/PreprocessorOutputOptions.h"
#include "clang/Frontend/Utils.h"
#include "clang/Lex/HeaderSearchOptions.h"
#include "clang/Lex/PreprocessorOptions.h"
#include "clang/Sema/CodeCompleteOptions.h"
#include "clang/Serialization/ASTBitCodes.h"
#include "clang/Serialization/ModuleFileExtension.h"
#include "clang/StaticAnalyzer/Core/AnalyzerOptions.h"
#include "llvm/ADT/APInt.h"
#include "llvm/ADT/ArrayRef.h"
#include "llvm/ADT/CachedHashString.h"
#include "llvm/ADT/FloatingPointMode.h"
#include "llvm/ADT/Hashing.h"
#include "llvm/ADT/None.h"
#include "llvm/ADT/Optional.h"
#include "llvm/ADT/SmallString.h"
#include "llvm/ADT/SmallVector.h"
#include "llvm/ADT/StringRef.h"
#include "llvm/ADT/StringSwitch.h"
#include "llvm/ADT/Triple.h"
#include "llvm/ADT/Twine.h"
#include "llvm/Config/llvm-config.h"
#include "llvm/IR/DebugInfoMetadata.h"
#include "llvm/Linker/Linker.h"
#include "llvm/MC/MCTargetOptions.h"
#include "llvm/Option/Arg.h"
#include "llvm/Option/ArgList.h"
#include "llvm/Option/OptSpecifier.h"
#include "llvm/Option/OptTable.h"
#include "llvm/Option/Option.h"
#include "llvm/ProfileData/InstrProfReader.h"
#include "llvm/Remarks/HotnessThresholdParser.h"
#include "llvm/Support/CodeGen.h"
#include "llvm/Support/Compiler.h"
#include "llvm/Support/Error.h"
#include "llvm/Support/ErrorHandling.h"
#include "llvm/Support/ErrorOr.h"
#include "llvm/Support/FileSystem.h"
#include "llvm/Support/Host.h"
#include "llvm/Support/MathExtras.h"
#include "llvm/Support/MemoryBuffer.h"
#include "llvm/Support/Path.h"
#include "llvm/Support/Process.h"
#include "llvm/Support/Regex.h"
#include "llvm/Support/VersionTuple.h"
#include "llvm/Support/VirtualFileSystem.h"
#include "llvm/Support/raw_ostream.h"
#include "llvm/Target/TargetOptions.h"
#include <algorithm>
#include <atomic>
#include <cassert>
#include <cstddef>
#include <cstring>
#include <memory>
#include <string>
#include <tuple>
#include <type_traits>
#include <utility>
#include <vector>

using namespace clang;
using namespace driver;
using namespace options;
using namespace llvm::opt;

//===----------------------------------------------------------------------===//
// Initialization.
//===----------------------------------------------------------------------===//

CompilerInvocationBase::CompilerInvocationBase()
    : LangOpts(new LangOptions()), TargetOpts(new TargetOptions()),
      DiagnosticOpts(new DiagnosticOptions()),
      HeaderSearchOpts(new HeaderSearchOptions()),
      PreprocessorOpts(new PreprocessorOptions()) {}

CompilerInvocationBase::CompilerInvocationBase(const CompilerInvocationBase &X)
    : LangOpts(new LangOptions(*X.getLangOpts())),
      TargetOpts(new TargetOptions(X.getTargetOpts())),
      DiagnosticOpts(new DiagnosticOptions(X.getDiagnosticOpts())),
      HeaderSearchOpts(new HeaderSearchOptions(X.getHeaderSearchOpts())),
      PreprocessorOpts(new PreprocessorOptions(X.getPreprocessorOpts())) {}

CompilerInvocationBase::~CompilerInvocationBase() = default;

//===----------------------------------------------------------------------===//
// Normalizers
//===----------------------------------------------------------------------===//

#define SIMPLE_ENUM_VALUE_TABLE
#include "clang/Driver/Options.inc"
#undef SIMPLE_ENUM_VALUE_TABLE

static llvm::Optional<bool> normalizeSimpleFlag(OptSpecifier Opt,
                                                unsigned TableIndex,
                                                const ArgList &Args,
                                                DiagnosticsEngine &Diags) {
  if (Args.hasArg(Opt))
    return true;
  return None;
}

static Optional<bool> normalizeSimpleNegativeFlag(OptSpecifier Opt, unsigned,
                                                  const ArgList &Args,
                                                  DiagnosticsEngine &) {
  if (Args.hasArg(Opt))
    return false;
  return None;
}

/// The tblgen-erated code passes in a fifth parameter of an arbitrary type, but
/// denormalizeSimpleFlags never looks at it. Avoid bloating compile-time with
/// unnecessary template instantiations and just ignore it with a variadic
/// argument.
static void denormalizeSimpleFlag(SmallVectorImpl<const char *> &Args,
                                  const char *Spelling,
                                  CompilerInvocation::StringAllocator,
                                  Option::OptionClass, unsigned, /*T*/...) {
  Args.push_back(Spelling);
}

namespace {
template <typename T> struct FlagToValueNormalizer {
  T Value;

  Optional<T> operator()(OptSpecifier Opt, unsigned, const ArgList &Args,
                         DiagnosticsEngine &) {
    if (Args.hasArg(Opt))
      return Value;
    return None;
  }
};
} // namespace

template <typename T> static constexpr bool is_int_convertible() {
  return sizeof(T) <= sizeof(uint64_t) &&
         std::is_trivially_constructible<T, uint64_t>::value &&
         std::is_trivially_constructible<uint64_t, T>::value;
}

template <typename T, std::enable_if_t<is_int_convertible<T>(), bool> = false>
static FlagToValueNormalizer<uint64_t> makeFlagToValueNormalizer(T Value) {
  return FlagToValueNormalizer<uint64_t>{Value};
}

template <typename T, std::enable_if_t<!is_int_convertible<T>(), bool> = false>
static FlagToValueNormalizer<T> makeFlagToValueNormalizer(T Value) {
  return FlagToValueNormalizer<T>{std::move(Value)};
}

static auto makeBooleanOptionNormalizer(bool Value, bool OtherValue,
                                        OptSpecifier OtherOpt) {
  return [Value, OtherValue, OtherOpt](OptSpecifier Opt, unsigned,
                                       const ArgList &Args,
                                       DiagnosticsEngine &) -> Optional<bool> {
    if (const Arg *A = Args.getLastArg(Opt, OtherOpt)) {
      return A->getOption().matches(Opt) ? Value : OtherValue;
    }
    return None;
  };
<<<<<<< HEAD
}

static auto makeBooleanOptionDenormalizer(bool Value,
                                          const char *OtherSpelling) {
  return [Value, OtherSpelling](
             SmallVectorImpl<const char *> &Args, const char *Spelling,
             CompilerInvocation::StringAllocator, unsigned, bool KeyPath) {
    Args.push_back(KeyPath == Value ? Spelling : OtherSpelling);
  };
=======
}

static auto makeBooleanOptionDenormalizer(bool Value) {
  return [Value](SmallVectorImpl<const char *> &Args, const char *Spelling,
                 CompilerInvocation::StringAllocator, Option::OptionClass,
                 unsigned, bool KeyPath) {
    if (KeyPath == Value)
      Args.push_back(Spelling);
  };
}

static void denormalizeStringImpl(SmallVectorImpl<const char *> &Args,
                                  const char *Spelling,
                                  CompilerInvocation::StringAllocator SA,
                                  Option::OptionClass OptClass, unsigned,
                                  Twine Value) {
  switch (OptClass) {
  case Option::SeparateClass:
  case Option::JoinedOrSeparateClass:
    Args.push_back(Spelling);
    Args.push_back(SA(Value));
    break;
  case Option::JoinedClass:
    Args.push_back(SA(Twine(Spelling) + Value));
    break;
  default:
    llvm_unreachable("Cannot denormalize an option with option class "
                     "incompatible with string denormalization.");
  }
}

template <typename T>
static void
denormalizeString(SmallVectorImpl<const char *> &Args, const char *Spelling,
                  CompilerInvocation::StringAllocator SA,
                  Option::OptionClass OptClass, unsigned TableIndex, T Value) {
  denormalizeStringImpl(Args, Spelling, SA, OptClass, TableIndex, Twine(Value));
>>>>>>> e1e3308f
}

static Optional<SimpleEnumValue>
findValueTableByName(const SimpleEnumValueTable &Table, StringRef Name) {
  for (int I = 0, E = Table.Size; I != E; ++I)
    if (Name == Table.Table[I].Name)
      return Table.Table[I];

  return None;
}

static Optional<SimpleEnumValue>
findValueTableByValue(const SimpleEnumValueTable &Table, unsigned Value) {
  for (int I = 0, E = Table.Size; I != E; ++I)
    if (Value == Table.Table[I].Value)
      return Table.Table[I];

  return None;
}

static llvm::Optional<unsigned> normalizeSimpleEnum(OptSpecifier Opt,
                                                    unsigned TableIndex,
                                                    const ArgList &Args,
                                                    DiagnosticsEngine &Diags) {
  assert(TableIndex < SimpleEnumValueTablesSize);
  const SimpleEnumValueTable &Table = SimpleEnumValueTables[TableIndex];

  auto *Arg = Args.getLastArg(Opt);
  if (!Arg)
    return None;

  StringRef ArgValue = Arg->getValue();
  if (auto MaybeEnumVal = findValueTableByName(Table, ArgValue))
    return MaybeEnumVal->Value;

  Diags.Report(diag::err_drv_invalid_value)
      << Arg->getAsString(Args) << ArgValue;
  return None;
}

static void denormalizeSimpleEnumImpl(SmallVectorImpl<const char *> &Args,
                                      const char *Spelling,
                                      CompilerInvocation::StringAllocator SA,
                                      Option::OptionClass OptClass,
                                      unsigned TableIndex, unsigned Value) {
  assert(TableIndex < SimpleEnumValueTablesSize);
  const SimpleEnumValueTable &Table = SimpleEnumValueTables[TableIndex];
  if (auto MaybeEnumVal = findValueTableByValue(Table, Value)) {
    denormalizeString(Args, Spelling, SA, OptClass, TableIndex,
                      MaybeEnumVal->Name);
  } else {
    llvm_unreachable("The simple enum value was not correctly defined in "
                     "the tablegen option description");
  }
}

template <typename T>
static void denormalizeSimpleEnum(SmallVectorImpl<const char *> &Args,
                                  const char *Spelling,
                                  CompilerInvocation::StringAllocator SA,
                                  Option::OptionClass OptClass,
                                  unsigned TableIndex, T Value) {
  return denormalizeSimpleEnumImpl(Args, Spelling, SA, OptClass, TableIndex,
                                   static_cast<unsigned>(Value));
}

static Optional<std::string> normalizeString(OptSpecifier Opt, int TableIndex,
                                             const ArgList &Args,
                                             DiagnosticsEngine &Diags) {
  auto *Arg = Args.getLastArg(Opt);
  if (!Arg)
    return None;
  return std::string(Arg->getValue());
}

template <typename IntTy>
static Optional<IntTy> normalizeStringIntegral(OptSpecifier Opt, int,
                                               const ArgList &Args,
                                               DiagnosticsEngine &Diags) {
  auto *Arg = Args.getLastArg(Opt);
  if (!Arg)
    return None;
  IntTy Res;
  if (StringRef(Arg->getValue()).getAsInteger(0, Res)) {
    Diags.Report(diag::err_drv_invalid_int_value)
        << Arg->getAsString(Args) << Arg->getValue();
  }
  return Res;
}

static Optional<std::string> normalizeTriple(OptSpecifier Opt, int TableIndex,
                                             const ArgList &Args,
                                             DiagnosticsEngine &Diags) {
  auto *Arg = Args.getLastArg(Opt);
  if (!Arg)
    return None;
  return llvm::Triple::normalize(Arg->getValue());
}

template <typename T, typename U>
static T mergeForwardValue(T KeyPath, U Value) {
  return static_cast<T>(Value);
}

template <typename T, typename U> static T mergeMaskValue(T KeyPath, U Value) {
  return KeyPath | Value;
}

template <typename T> static T extractForwardValue(T KeyPath) {
  return KeyPath;
}

template <typename T, typename U, U Value>
static T extractMaskValue(T KeyPath) {
  return KeyPath & Value;
}

static void FixupInvocation(CompilerInvocation &Invocation,
                            DiagnosticsEngine &Diags,
                            const InputArgList &Args) {
  LangOptions &LangOpts = *Invocation.getLangOpts();
  DiagnosticOptions &DiagOpts = Invocation.getDiagnosticOpts();
  CodeGenOptions &CodeGenOpts = Invocation.getCodeGenOpts();
  TargetOptions &TargetOpts = Invocation.getTargetOpts();
  FrontendOptions &FrontendOpts = Invocation.getFrontendOpts();
  CodeGenOpts.XRayInstrumentFunctions = LangOpts.XRayInstrument;
  CodeGenOpts.XRayAlwaysEmitCustomEvents = LangOpts.XRayAlwaysEmitCustomEvents;
  CodeGenOpts.XRayAlwaysEmitTypedEvents = LangOpts.XRayAlwaysEmitTypedEvents;
  CodeGenOpts.DisableFree = FrontendOpts.DisableFree;
  FrontendOpts.GenerateGlobalModuleIndex = FrontendOpts.UseGlobalModuleIndex;

  LangOpts.ForceEmitVTables = CodeGenOpts.ForceEmitVTables;
  LangOpts.SpeculativeLoadHardening = CodeGenOpts.SpeculativeLoadHardening;
  LangOpts.CurrentModule = LangOpts.ModuleName;

  llvm::sys::Process::UseANSIEscapeCodes(DiagOpts.UseANSIEscapeCodes);

  llvm::Triple T(TargetOpts.Triple);
  llvm::Triple::ArchType Arch = T.getArch();

  if (LangOpts.getExceptionHandling() != llvm::ExceptionHandling::None &&
      T.isWindowsMSVCEnvironment())
    Diags.Report(diag::err_fe_invalid_exception_model)
        << static_cast<unsigned>(LangOpts.getExceptionHandling()) << T.str();

  if (LangOpts.AppleKext && !LangOpts.CPlusPlus)
    Diags.Report(diag::warn_c_kext);

  if (LangOpts.NewAlignOverride &&
      !llvm::isPowerOf2_32(LangOpts.NewAlignOverride)) {
    Arg *A = Args.getLastArg(OPT_fnew_alignment_EQ);
    Diags.Report(diag::err_fe_invalid_alignment)
        << A->getAsString(Args) << A->getValue();
    LangOpts.NewAlignOverride = 0;
  }

  if (Arg *A = Args.getLastArg(OPT_fdefault_calling_conv_EQ)) {
    auto DefaultCC = LangOpts.getDefaultCallingConv();

    bool emitError = (DefaultCC == LangOptions::DCC_FastCall ||
                      DefaultCC == LangOptions::DCC_StdCall) &&
                     Arch != llvm::Triple::x86;
    emitError |= (DefaultCC == LangOptions::DCC_VectorCall ||
                  DefaultCC == LangOptions::DCC_RegCall) &&
                 !T.isX86();
    if (emitError)
      Diags.Report(diag::err_drv_argument_not_allowed_with)
          << A->getSpelling() << T.getTriple();
  }

  if (!CodeGenOpts.ProfileRemappingFile.empty() && CodeGenOpts.LegacyPassManager)
    Diags.Report(diag::err_drv_argument_only_allowed_with)
        << Args.getLastArg(OPT_fprofile_remapping_file_EQ)->getAsString(Args)
        << "-fno-legacy-pass-manager";
}

//===----------------------------------------------------------------------===//
// Deserialization (from args)
//===----------------------------------------------------------------------===//

static unsigned getOptimizationLevel(ArgList &Args, InputKind IK,
                                     DiagnosticsEngine &Diags) {
  unsigned DefaultOpt = llvm::CodeGenOpt::None;
  if ((IK.getLanguage() == Language::OpenCL &&
      !Args.hasArg(OPT_cl_opt_disable)) || Args.hasArg(OPT_fsycl_is_device))
    DefaultOpt = llvm::CodeGenOpt::Default;

  if (Arg *A = Args.getLastArg(options::OPT_O_Group)) {
    if (A->getOption().matches(options::OPT_O0))
      return llvm::CodeGenOpt::None;

    if (A->getOption().matches(options::OPT_Ofast))
      return llvm::CodeGenOpt::Aggressive;

    assert(A->getOption().matches(options::OPT_O));

    StringRef S(A->getValue());
    if (S == "s" || S == "z")
      return llvm::CodeGenOpt::Default;

    if (S == "g")
      return llvm::CodeGenOpt::Less;

    return getLastArgIntValue(Args, OPT_O, DefaultOpt, Diags);
  }

  return DefaultOpt;
}

static unsigned getOptimizationLevelSize(ArgList &Args) {
  if (Arg *A = Args.getLastArg(options::OPT_O_Group)) {
    if (A->getOption().matches(options::OPT_O)) {
      switch (A->getValue()[0]) {
      default:
        return 0;
      case 's':
        return 1;
      case 'z':
        return 2;
      }
    }
  }
  return 0;
}

static void addDiagnosticArgs(ArgList &Args, OptSpecifier Group,
                              OptSpecifier GroupWithValue,
                              std::vector<std::string> &Diagnostics) {
  for (auto *A : Args.filtered(Group)) {
    if (A->getOption().getKind() == Option::FlagClass) {
      // The argument is a pure flag (such as OPT_Wall or OPT_Wdeprecated). Add
      // its name (minus the "W" or "R" at the beginning) to the warning list.
      Diagnostics.push_back(
          std::string(A->getOption().getName().drop_front(1)));
    } else if (A->getOption().matches(GroupWithValue)) {
      // This is -Wfoo= or -Rfoo=, where foo is the name of the diagnostic group.
      Diagnostics.push_back(
          std::string(A->getOption().getName().drop_front(1).rtrim("=-")));
    } else {
      // Otherwise, add its value (for OPT_W_Joined and similar).
      for (const auto *Arg : A->getValues())
        Diagnostics.emplace_back(Arg);
    }
  }
}

// Parse the Static Analyzer configuration. If \p Diags is set to nullptr,
// it won't verify the input.
static void parseAnalyzerConfigs(AnalyzerOptions &AnOpts,
                                 DiagnosticsEngine *Diags);

static void getAllNoBuiltinFuncValues(ArgList &Args,
                                      std::vector<std::string> &Funcs) {
  SmallVector<const char *, 8> Values;
  for (const auto &Arg : Args) {
    const Option &O = Arg->getOption();
    if (O.matches(options::OPT_fno_builtin_)) {
      const char *FuncName = Arg->getValue();
      if (Builtin::Context::isBuiltinFunc(FuncName))
        Values.push_back(FuncName);
    }
  }
  Funcs.insert(Funcs.end(), Values.begin(), Values.end());
}

static bool ParseAnalyzerArgs(AnalyzerOptions &Opts, ArgList &Args,
                              DiagnosticsEngine &Diags) {
  bool Success = true;
  if (Arg *A = Args.getLastArg(OPT_analyzer_store)) {
    StringRef Name = A->getValue();
    AnalysisStores Value = llvm::StringSwitch<AnalysisStores>(Name)
#define ANALYSIS_STORE(NAME, CMDFLAG, DESC, CREATFN) \
      .Case(CMDFLAG, NAME##Model)
#include "clang/StaticAnalyzer/Core/Analyses.def"
      .Default(NumStores);
    if (Value == NumStores) {
      Diags.Report(diag::err_drv_invalid_value)
        << A->getAsString(Args) << Name;
      Success = false;
    } else {
      Opts.AnalysisStoreOpt = Value;
    }
  }

  if (Arg *A = Args.getLastArg(OPT_analyzer_constraints)) {
    StringRef Name = A->getValue();
    AnalysisConstraints Value = llvm::StringSwitch<AnalysisConstraints>(Name)
#define ANALYSIS_CONSTRAINTS(NAME, CMDFLAG, DESC, CREATFN) \
      .Case(CMDFLAG, NAME##Model)
#include "clang/StaticAnalyzer/Core/Analyses.def"
      .Default(NumConstraints);
    if (Value == NumConstraints) {
      Diags.Report(diag::err_drv_invalid_value)
        << A->getAsString(Args) << Name;
      Success = false;
    } else {
      Opts.AnalysisConstraintsOpt = Value;
    }
  }

  if (Arg *A = Args.getLastArg(OPT_analyzer_output)) {
    StringRef Name = A->getValue();
    AnalysisDiagClients Value = llvm::StringSwitch<AnalysisDiagClients>(Name)
#define ANALYSIS_DIAGNOSTICS(NAME, CMDFLAG, DESC, CREATFN) \
      .Case(CMDFLAG, PD_##NAME)
#include "clang/StaticAnalyzer/Core/Analyses.def"
      .Default(NUM_ANALYSIS_DIAG_CLIENTS);
    if (Value == NUM_ANALYSIS_DIAG_CLIENTS) {
      Diags.Report(diag::err_drv_invalid_value)
        << A->getAsString(Args) << Name;
      Success = false;
    } else {
      Opts.AnalysisDiagOpt = Value;
    }
  }

  if (Arg *A = Args.getLastArg(OPT_analyzer_purge)) {
    StringRef Name = A->getValue();
    AnalysisPurgeMode Value = llvm::StringSwitch<AnalysisPurgeMode>(Name)
#define ANALYSIS_PURGE(NAME, CMDFLAG, DESC) \
      .Case(CMDFLAG, NAME)
#include "clang/StaticAnalyzer/Core/Analyses.def"
      .Default(NumPurgeModes);
    if (Value == NumPurgeModes) {
      Diags.Report(diag::err_drv_invalid_value)
        << A->getAsString(Args) << Name;
      Success = false;
    } else {
      Opts.AnalysisPurgeOpt = Value;
    }
  }

  if (Arg *A = Args.getLastArg(OPT_analyzer_inlining_mode)) {
    StringRef Name = A->getValue();
    AnalysisInliningMode Value = llvm::StringSwitch<AnalysisInliningMode>(Name)
#define ANALYSIS_INLINING_MODE(NAME, CMDFLAG, DESC) \
      .Case(CMDFLAG, NAME)
#include "clang/StaticAnalyzer/Core/Analyses.def"
      .Default(NumInliningModes);
    if (Value == NumInliningModes) {
      Diags.Report(diag::err_drv_invalid_value)
        << A->getAsString(Args) << Name;
      Success = false;
    } else {
      Opts.InliningMode = Value;
    }
  }

  Opts.ShouldEmitErrorsOnInvalidConfigValue =
      /* negated */!llvm::StringSwitch<bool>(
                   Args.getLastArgValue(OPT_analyzer_config_compatibility_mode))
        .Case("true", true)
        .Case("false", false)
        .Default(false);

  Opts.CheckersAndPackages.clear();
  for (const Arg *A :
       Args.filtered(OPT_analyzer_checker, OPT_analyzer_disable_checker)) {
    A->claim();
    bool IsEnabled = A->getOption().getID() == OPT_analyzer_checker;
    // We can have a list of comma separated checker names, e.g:
    // '-analyzer-checker=cocoa,unix'
    StringRef CheckerAndPackageList = A->getValue();
    SmallVector<StringRef, 16> CheckersAndPackages;
    CheckerAndPackageList.split(CheckersAndPackages, ",");
    for (const StringRef &CheckerOrPackage : CheckersAndPackages)
      Opts.CheckersAndPackages.emplace_back(std::string(CheckerOrPackage),
                                            IsEnabled);
  }

  // Go through the analyzer configuration options.
  for (const auto *A : Args.filtered(OPT_analyzer_config)) {

    // We can have a list of comma separated config names, e.g:
    // '-analyzer-config key1=val1,key2=val2'
    StringRef configList = A->getValue();
    SmallVector<StringRef, 4> configVals;
    configList.split(configVals, ",");
    for (const auto &configVal : configVals) {
      StringRef key, val;
      std::tie(key, val) = configVal.split("=");
      if (val.empty()) {
        Diags.Report(SourceLocation(),
                     diag::err_analyzer_config_no_value) << configVal;
        Success = false;
        break;
      }
      if (val.find('=') != StringRef::npos) {
        Diags.Report(SourceLocation(),
                     diag::err_analyzer_config_multiple_values)
          << configVal;
        Success = false;
        break;
      }

      // TODO: Check checker options too, possibly in CheckerRegistry.
      // Leave unknown non-checker configs unclaimed.
      if (!key.contains(":") && Opts.isUnknownAnalyzerConfig(key)) {
        if (Opts.ShouldEmitErrorsOnInvalidConfigValue)
          Diags.Report(diag::err_analyzer_config_unknown) << key;
        continue;
      }

      A->claim();
      Opts.Config[key] = std::string(val);
    }
  }

  if (Opts.ShouldEmitErrorsOnInvalidConfigValue)
    parseAnalyzerConfigs(Opts, &Diags);
  else
    parseAnalyzerConfigs(Opts, nullptr);

  llvm::raw_string_ostream os(Opts.FullCompilerInvocation);
  for (unsigned i = 0; i < Args.getNumInputArgStrings(); ++i) {
    if (i != 0)
      os << " ";
    os << Args.getArgString(i);
  }
  os.flush();

  return Success;
}

static StringRef getStringOption(AnalyzerOptions::ConfigTable &Config,
                                 StringRef OptionName, StringRef DefaultVal) {
  return Config.insert({OptionName, std::string(DefaultVal)}).first->second;
}

static void initOption(AnalyzerOptions::ConfigTable &Config,
                       DiagnosticsEngine *Diags,
                       StringRef &OptionField, StringRef Name,
                       StringRef DefaultVal) {
  // String options may be known to invalid (e.g. if the expected string is a
  // file name, but the file does not exist), those will have to be checked in
  // parseConfigs.
  OptionField = getStringOption(Config, Name, DefaultVal);
}

static void initOption(AnalyzerOptions::ConfigTable &Config,
                       DiagnosticsEngine *Diags,
                       bool &OptionField, StringRef Name, bool DefaultVal) {
  auto PossiblyInvalidVal = llvm::StringSwitch<Optional<bool>>(
                 getStringOption(Config, Name, (DefaultVal ? "true" : "false")))
      .Case("true", true)
      .Case("false", false)
      .Default(None);

  if (!PossiblyInvalidVal) {
    if (Diags)
      Diags->Report(diag::err_analyzer_config_invalid_input)
        << Name << "a boolean";
    else
      OptionField = DefaultVal;
  } else
    OptionField = PossiblyInvalidVal.getValue();
}

static void initOption(AnalyzerOptions::ConfigTable &Config,
                       DiagnosticsEngine *Diags,
                       unsigned &OptionField, StringRef Name,
                       unsigned DefaultVal) {

  OptionField = DefaultVal;
  bool HasFailed = getStringOption(Config, Name, std::to_string(DefaultVal))
                     .getAsInteger(0, OptionField);
  if (Diags && HasFailed)
    Diags->Report(diag::err_analyzer_config_invalid_input)
      << Name << "an unsigned";
}

static void parseAnalyzerConfigs(AnalyzerOptions &AnOpts,
                                 DiagnosticsEngine *Diags) {
  // TODO: There's no need to store the entire configtable, it'd be plenty
  // enough tostore checker options.

#define ANALYZER_OPTION(TYPE, NAME, CMDFLAG, DESC, DEFAULT_VAL)                \
  initOption(AnOpts.Config, Diags, AnOpts.NAME, CMDFLAG, DEFAULT_VAL);

#define ANALYZER_OPTION_DEPENDS_ON_USER_MODE(TYPE, NAME, CMDFLAG, DESC,        \
                                           SHALLOW_VAL, DEEP_VAL)              \
  switch (AnOpts.getUserMode()) {                                              \
  case UMK_Shallow:                                                            \
    initOption(AnOpts.Config, Diags, AnOpts.NAME, CMDFLAG, SHALLOW_VAL);       \
    break;                                                                     \
  case UMK_Deep:                                                               \
    initOption(AnOpts.Config, Diags, AnOpts.NAME, CMDFLAG, DEEP_VAL);          \
    break;                                                                     \
  }                                                                            \

#include "clang/StaticAnalyzer/Core/AnalyzerOptions.def"
#undef ANALYZER_OPTION
#undef ANALYZER_OPTION_DEPENDS_ON_USER_MODE

  // At this point, AnalyzerOptions is configured. Let's validate some options.

  // FIXME: Here we try to validate the silenced checkers or packages are valid.
  // The current approach only validates the registered checkers which does not
  // contain the runtime enabled checkers and optimally we would validate both.
  if (!AnOpts.RawSilencedCheckersAndPackages.empty()) {
    std::vector<StringRef> Checkers =
        AnOpts.getRegisteredCheckers(/*IncludeExperimental=*/true);
    std::vector<StringRef> Packages =
        AnOpts.getRegisteredPackages(/*IncludeExperimental=*/true);

    SmallVector<StringRef, 16> CheckersAndPackages;
    AnOpts.RawSilencedCheckersAndPackages.split(CheckersAndPackages, ";");

    for (const StringRef &CheckerOrPackage : CheckersAndPackages) {
      if (Diags) {
        bool IsChecker = CheckerOrPackage.contains('.');
        bool IsValidName =
            IsChecker
                ? llvm::find(Checkers, CheckerOrPackage) != Checkers.end()
                : llvm::find(Packages, CheckerOrPackage) != Packages.end();

        if (!IsValidName)
          Diags->Report(diag::err_unknown_analyzer_checker_or_package)
              << CheckerOrPackage;
      }

      AnOpts.SilencedCheckersAndPackages.emplace_back(CheckerOrPackage);
    }
  }

  if (!Diags)
    return;

  if (AnOpts.ShouldTrackConditionsDebug && !AnOpts.ShouldTrackConditions)
    Diags->Report(diag::err_analyzer_config_invalid_input)
        << "track-conditions-debug" << "'track-conditions' to also be enabled";

  if (!AnOpts.CTUDir.empty() && !llvm::sys::fs::is_directory(AnOpts.CTUDir))
    Diags->Report(diag::err_analyzer_config_invalid_input) << "ctu-dir"
                                                           << "a filename";

  if (!AnOpts.ModelPath.empty() &&
      !llvm::sys::fs::is_directory(AnOpts.ModelPath))
    Diags->Report(diag::err_analyzer_config_invalid_input) << "model-path"
                                                           << "a filename";
}

static void ParseCommentArgs(CommentOptions &Opts, ArgList &Args) {
  Opts.BlockCommandNames = Args.getAllArgValues(OPT_fcomment_block_commands);
  Opts.ParseAllComments = Args.hasArg(OPT_fparse_all_comments);
}

/// Create a new Regex instance out of the string value in \p RpassArg.
/// It returns a pointer to the newly generated Regex instance.
static std::shared_ptr<llvm::Regex>
GenerateOptimizationRemarkRegex(DiagnosticsEngine &Diags, ArgList &Args,
                                Arg *RpassArg) {
  StringRef Val = RpassArg->getValue();
  std::string RegexError;
  std::shared_ptr<llvm::Regex> Pattern = std::make_shared<llvm::Regex>(Val);
  if (!Pattern->isValid(RegexError)) {
    Diags.Report(diag::err_drv_optimization_remark_pattern)
        << RegexError << RpassArg->getAsString(Args);
    Pattern.reset();
  }
  return Pattern;
}

static bool parseDiagnosticLevelMask(StringRef FlagName,
                                     const std::vector<std::string> &Levels,
                                     DiagnosticsEngine *Diags,
                                     DiagnosticLevelMask &M) {
  bool Success = true;
  for (const auto &Level : Levels) {
    DiagnosticLevelMask const PM =
      llvm::StringSwitch<DiagnosticLevelMask>(Level)
        .Case("note",    DiagnosticLevelMask::Note)
        .Case("remark",  DiagnosticLevelMask::Remark)
        .Case("warning", DiagnosticLevelMask::Warning)
        .Case("error",   DiagnosticLevelMask::Error)
        .Default(DiagnosticLevelMask::None);
    if (PM == DiagnosticLevelMask::None) {
      Success = false;
      if (Diags)
        Diags->Report(diag::err_drv_invalid_value) << FlagName << Level;
    }
    M = M | PM;
  }
  return Success;
}

static void parseSanitizerKinds(StringRef FlagName,
                                const std::vector<std::string> &Sanitizers,
                                DiagnosticsEngine &Diags, SanitizerSet &S) {
  for (const auto &Sanitizer : Sanitizers) {
    SanitizerMask K = parseSanitizerValue(Sanitizer, /*AllowGroups=*/false);
    if (K == SanitizerMask())
      Diags.Report(diag::err_drv_invalid_value) << FlagName << Sanitizer;
    else
      S.set(K, true);
  }
}

static void parseXRayInstrumentationBundle(StringRef FlagName, StringRef Bundle,
                                           ArgList &Args, DiagnosticsEngine &D,
                                           XRayInstrSet &S) {
  llvm::SmallVector<StringRef, 2> BundleParts;
  llvm::SplitString(Bundle, BundleParts, ",");
  for (const auto &B : BundleParts) {
    auto Mask = parseXRayInstrValue(B);
    if (Mask == XRayInstrKind::None)
      if (B != "none")
        D.Report(diag::err_drv_invalid_value) << FlagName << Bundle;
      else
        S.Mask = Mask;
    else if (Mask == XRayInstrKind::All)
      S.Mask = Mask;
    else
      S.set(Mask, true);
  }
}

// Set the profile kind using fprofile-instrument-use-path.
static void setPGOUseInstrumentor(CodeGenOptions &Opts,
                                  const Twine &ProfileName) {
  auto ReaderOrErr = llvm::IndexedInstrProfReader::create(ProfileName);
  // In error, return silently and let Clang PGOUse report the error message.
  if (auto E = ReaderOrErr.takeError()) {
    llvm::consumeError(std::move(E));
    Opts.setProfileUse(CodeGenOptions::ProfileClangInstr);
    return;
  }
  std::unique_ptr<llvm::IndexedInstrProfReader> PGOReader =
    std::move(ReaderOrErr.get());
  if (PGOReader->isIRLevelProfile()) {
    if (PGOReader->hasCSIRLevelProfile())
      Opts.setProfileUse(CodeGenOptions::ProfileCSIRInstr);
    else
      Opts.setProfileUse(CodeGenOptions::ProfileIRInstr);
  } else
    Opts.setProfileUse(CodeGenOptions::ProfileClangInstr);
}

static bool ParseCodeGenArgs(CodeGenOptions &Opts, ArgList &Args, InputKind IK,
                             DiagnosticsEngine &Diags,
                             const TargetOptions &TargetOpts,
                             const FrontendOptions &FrontendOpts) {
  bool Success = true;
  llvm::Triple Triple = llvm::Triple(TargetOpts.Triple);

  unsigned OptimizationLevel = getOptimizationLevel(Args, IK, Diags);
  // TODO: This could be done in Driver
  unsigned MaxOptLevel = 3;
  if (OptimizationLevel > MaxOptLevel) {
    // If the optimization level is not supported, fall back on the default
    // optimization
    Diags.Report(diag::warn_drv_optimization_value)
        << Args.getLastArg(OPT_O)->getAsString(Args) << "-O" << MaxOptLevel;
    OptimizationLevel = MaxOptLevel;
  }
  Opts.OptimizationLevel = OptimizationLevel;

  // At O0 we want to fully disable inlining outside of cases marked with
  // 'alwaysinline' that are required for correctness.
  Opts.setInlining((Opts.OptimizationLevel == 0)
                       ? CodeGenOptions::OnlyAlwaysInlining
                       : CodeGenOptions::NormalInlining);
  // Explicit inlining flags can disable some or all inlining even at
  // optimization levels above zero.
  if (Arg *InlineArg = Args.getLastArg(
          options::OPT_finline_functions, options::OPT_finline_hint_functions,
          options::OPT_fno_inline_functions, options::OPT_fno_inline)) {
    if (Opts.OptimizationLevel > 0) {
      const Option &InlineOpt = InlineArg->getOption();
      if (InlineOpt.matches(options::OPT_finline_functions))
        Opts.setInlining(CodeGenOptions::NormalInlining);
      else if (InlineOpt.matches(options::OPT_finline_hint_functions))
        Opts.setInlining(CodeGenOptions::OnlyHintInlining);
      else
        Opts.setInlining(CodeGenOptions::OnlyAlwaysInlining);
    }
  }

  // If -fuse-ctor-homing is set and limited debug info is already on, then use
  // constructor homing.
  if (Args.getLastArg(OPT_fuse_ctor_homing))
    if (Opts.getDebugInfo() == codegenoptions::LimitedDebugInfo)
      Opts.setDebugInfo(codegenoptions::DebugInfoConstructor);

<<<<<<< HEAD
  if (Arg *A = Args.getLastArg(OPT_debugger_tuning_EQ)) {
    unsigned Val = llvm::StringSwitch<unsigned>(A->getValue())
                       .Case("gdb", unsigned(llvm::DebuggerKind::GDB))
                       .Case("lldb", unsigned(llvm::DebuggerKind::LLDB))
                       .Case("sce", unsigned(llvm::DebuggerKind::SCE))
                       .Default(~0U);
    if (Val == ~0U)
      Diags.Report(diag::err_drv_invalid_value) << A->getAsString(Args)
                                                << A->getValue();
    else
      Opts.setDebuggerTuning(static_cast<llvm::DebuggerKind>(Val));
  }
  Opts.DwarfVersion = getLastArgIntValue(Args, OPT_dwarf_version_EQ, 0, Diags);
  Opts.DebugColumnInfo = !Args.hasArg(OPT_gno_column_info);
  Opts.EmitCodeView = Args.hasArg(OPT_gcodeview);
  Opts.MacroDebugInfo = Args.hasArg(OPT_debug_info_macro);
  Opts.WholeProgramVTables = Args.hasArg(OPT_fwhole_program_vtables);
  Opts.VirtualFunctionElimination =
      Args.hasArg(OPT_fvirtual_function_elimination);
  Opts.LTOVisibilityPublicStd = Args.hasArg(OPT_flto_visibility_public_std);
  Opts.SplitDwarfFile = std::string(Args.getLastArgValue(OPT_split_dwarf_file));
  Opts.SplitDwarfOutput =
      std::string(Args.getLastArgValue(OPT_split_dwarf_output));
  Opts.SplitDwarfInlining = !Args.hasArg(OPT_fno_split_dwarf_inlining);
  Opts.DebugTypeExtRefs = Args.hasArg(OPT_dwarf_ext_refs);
  Opts.DebugExplicitImport = Args.hasArg(OPT_dwarf_explicit_import);
  Opts.DebugFwdTemplateParams = Args.hasArg(OPT_debug_forward_template_params);
  Opts.EmbedSource = Args.hasArg(OPT_gembed_source);
  Opts.ForceDwarfFrameSection = Args.hasArg(OPT_fforce_dwarf_frame);

=======
>>>>>>> e1e3308f
  for (const auto &Arg : Args.getAllArgValues(OPT_fdebug_prefix_map_EQ)) {
    auto Split = StringRef(Arg).split('=');
    Opts.DebugPrefixMap.insert(
        {std::string(Split.first), std::string(Split.second)});
  }

  const llvm::Triple::ArchType DebugEntryValueArchs[] = {
      llvm::Triple::x86, llvm::Triple::x86_64, llvm::Triple::aarch64,
      llvm::Triple::arm, llvm::Triple::armeb, llvm::Triple::mips,
      llvm::Triple::mipsel, llvm::Triple::mips64, llvm::Triple::mips64el};

  llvm::Triple T(TargetOpts.Triple);
  if (Opts.OptimizationLevel > 0 && Opts.hasReducedDebugInfo() &&
      llvm::is_contained(DebugEntryValueArchs, T.getArch()))
    Opts.EmitCallSiteInfo = true;

  Opts.NewStructPathTBAA = !Args.hasArg(OPT_no_struct_path_tbaa) &&
                           Args.hasArg(OPT_new_struct_path_tbaa);
<<<<<<< HEAD
  Opts.FineGrainedBitfieldAccesses =
      Args.hasFlag(OPT_ffine_grained_bitfield_accesses,
                   OPT_fno_fine_grained_bitfield_accesses, false);
  Opts.DwarfDebugFlags =
      std::string(Args.getLastArgValue(OPT_dwarf_debug_flags));
  Opts.RecordCommandLine =
      std::string(Args.getLastArgValue(OPT_record_command_line));
  Opts.MergeAllConstants = Args.hasArg(OPT_fmerge_all_constants);
  Opts.NoCommon = !Args.hasArg(OPT_fcommon);
  Opts.NoImplicitFloat = Args.hasArg(OPT_no_implicit_float);
=======
>>>>>>> e1e3308f
  Opts.OptimizeSize = getOptimizationLevelSize(Args);
  Opts.SimplifyLibCalls = !(Args.hasArg(OPT_fno_builtin) ||
                            Args.hasArg(OPT_ffreestanding));
  if (Opts.SimplifyLibCalls)
    getAllNoBuiltinFuncValues(Args, Opts.NoBuiltinFuncs);
  Opts.UnrollLoops =
      Args.hasFlag(OPT_funroll_loops, OPT_fno_unroll_loops,
                   (Opts.OptimizationLevel > 1));
<<<<<<< HEAD
  Opts.RerollLoops = Args.hasArg(OPT_freroll_loops);

  Opts.DisableIntegratedAS = Args.hasArg(OPT_fno_integrated_as);
  Opts.SampleProfileFile =
      std::string(Args.getLastArgValue(OPT_fprofile_sample_use_EQ));
  Opts.DebugInfoForProfiling = Args.hasFlag(
      OPT_fdebug_info_for_profiling, OPT_fno_debug_info_for_profiling, false);
  Opts.PseudoProbeForProfiling =
      Args.hasFlag(OPT_fpseudo_probe_for_profiling,
                   OPT_fno_pseudo_probe_for_profiling, false);
=======

>>>>>>> e1e3308f
  Opts.DebugNameTable = static_cast<unsigned>(
      Args.hasArg(OPT_ggnu_pubnames)
          ? llvm::DICompileUnit::DebugNameTableKind::GNU
          : Args.hasArg(OPT_gpubnames)
                ? llvm::DICompileUnit::DebugNameTableKind::Default
                : llvm::DICompileUnit::DebugNameTableKind::None);

  if (!Opts.ProfileInstrumentUsePath.empty())
    setPGOUseInstrumentor(Opts, Opts.ProfileInstrumentUsePath);
<<<<<<< HEAD
  Opts.ProfileRemappingFile =
      std::string(Args.getLastArgValue(OPT_fprofile_remapping_file_EQ));
  if (!Opts.ProfileRemappingFile.empty() && Opts.LegacyPassManager) {
    Diags.Report(diag::err_drv_argument_only_allowed_with)
        << Args.getLastArg(OPT_fprofile_remapping_file_EQ)->getAsString(Args)
        << "-fno-legacy-pass-manager";
  }
=======
>>>>>>> e1e3308f

  Opts.CodeModel = TargetOpts.CodeModel;

  if (const Arg *A = Args.getLastArg(OPT_ftime_report, OPT_ftime_report_EQ)) {
    Opts.TimePasses = true;

    // -ftime-report= is only for new pass manager.
    if (A->getOption().getID() == OPT_ftime_report_EQ) {
      if (Opts.LegacyPassManager)
        Diags.Report(diag::err_drv_argument_only_allowed_with)
            << A->getAsString(Args) << "-fno-legacy-pass-manager";

      StringRef Val = A->getValue();
      if (Val == "per-pass")
        Opts.TimePassesPerRun = false;
      else if (Val == "per-pass-run")
        Opts.TimePassesPerRun = true;
      else
        Diags.Report(diag::err_drv_invalid_value)
            << A->getAsString(Args) << A->getValue();
    }
  }

<<<<<<< HEAD
  if (const Arg *A = Args.getLastArg(OPT_ftime_report, OPT_ftime_report_EQ)) {
    Opts.TimePasses = true;

    // -ftime-report= is only for new pass manager.
    if (A->getOption().getID() == OPT_ftime_report_EQ) {
      if (Opts.LegacyPassManager)
        Diags.Report(diag::err_drv_argument_only_allowed_with)
            << A->getAsString(Args) << "-fno-legacy-pass-manager";

      StringRef Val = A->getValue();
      if (Val == "per-pass")
        Opts.TimePassesPerRun = false;
      else if (Val == "per-pass-run")
        Opts.TimePassesPerRun = true;
      else
        Diags.Report(diag::err_drv_invalid_value)
            << A->getAsString(Args) << A->getValue();
    }
  }

  Opts.DisableFree = Args.hasArg(OPT_disable_free);
  Opts.DiscardValueNames = Args.hasArg(OPT_discard_value_names);
  Opts.DisableTailCalls = Args.hasArg(OPT_mdisable_tail_calls);
  Opts.NoEscapingBlockTailCalls =
      Args.hasArg(OPT_fno_escaping_block_tail_calls);
  Opts.FloatABI = std::string(Args.getLastArgValue(OPT_mfloat_abi));
  Opts.LimitFloatPrecision =
      std::string(Args.getLastArgValue(OPT_mlimit_float_precision));
=======
>>>>>>> e1e3308f
  Opts.Reciprocals = Args.getAllArgValues(OPT_mrecip_EQ);

  // Basic Block Sections implies Function Sections.
  Opts.FunctionSections =
      Args.hasArg(OPT_ffunction_sections) ||
      (Opts.BBSections != "none" && Opts.BBSections != "labels");

  Opts.PrepareForLTO = Args.hasArg(OPT_flto, OPT_flto_EQ);
  Opts.PrepareForThinLTO = false;
  if (Arg *A = Args.getLastArg(OPT_flto_EQ)) {
    StringRef S = A->getValue();
    if (S == "thin")
      Opts.PrepareForThinLTO = true;
    else if (S != "full")
      Diags.Report(diag::err_drv_invalid_value) << A->getAsString(Args) << S;
  }
  if (Arg *A = Args.getLastArg(OPT_fthinlto_index_EQ)) {
    if (IK.getLanguage() != Language::LLVM_IR)
      Diags.Report(diag::err_drv_argument_only_allowed_with)
          << A->getAsString(Args) << "-x ir";
    Opts.ThinLTOIndexFile =
        std::string(Args.getLastArgValue(OPT_fthinlto_index_EQ));
  }
  if (Arg *A = Args.getLastArg(OPT_save_temps_EQ))
    Opts.SaveTempsFilePrefix =
        llvm::StringSwitch<std::string>(A->getValue())
            .Case("obj", FrontendOpts.OutputFile)
            .Default(llvm::sys::path::filename(FrontendOpts.OutputFile).str());

  // The memory profile runtime appends the pid to make this name more unique.
  const char *MemProfileBasename = "memprof.profraw";
  if (Args.hasArg(OPT_fmemory_profile_EQ)) {
    SmallString<128> Path(
        std::string(Args.getLastArgValue(OPT_fmemory_profile_EQ)));
    llvm::sys::path::append(Path, MemProfileBasename);
    Opts.MemoryProfileOutput = std::string(Path);
  } else if (Args.hasArg(OPT_fmemory_profile))
    Opts.MemoryProfileOutput = MemProfileBasename;

  if (Opts.EmitGcovArcs || Opts.EmitGcovNotes) {
    Opts.CoverageDataFile =
        std::string(Args.getLastArgValue(OPT_coverage_data_file));
    Opts.CoverageNotesFile =
        std::string(Args.getLastArgValue(OPT_coverage_notes_file));
    Opts.ProfileFilterFiles =
        std::string(Args.getLastArgValue(OPT_fprofile_filter_files_EQ));
    Opts.ProfileExcludeFiles =
        std::string(Args.getLastArgValue(OPT_fprofile_exclude_files_EQ));
    if (Args.hasArg(OPT_coverage_version_EQ)) {
      StringRef CoverageVersion = Args.getLastArgValue(OPT_coverage_version_EQ);
      if (CoverageVersion.size() != 4) {
        Diags.Report(diag::err_drv_invalid_value)
            << Args.getLastArg(OPT_coverage_version_EQ)->getAsString(Args)
            << CoverageVersion;
      } else {
        memcpy(Opts.CoverageVersion, CoverageVersion.data(), 4);
      }
    }
  }
  // FIXME: For backend options that are not yet recorded as function
  // attributes in the IR, keep track of them so we can embed them in a
  // separate data section and use them when building the bitcode.
  for (const auto &A : Args) {
    // Do not encode output and input.
    if (A->getOption().getID() == options::OPT_o ||
        A->getOption().getID() == options::OPT_INPUT ||
        A->getOption().getID() == options::OPT_x ||
        A->getOption().getID() == options::OPT_fembed_bitcode ||
        A->getOption().matches(options::OPT_W_Group))
      continue;
    ArgStringList ASL;
    A->render(Args, ASL);
    for (const auto &arg : ASL) {
      StringRef ArgStr(arg);
      Opts.CmdArgs.insert(Opts.CmdArgs.end(), ArgStr.begin(), ArgStr.end());
      // using \00 to separate each commandline options.
      Opts.CmdArgs.push_back('\0');
    }
  }

  Opts.XRayTotalFunctionGroups =
      getLastArgIntValue(Args, OPT_fxray_function_groups, 1, Diags);
  Opts.XRaySelectedFunctionGroup =
      getLastArgIntValue(Args, OPT_fxray_selected_function_group, 0, Diags);

  auto XRayInstrBundles =
      Args.getAllArgValues(OPT_fxray_instrumentation_bundle);
  if (XRayInstrBundles.empty())
    Opts.XRayInstrumentationBundle.Mask = XRayInstrKind::All;
  else
    for (const auto &A : XRayInstrBundles)
      parseXRayInstrumentationBundle("-fxray-instrumentation-bundle=", A, Args,
                                     Diags, Opts.XRayInstrumentationBundle);

  if (const Arg *A = Args.getLastArg(OPT_fcf_protection_EQ)) {
    StringRef Name = A->getValue();
    if (Name == "full") {
      Opts.CFProtectionReturn = 1;
      Opts.CFProtectionBranch = 1;
    } else if (Name == "return")
      Opts.CFProtectionReturn = 1;
    else if (Name == "branch")
      Opts.CFProtectionBranch = 1;
    else if (Name != "none") {
      Diags.Report(diag::err_drv_invalid_value) << A->getAsString(Args) << Name;
      Success = false;
    }
  }

  if (const Arg *A = Args.getLastArg(OPT_compress_debug_sections_EQ)) {
    auto DCT = llvm::StringSwitch<llvm::DebugCompressionType>(A->getValue())
                   .Case("none", llvm::DebugCompressionType::None)
                   .Case("zlib", llvm::DebugCompressionType::Z)
                   .Case("zlib-gnu", llvm::DebugCompressionType::GNU)
                   .Default(llvm::DebugCompressionType::None);
    Opts.setCompressDebugSections(DCT);
  }

  for (auto *A :
       Args.filtered(OPT_mlink_bitcode_file, OPT_mlink_builtin_bitcode)) {
    CodeGenOptions::BitcodeFileToLink F;
    F.Filename = A->getValue();
    if (A->getOption().matches(OPT_mlink_builtin_bitcode)) {
      F.LinkFlags = llvm::Linker::Flags::LinkOnlyNeeded;
      // When linking CUDA bitcode, propagate function attributes so that
      // e.g. libdevice gets fast-math attrs if we're building with fast-math.
      F.PropagateAttrs = true;
      F.Internalize = true;
    }
    Opts.LinkBitcodeFiles.push_back(F);
  }
  Opts.SanitizeCoverageAllowlistFiles =
      Args.getAllArgValues(OPT_fsanitize_coverage_allowlist);
  Opts.SanitizeCoverageBlocklistFiles =
      Args.getAllArgValues(OPT_fsanitize_coverage_blocklist);
  Opts.SSPBufferSize =
      getLastArgIntValue(Args, OPT_stack_protector_buffer_size, 8, Diags);

  Opts.StackProtectorGuard =
      std::string(Args.getLastArgValue(OPT_mstack_protector_guard_EQ));

  if (Arg *A = Args.getLastArg(OPT_mstack_protector_guard_offset_EQ)) {
    StringRef Val = A->getValue();
    unsigned Offset = Opts.StackProtectorGuardOffset;
    Val.getAsInteger(10, Offset);
    Opts.StackProtectorGuardOffset = Offset;
  }

  Opts.StackProtectorGuardReg =
      std::string(Args.getLastArgValue(OPT_mstack_protector_guard_reg_EQ,
                                       "none"));


  if (Args.getLastArg(OPT_femulated_tls) ||
      Args.getLastArg(OPT_fno_emulated_tls)) {
    Opts.ExplicitEmulatedTLS = true;
    Opts.EmulatedTLS =
        Args.hasFlag(OPT_femulated_tls, OPT_fno_emulated_tls, false);
  }

  if (Arg *A = Args.getLastArg(OPT_fdenormal_fp_math_EQ)) {
    StringRef Val = A->getValue();
    Opts.FPDenormalMode = llvm::parseDenormalFPAttribute(Val);
    if (!Opts.FPDenormalMode.isValid())
      Diags.Report(diag::err_drv_invalid_value) << A->getAsString(Args) << Val;
  }

  if (Arg *A = Args.getLastArg(OPT_fdenormal_fp_math_f32_EQ)) {
    StringRef Val = A->getValue();
    Opts.FP32DenormalMode = llvm::parseDenormalFPAttribute(Val);
    if (!Opts.FP32DenormalMode.isValid())
      Diags.Report(diag::err_drv_invalid_value) << A->getAsString(Args) << Val;
  }

  // X86_32 has -fppc-struct-return and -freg-struct-return.
  // PPC32 has -maix-struct-return and -msvr4-struct-return.
  if (Arg *A =
          Args.getLastArg(OPT_fpcc_struct_return, OPT_freg_struct_return,
                          OPT_maix_struct_return, OPT_msvr4_struct_return)) {
    // TODO: We might want to consider enabling these options on AIX in the
    // future.
    if (T.isOSAIX())
      Diags.Report(diag::err_drv_unsupported_opt_for_target)
          << A->getSpelling() << T.str();

    const Option &O = A->getOption();
    if (O.matches(OPT_fpcc_struct_return) ||
        O.matches(OPT_maix_struct_return)) {
      Opts.setStructReturnConvention(CodeGenOptions::SRCK_OnStack);
    } else {
      assert(O.matches(OPT_freg_struct_return) ||
             O.matches(OPT_msvr4_struct_return));
      Opts.setStructReturnConvention(CodeGenOptions::SRCK_InRegs);
    }
  }

  if (T.isOSAIX() && (Args.hasArg(OPT_mignore_xcoff_visibility) ||
                      !Args.hasArg(OPT_fvisibility)))
    Opts.IgnoreXCOFFVisibility = 1;

  if (Arg *A =
          Args.getLastArg(OPT_mabi_EQ_vec_default, OPT_mabi_EQ_vec_extabi)) {
    if (!T.isOSAIX())
      Diags.Report(diag::err_drv_unsupported_opt_for_target)
          << A->getSpelling() << T.str();

    const Option &O = A->getOption();
    if (O.matches(OPT_mabi_EQ_vec_default))
      Diags.Report(diag::err_aix_default_altivec_abi)
          << A->getSpelling() << T.str();
    else {
      assert(O.matches(OPT_mabi_EQ_vec_extabi));
      Opts.EnableAIXExtendedAltivecABI = 1;
    }
  }

  Opts.DependentLibraries = Args.getAllArgValues(OPT_dependent_lib);
  Opts.LinkerOptions = Args.getAllArgValues(OPT_linker_option);
  bool NeedLocTracking = false;

  if (!Opts.OptRecordFile.empty())
    NeedLocTracking = true;

  if (Arg *A = Args.getLastArg(OPT_opt_record_passes)) {
    Opts.OptRecordPasses = A->getValue();
    NeedLocTracking = true;
  }

  if (Arg *A = Args.getLastArg(OPT_opt_record_format)) {
    Opts.OptRecordFormat = A->getValue();
    NeedLocTracking = true;
  }

  if (Arg *A = Args.getLastArg(OPT_Rpass_EQ)) {
    Opts.OptimizationRemarkPattern =
        GenerateOptimizationRemarkRegex(Diags, Args, A);
    NeedLocTracking = true;
  }

  if (Arg *A = Args.getLastArg(OPT_Rpass_missed_EQ)) {
    Opts.OptimizationRemarkMissedPattern =
        GenerateOptimizationRemarkRegex(Diags, Args, A);
    NeedLocTracking = true;
  }

  if (Arg *A = Args.getLastArg(OPT_Rpass_analysis_EQ)) {
    Opts.OptimizationRemarkAnalysisPattern =
        GenerateOptimizationRemarkRegex(Diags, Args, A);
    NeedLocTracking = true;
  }

  bool UsingSampleProfile = !Opts.SampleProfileFile.empty();
  bool UsingProfile = UsingSampleProfile ||
      (Opts.getProfileUse() != CodeGenOptions::ProfileNone);

  if (Opts.DiagnosticsWithHotness && !UsingProfile &&
      // An IR file will contain PGO as metadata
      IK.getLanguage() != Language::LLVM_IR)
    Diags.Report(diag::warn_drv_diagnostics_hotness_requires_pgo)
        << "-fdiagnostics-show-hotness";

  // Parse remarks hotness threshold. Valid value is either integer or 'auto'.
  if (auto *arg =
          Args.getLastArg(options::OPT_fdiagnostics_hotness_threshold_EQ)) {
    auto ResultOrErr =
        llvm::remarks::parseHotnessThresholdOption(arg->getValue());

    if (!ResultOrErr) {
      Diags.Report(diag::err_drv_invalid_diagnotics_hotness_threshold)
          << "-fdiagnostics-hotness-threshold=";
    } else {
      Opts.DiagnosticsHotnessThreshold = *ResultOrErr;
      if ((!Opts.DiagnosticsHotnessThreshold.hasValue() ||
           Opts.DiagnosticsHotnessThreshold.getValue() > 0) &&
          !UsingProfile)
        Diags.Report(diag::warn_drv_diagnostics_hotness_requires_pgo)
            << "-fdiagnostics-hotness-threshold=";
    }
  }

  // If the user requested to use a sample profile for PGO, then the
  // backend will need to track source location information so the profile
  // can be incorporated into the IR.
  if (UsingSampleProfile)
    NeedLocTracking = true;

  // If the user requested a flag that requires source locations available in
  // the backend, make sure that the backend tracks source location information.
  if (NeedLocTracking && Opts.getDebugInfo() == codegenoptions::NoDebugInfo)
    Opts.setDebugInfo(codegenoptions::LocTrackingOnly);

  Opts.RewriteMapFiles = Args.getAllArgValues(OPT_frewrite_map_file);

  // Parse -fsanitize-recover= arguments.
  // FIXME: Report unrecoverable sanitizers incorrectly specified here.
  parseSanitizerKinds("-fsanitize-recover=",
                      Args.getAllArgValues(OPT_fsanitize_recover_EQ), Diags,
                      Opts.SanitizeRecover);
  parseSanitizerKinds("-fsanitize-trap=",
                      Args.getAllArgValues(OPT_fsanitize_trap_EQ), Diags,
                      Opts.SanitizeTrap);

  Opts.EmitVersionIdentMetadata = Args.hasFlag(OPT_Qy, OPT_Qn, true);

  Opts.DefaultFunctionAttrs = Args.getAllArgValues(OPT_default_function_attr);

  Opts.PassPlugins = Args.getAllArgValues(OPT_fpass_plugin_EQ);

  return Success;
}

static void ParseDependencyOutputArgs(DependencyOutputOptions &Opts,
                                      ArgList &Args) {
  Opts.DependencyFilter =
      std::string(Args.getLastArgValue(OPT_dependency_filter));
  Opts.Targets = Args.getAllArgValues(OPT_MT);
  if (Args.hasArg(OPT_show_includes)) {
    // Writing both /showIncludes and preprocessor output to stdout
    // would produce interleaved output, so use stderr for /showIncludes.
    // This behaves the same as cl.exe, when /E, /EP or /P are passed.
    if (Args.hasArg(options::OPT_E) || Args.hasArg(options::OPT_P))
      Opts.ShowIncludesDest = ShowIncludesDestination::Stderr;
    else
      Opts.ShowIncludesDest = ShowIncludesDestination::Stdout;
  } else {
    Opts.ShowIncludesDest = ShowIncludesDestination::None;
  }
  // Add sanitizer blacklists as extra dependencies.
  // They won't be discovered by the regular preprocessor, so
  // we let make / ninja to know about this implicit dependency.
  if (!Args.hasArg(OPT_fno_sanitize_blacklist)) {
    for (const auto *A : Args.filtered(OPT_fsanitize_blacklist)) {
      StringRef Val = A->getValue();
      if (Val.find('=') == StringRef::npos)
        Opts.ExtraDeps.push_back(std::string(Val));
    }
    if (Opts.IncludeSystemHeaders) {
      for (const auto *A : Args.filtered(OPT_fsanitize_system_blacklist)) {
        StringRef Val = A->getValue();
        if (Val.find('=') == StringRef::npos)
          Opts.ExtraDeps.push_back(std::string(Val));
      }
    }
  }

  // Propagate the extra dependencies.
  for (const auto *A : Args.filtered(OPT_fdepfile_entry)) {
    Opts.ExtraDeps.push_back(A->getValue());
  }

  // Only the -fmodule-file=<file> form.
  for (const auto *A : Args.filtered(OPT_fmodule_file)) {
    StringRef Val = A->getValue();
    if (Val.find('=') == StringRef::npos)
      Opts.ExtraDeps.push_back(std::string(Val));
  }
}

static bool parseShowColorsArgs(const ArgList &Args, bool DefaultColor) {
  // Color diagnostics default to auto ("on" if terminal supports) in the driver
  // but default to off in cc1, needing an explicit OPT_fdiagnostics_color.
  // Support both clang's -f[no-]color-diagnostics and gcc's
  // -f[no-]diagnostics-colors[=never|always|auto].
  enum {
    Colors_On,
    Colors_Off,
    Colors_Auto
  } ShowColors = DefaultColor ? Colors_Auto : Colors_Off;
  for (auto *A : Args) {
    const Option &O = A->getOption();
    if (O.matches(options::OPT_fcolor_diagnostics) ||
        O.matches(options::OPT_fdiagnostics_color)) {
      ShowColors = Colors_On;
    } else if (O.matches(options::OPT_fno_color_diagnostics) ||
               O.matches(options::OPT_fno_diagnostics_color)) {
      ShowColors = Colors_Off;
    } else if (O.matches(options::OPT_fdiagnostics_color_EQ)) {
      StringRef Value(A->getValue());
      if (Value == "always")
        ShowColors = Colors_On;
      else if (Value == "never")
        ShowColors = Colors_Off;
      else if (Value == "auto")
        ShowColors = Colors_Auto;
    }
  }
  return ShowColors == Colors_On ||
         (ShowColors == Colors_Auto &&
          llvm::sys::Process::StandardErrHasColors());
}

static bool checkVerifyPrefixes(const std::vector<std::string> &VerifyPrefixes,
                                DiagnosticsEngine *Diags) {
  bool Success = true;
  for (const auto &Prefix : VerifyPrefixes) {
    // Every prefix must start with a letter and contain only alphanumeric
    // characters, hyphens, and underscores.
    auto BadChar = llvm::find_if(Prefix, [](char C) {
      return !isAlphanumeric(C) && C != '-' && C != '_';
    });
    if (BadChar != Prefix.end() || !isLetter(Prefix[0])) {
      Success = false;
      if (Diags) {
        Diags->Report(diag::err_drv_invalid_value) << "-verify=" << Prefix;
        Diags->Report(diag::note_drv_verify_prefix_spelling);
      }
    }
  }
  return Success;
}

bool clang::ParseDiagnosticArgs(DiagnosticOptions &Opts, ArgList &Args,
                                DiagnosticsEngine *Diags,
                                bool DefaultDiagColor) {
  bool Success = true;

  Opts.DiagnosticLogFile =
      std::string(Args.getLastArgValue(OPT_diagnostic_log_file));
  if (Arg *A =
          Args.getLastArg(OPT_diagnostic_serialized_file, OPT__serialize_diags))
    Opts.DiagnosticSerializationFile = A->getValue();
  Opts.IgnoreWarnings = Args.hasArg(OPT_w);
  Opts.NoRewriteMacros = Args.hasArg(OPT_Wno_rewrite_macros);
  Opts.Pedantic = Args.hasArg(OPT_pedantic);
  Opts.PedanticErrors = Args.hasArg(OPT_pedantic_errors);
  Opts.ShowCarets = !Args.hasArg(OPT_fno_caret_diagnostics);
  Opts.ShowColors = parseShowColorsArgs(Args, DefaultDiagColor);
  Opts.ShowColumn = !Args.hasArg(OPT_fno_show_column);
  Opts.ShowFixits = !Args.hasArg(OPT_fno_diagnostics_fixit_info);
  Opts.ShowLocation = !Args.hasArg(OPT_fno_show_source_location);
  Opts.AbsolutePath = Args.hasArg(OPT_fdiagnostics_absolute_paths);
  Opts.ShowOptionNames = !Args.hasArg(OPT_fno_diagnostics_show_option);

  // Default behavior is to not to show note include stacks.
  Opts.ShowNoteIncludeStack = false;
  if (Arg *A = Args.getLastArg(OPT_fdiagnostics_show_note_include_stack,
                               OPT_fno_diagnostics_show_note_include_stack))
    if (A->getOption().matches(OPT_fdiagnostics_show_note_include_stack))
      Opts.ShowNoteIncludeStack = true;

  StringRef ShowOverloads =
    Args.getLastArgValue(OPT_fshow_overloads_EQ, "all");
  if (ShowOverloads == "best")
    Opts.setShowOverloads(Ovl_Best);
  else if (ShowOverloads == "all")
    Opts.setShowOverloads(Ovl_All);
  else {
    Success = false;
    if (Diags)
      Diags->Report(diag::err_drv_invalid_value)
      << Args.getLastArg(OPT_fshow_overloads_EQ)->getAsString(Args)
      << ShowOverloads;
  }

  StringRef ShowCategory =
    Args.getLastArgValue(OPT_fdiagnostics_show_category, "none");
  if (ShowCategory == "none")
    Opts.ShowCategories = 0;
  else if (ShowCategory == "id")
    Opts.ShowCategories = 1;
  else if (ShowCategory == "name")
    Opts.ShowCategories = 2;
  else {
    Success = false;
    if (Diags)
      Diags->Report(diag::err_drv_invalid_value)
      << Args.getLastArg(OPT_fdiagnostics_show_category)->getAsString(Args)
      << ShowCategory;
  }

  StringRef Format =
    Args.getLastArgValue(OPT_fdiagnostics_format, "clang");
  if (Format == "clang")
    Opts.setFormat(DiagnosticOptions::Clang);
  else if (Format == "msvc")
    Opts.setFormat(DiagnosticOptions::MSVC);
  else if (Format == "msvc-fallback") {
    Opts.setFormat(DiagnosticOptions::MSVC);
    Opts.CLFallbackMode = true;
  } else if (Format == "vi")
    Opts.setFormat(DiagnosticOptions::Vi);
  else {
    Success = false;
    if (Diags)
      Diags->Report(diag::err_drv_invalid_value)
      << Args.getLastArg(OPT_fdiagnostics_format)->getAsString(Args)
      << Format;
  }

  Opts.ShowSourceRanges = Args.hasArg(OPT_fdiagnostics_print_source_range_info);
  Opts.ShowParseableFixits = Args.hasArg(OPT_fdiagnostics_parseable_fixits);
  Opts.ShowPresumedLoc = !Args.hasArg(OPT_fno_diagnostics_use_presumed_location);
  Opts.VerifyDiagnostics = Args.hasArg(OPT_verify) || Args.hasArg(OPT_verify_EQ);
  Opts.VerifyPrefixes = Args.getAllArgValues(OPT_verify_EQ);
  if (Args.hasArg(OPT_verify))
    Opts.VerifyPrefixes.push_back("expected");
  // Keep VerifyPrefixes in its original order for the sake of diagnostics, and
  // then sort it to prepare for fast lookup using std::binary_search.
  if (!checkVerifyPrefixes(Opts.VerifyPrefixes, Diags)) {
    Opts.VerifyDiagnostics = false;
    Success = false;
  }
  else
    llvm::sort(Opts.VerifyPrefixes);
  DiagnosticLevelMask DiagMask = DiagnosticLevelMask::None;
  Success &= parseDiagnosticLevelMask("-verify-ignore-unexpected=",
    Args.getAllArgValues(OPT_verify_ignore_unexpected_EQ),
    Diags, DiagMask);
  if (Args.hasArg(OPT_verify_ignore_unexpected))
    DiagMask = DiagnosticLevelMask::All;
  Opts.setVerifyIgnoreUnexpected(DiagMask);
  Opts.ElideType = !Args.hasArg(OPT_fno_elide_type);
  Opts.ShowTemplateTree = Args.hasArg(OPT_fdiagnostics_show_template_tree);
  Opts.ErrorLimit = getLastArgIntValue(Args, OPT_ferror_limit, 0, Diags);
  Opts.MacroBacktraceLimit =
      getLastArgIntValue(Args, OPT_fmacro_backtrace_limit,
                         DiagnosticOptions::DefaultMacroBacktraceLimit, Diags);
  Opts.TemplateBacktraceLimit = getLastArgIntValue(
      Args, OPT_ftemplate_backtrace_limit,
      DiagnosticOptions::DefaultTemplateBacktraceLimit, Diags);
  Opts.ConstexprBacktraceLimit = getLastArgIntValue(
      Args, OPT_fconstexpr_backtrace_limit,
      DiagnosticOptions::DefaultConstexprBacktraceLimit, Diags);
  Opts.SpellCheckingLimit = getLastArgIntValue(
      Args, OPT_fspell_checking_limit,
      DiagnosticOptions::DefaultSpellCheckingLimit, Diags);
  Opts.SnippetLineLimit = getLastArgIntValue(
      Args, OPT_fcaret_diagnostics_max_lines,
      DiagnosticOptions::DefaultSnippetLineLimit, Diags);
  Opts.TabStop = getLastArgIntValue(Args, OPT_ftabstop,
                                    DiagnosticOptions::DefaultTabStop, Diags);
  if (Opts.TabStop == 0 || Opts.TabStop > DiagnosticOptions::MaxTabStop) {
    Opts.TabStop = DiagnosticOptions::DefaultTabStop;
    if (Diags)
      Diags->Report(diag::warn_ignoring_ftabstop_value)
      << Opts.TabStop << DiagnosticOptions::DefaultTabStop;
  }
  Opts.MessageLength =
      getLastArgIntValue(Args, OPT_fmessage_length_EQ, 0, Diags);

  Opts.UndefPrefixes = Args.getAllArgValues(OPT_Wundef_prefix_EQ);

  addDiagnosticArgs(Args, OPT_W_Group, OPT_W_value_Group, Opts.Warnings);
  addDiagnosticArgs(Args, OPT_R_Group, OPT_R_value_Group, Opts.Remarks);

  return Success;
}

/// Parse the argument to the -ftest-module-file-extension
/// command-line argument.
///
/// \returns true on error, false on success.
static bool parseTestModuleFileExtensionArg(StringRef Arg,
                                            std::string &BlockName,
                                            unsigned &MajorVersion,
                                            unsigned &MinorVersion,
                                            bool &Hashed,
                                            std::string &UserInfo) {
  SmallVector<StringRef, 5> Args;
  Arg.split(Args, ':', 5);
  if (Args.size() < 5)
    return true;

  BlockName = std::string(Args[0]);
  if (Args[1].getAsInteger(10, MajorVersion)) return true;
  if (Args[2].getAsInteger(10, MinorVersion)) return true;
  if (Args[3].getAsInteger(2, Hashed)) return true;
  if (Args.size() > 4)
    UserInfo = std::string(Args[4]);
  return false;
}

static InputKind ParseFrontendArgs(FrontendOptions &Opts, ArgList &Args,
                                   DiagnosticsEngine &Diags,
                                   bool &IsHeaderFile) {
  Opts.ProgramAction = frontend::ParseSyntaxOnly;
  if (const Arg *A = Args.getLastArg(OPT_Action_Group)) {
    switch (A->getOption().getID()) {
    default:
      llvm_unreachable("Invalid option in group!");
    case OPT_ast_list:
      Opts.ProgramAction = frontend::ASTDeclList; break;
    case OPT_ast_dump_all_EQ:
    case OPT_ast_dump_EQ: {
      unsigned Val = llvm::StringSwitch<unsigned>(A->getValue())
                         .CaseLower("default", ADOF_Default)
                         .CaseLower("json", ADOF_JSON)
                         .Default(std::numeric_limits<unsigned>::max());

      if (Val != std::numeric_limits<unsigned>::max())
        Opts.ASTDumpFormat = static_cast<ASTDumpOutputFormat>(Val);
      else {
        Diags.Report(diag::err_drv_invalid_value)
            << A->getAsString(Args) << A->getValue();
        Opts.ASTDumpFormat = ADOF_Default;
      }
      LLVM_FALLTHROUGH;
    }
    case OPT_ast_dump:
    case OPT_ast_dump_all:
    case OPT_ast_dump_lookups:
    case OPT_ast_dump_decl_types:
      Opts.ProgramAction = frontend::ASTDump; break;
    case OPT_ast_print:
      Opts.ProgramAction = frontend::ASTPrint; break;
    case OPT_ast_view:
      Opts.ProgramAction = frontend::ASTView; break;
    case OPT_compiler_options_dump:
      Opts.ProgramAction = frontend::DumpCompilerOptions; break;
    case OPT_dump_raw_tokens:
      Opts.ProgramAction = frontend::DumpRawTokens; break;
    case OPT_dump_tokens:
      Opts.ProgramAction = frontend::DumpTokens; break;
    case OPT_S:
      Opts.ProgramAction = frontend::EmitAssembly; break;
    case OPT_emit_llvm_bc:
      Opts.ProgramAction = frontend::EmitBC; break;
    case OPT_emit_html:
      Opts.ProgramAction = frontend::EmitHTML; break;
    case OPT_emit_llvm:
      Opts.ProgramAction = frontend::EmitLLVM; break;
    case OPT_emit_llvm_only:
      Opts.ProgramAction = frontend::EmitLLVMOnly; break;
    case OPT_emit_codegen_only:
      Opts.ProgramAction = frontend::EmitCodeGenOnly; break;
    case OPT_emit_obj:
      Opts.ProgramAction = frontend::EmitObj; break;
    case OPT_fixit_EQ:
      Opts.FixItSuffix = A->getValue();
      LLVM_FALLTHROUGH;
    case OPT_fixit:
      Opts.ProgramAction = frontend::FixIt; break;
    case OPT_emit_module:
      Opts.ProgramAction = frontend::GenerateModule; break;
    case OPT_emit_module_interface:
      Opts.ProgramAction = frontend::GenerateModuleInterface; break;
    case OPT_emit_header_module:
      Opts.ProgramAction = frontend::GenerateHeaderModule; break;
    case OPT_emit_pch:
      Opts.ProgramAction = frontend::GeneratePCH; break;
    case OPT_emit_interface_stubs: {
      StringRef ArgStr =
          Args.hasArg(OPT_interface_stub_version_EQ)
              ? Args.getLastArgValue(OPT_interface_stub_version_EQ)
              : "experimental-ifs-v2";
      if (ArgStr == "experimental-yaml-elf-v1" ||
          ArgStr == "experimental-ifs-v1" ||
          ArgStr == "experimental-tapi-elf-v1") {
        std::string ErrorMessage =
            "Invalid interface stub format: " + ArgStr.str() +
            " is deprecated.";
        Diags.Report(diag::err_drv_invalid_value)
            << "Must specify a valid interface stub format type, ie: "
               "-interface-stub-version=experimental-ifs-v2"
            << ErrorMessage;
      } else if (!ArgStr.startswith("experimental-ifs-")) {
        std::string ErrorMessage =
            "Invalid interface stub format: " + ArgStr.str() + ".";
        Diags.Report(diag::err_drv_invalid_value)
            << "Must specify a valid interface stub format type, ie: "
               "-interface-stub-version=experimental-ifs-v2"
            << ErrorMessage;
      } else {
        Opts.ProgramAction = frontend::GenerateInterfaceStubs;
      }
      break;
    }
    case OPT_init_only:
      Opts.ProgramAction = frontend::InitOnly; break;
    case OPT_fsyntax_only:
      Opts.ProgramAction = frontend::ParseSyntaxOnly; break;
    case OPT_module_file_info:
      Opts.ProgramAction = frontend::ModuleFileInfo; break;
    case OPT_verify_pch:
      Opts.ProgramAction = frontend::VerifyPCH; break;
    case OPT_print_preamble:
      Opts.ProgramAction = frontend::PrintPreamble; break;
    case OPT_E:
      Opts.ProgramAction = frontend::PrintPreprocessedInput; break;
    case OPT_templight_dump:
      Opts.ProgramAction = frontend::TemplightDump; break;
    case OPT_rewrite_macros:
      Opts.ProgramAction = frontend::RewriteMacros; break;
    case OPT_rewrite_objc:
      Opts.ProgramAction = frontend::RewriteObjC; break;
    case OPT_rewrite_test:
      Opts.ProgramAction = frontend::RewriteTest; break;
    case OPT_analyze:
      Opts.ProgramAction = frontend::RunAnalysis; break;
    case OPT_migrate:
      Opts.ProgramAction = frontend::MigrateSource; break;
    case OPT_Eonly:
      Opts.ProgramAction = frontend::RunPreprocessorOnly; break;
    case OPT_print_dependency_directives_minimized_source:
      Opts.ProgramAction =
          frontend::PrintDependencyDirectivesSourceMinimizerOutput;
      break;
    }
  }

  if (const Arg* A = Args.getLastArg(OPT_plugin)) {
    Opts.Plugins.emplace_back(A->getValue(0));
    Opts.ProgramAction = frontend::PluginAction;
    Opts.ActionName = A->getValue();
  }
  Opts.AddPluginActions = Args.getAllArgValues(OPT_add_plugin);
  for (const auto *AA : Args.filtered(OPT_plugin_arg))
    Opts.PluginArgs[AA->getValue(0)].emplace_back(AA->getValue(1));

  for (const std::string &Arg :
         Args.getAllArgValues(OPT_ftest_module_file_extension_EQ)) {
    std::string BlockName;
    unsigned MajorVersion;
    unsigned MinorVersion;
    bool Hashed;
    std::string UserInfo;
    if (parseTestModuleFileExtensionArg(Arg, BlockName, MajorVersion,
                                        MinorVersion, Hashed, UserInfo)) {
      Diags.Report(diag::err_test_module_file_extension_format) << Arg;

      continue;
    }

    // Add the testing module file extension.
    Opts.ModuleFileExtensions.push_back(
        std::make_shared<TestModuleFileExtension>(
            BlockName, MajorVersion, MinorVersion, Hashed, UserInfo));
  }

  if (const Arg *A = Args.getLastArg(OPT_code_completion_at)) {
    Opts.CodeCompletionAt =
      ParsedSourceLocation::FromString(A->getValue());
    if (Opts.CodeCompletionAt.FileName.empty())
      Diags.Report(diag::err_drv_invalid_value)
        << A->getAsString(Args) << A->getValue();
  }

  Opts.Plugins = Args.getAllArgValues(OPT_load);
  Opts.ASTMergeFiles = Args.getAllArgValues(OPT_ast_merge);
  Opts.LLVMArgs = Args.getAllArgValues(OPT_mllvm);
  Opts.ASTDumpDecls = Args.hasArg(OPT_ast_dump, OPT_ast_dump_EQ);
  Opts.ASTDumpAll = Args.hasArg(OPT_ast_dump_all, OPT_ast_dump_all_EQ);
  Opts.ModuleMapFiles = Args.getAllArgValues(OPT_fmodule_map_file);
  // Only the -fmodule-file=<file> form.
  for (const auto *A : Args.filtered(OPT_fmodule_file)) {
    StringRef Val = A->getValue();
    if (Val.find('=') == StringRef::npos)
      Opts.ModuleFiles.push_back(std::string(Val));
  }
  Opts.ModulesEmbedFiles = Args.getAllArgValues(OPT_fmodules_embed_file_EQ);
  Opts.AllowPCMWithCompilerErrors = Args.hasArg(OPT_fallow_pcm_with_errors);

  if (Opts.ProgramAction != frontend::GenerateModule && Opts.IsSystemModule)
    Diags.Report(diag::err_drv_argument_only_allowed_with) << "-fsystem-module"
                                                           << "-emit-module";

  if (Args.hasArg(OPT_aux_target_cpu))
    Opts.AuxTargetCPU = std::string(Args.getLastArgValue(OPT_aux_target_cpu));
  if (Args.hasArg(OPT_aux_target_feature))
    Opts.AuxTargetFeatures = Args.getAllArgValues(OPT_aux_target_feature);

  if (Opts.ARCMTAction != FrontendOptions::ARCMT_None &&
      Opts.ObjCMTAction != FrontendOptions::ObjCMT_None) {
    Diags.Report(diag::err_drv_argument_not_allowed_with)
      << "ARC migration" << "ObjC migration";
  }

  InputKind DashX(Language::Unknown);
  if (const Arg *A = Args.getLastArg(OPT_x)) {
    StringRef XValue = A->getValue();

    // Parse suffixes: '<lang>(-header|[-module-map][-cpp-output])'.
    // FIXME: Supporting '<lang>-header-cpp-output' would be useful.
    bool Preprocessed = XValue.consume_back("-cpp-output");
    bool ModuleMap = XValue.consume_back("-module-map");
    IsHeaderFile = !Preprocessed && !ModuleMap &&
                   XValue != "precompiled-header" &&
                   XValue.consume_back("-header");

    // Principal languages.
    DashX = llvm::StringSwitch<InputKind>(XValue)
                .Case("c", Language::C)
                .Case("cl", Language::OpenCL)
                .Case("cuda", Language::CUDA)
                .Case("hip", Language::HIP)
                .Case("c++", Language::CXX)
                .Case("objective-c", Language::ObjC)
                .Case("objective-c++", Language::ObjCXX)
                .Case("renderscript", Language::RenderScript)
                .Default(Language::Unknown);

    // "objc[++]-cpp-output" is an acceptable synonym for
    // "objective-c[++]-cpp-output".
    if (DashX.isUnknown() && Preprocessed && !IsHeaderFile && !ModuleMap)
      DashX = llvm::StringSwitch<InputKind>(XValue)
                  .Case("objc", Language::ObjC)
                  .Case("objc++", Language::ObjCXX)
                  .Default(Language::Unknown);

    // Some special cases cannot be combined with suffixes.
    if (DashX.isUnknown() && !Preprocessed && !ModuleMap && !IsHeaderFile)
      DashX = llvm::StringSwitch<InputKind>(XValue)
                  .Case("cpp-output", InputKind(Language::C).getPreprocessed())
                  .Case("assembler-with-cpp", Language::Asm)
                  .Cases("ast", "pcm", "precompiled-header",
                         InputKind(Language::Unknown, InputKind::Precompiled))
                  .Case("ir", Language::LLVM_IR)
                  .Default(Language::Unknown);

    if (DashX.isUnknown())
      Diags.Report(diag::err_drv_invalid_value)
        << A->getAsString(Args) << A->getValue();

    if (Preprocessed)
      DashX = DashX.getPreprocessed();
    if (ModuleMap)
      DashX = DashX.withFormat(InputKind::ModuleMap);
  }

  // '-' is the default input if none is given.
  std::vector<std::string> Inputs = Args.getAllArgValues(OPT_INPUT);
  Opts.Inputs.clear();
  if (Inputs.empty())
    Inputs.push_back("-");
  for (unsigned i = 0, e = Inputs.size(); i != e; ++i) {
    InputKind IK = DashX;
    if (IK.isUnknown()) {
      IK = FrontendOptions::getInputKindForExtension(
        StringRef(Inputs[i]).rsplit('.').second);
      // FIXME: Warn on this?
      if (IK.isUnknown())
        IK = Language::C;
      // FIXME: Remove this hack.
      if (i == 0)
        DashX = IK;
    }

    bool IsSystem = false;

    // The -emit-module action implicitly takes a module map.
    if (Opts.ProgramAction == frontend::GenerateModule &&
        IK.getFormat() == InputKind::Source) {
      IK = IK.withFormat(InputKind::ModuleMap);
      IsSystem = Opts.IsSystemModule;
    }

    Opts.Inputs.emplace_back(std::move(Inputs[i]), IK, IsSystem);
  }

  return DashX;
}

std::string CompilerInvocation::GetResourcesPath(const char *Argv0,
                                                 void *MainAddr) {
  std::string ClangExecutable =
      llvm::sys::fs::getMainExecutable(Argv0, MainAddr);
  return Driver::GetResourcesPath(ClangExecutable, CLANG_RESOURCE_DIR);
}

static void ParseHeaderSearchArgs(HeaderSearchOptions &Opts, ArgList &Args,
                                  const std::string &WorkingDir) {
  if (const Arg *A = Args.getLastArg(OPT_stdlib_EQ))
    Opts.UseLibcxx = (strcmp(A->getValue(), "libc++") == 0);

  // Canonicalize -fmodules-cache-path before storing it.
  SmallString<128> P(Args.getLastArgValue(OPT_fmodules_cache_path));
  if (!(P.empty() || llvm::sys::path::is_absolute(P))) {
    if (WorkingDir.empty())
      llvm::sys::fs::make_absolute(P);
    else
      llvm::sys::fs::make_absolute(WorkingDir, P);
  }
  llvm::sys::path::remove_dots(P);
  Opts.ModuleCachePath = std::string(P.str());

  // Only the -fmodule-file=<name>=<file> form.
  for (const auto *A : Args.filtered(OPT_fmodule_file)) {
    StringRef Val = A->getValue();
    if (Val.find('=') != StringRef::npos){
      auto Split = Val.split('=');
      Opts.PrebuiltModuleFiles.insert(
          {std::string(Split.first), std::string(Split.second)});
    }
  }
  for (const auto *A : Args.filtered(OPT_fprebuilt_module_path))
    Opts.AddPrebuiltModulePath(A->getValue());

  for (const auto *A : Args.filtered(OPT_fmodules_ignore_macro)) {
    StringRef MacroDef = A->getValue();
    Opts.ModulesIgnoreMacros.insert(
        llvm::CachedHashString(MacroDef.split('=').first));
  }

  // Add -I..., -F..., and -index-header-map options in order.
  bool IsIndexHeaderMap = false;
  bool IsSysrootSpecified =
      Args.hasArg(OPT__sysroot_EQ) || Args.hasArg(OPT_isysroot);
  for (const auto *A : Args.filtered(OPT_I, OPT_F, OPT_index_header_map)) {
    if (A->getOption().matches(OPT_index_header_map)) {
      // -index-header-map applies to the next -I or -F.
      IsIndexHeaderMap = true;
      continue;
    }

    frontend::IncludeDirGroup Group =
        IsIndexHeaderMap ? frontend::IndexHeaderMap : frontend::Angled;

    bool IsFramework = A->getOption().matches(OPT_F);
    std::string Path = A->getValue();

    if (IsSysrootSpecified && !IsFramework && A->getValue()[0] == '=') {
      SmallString<32> Buffer;
      llvm::sys::path::append(Buffer, Opts.Sysroot,
                              llvm::StringRef(A->getValue()).substr(1));
      Path = std::string(Buffer.str());
    }

    Opts.AddPath(Path, Group, IsFramework,
                 /*IgnoreSysroot*/ true);
    IsIndexHeaderMap = false;
  }

  // Add -iprefix/-iwithprefix/-iwithprefixbefore options.
  StringRef Prefix = ""; // FIXME: This isn't the correct default prefix.
  for (const auto *A :
       Args.filtered(OPT_iprefix, OPT_iwithprefix, OPT_iwithprefixbefore)) {
    if (A->getOption().matches(OPT_iprefix))
      Prefix = A->getValue();
    else if (A->getOption().matches(OPT_iwithprefix))
      Opts.AddPath(Prefix.str() + A->getValue(), frontend::After, false, true);
    else
      Opts.AddPath(Prefix.str() + A->getValue(), frontend::Angled, false, true);
  }

  for (const auto *A : Args.filtered(OPT_idirafter))
    Opts.AddPath(A->getValue(), frontend::After, false, true);
  for (const auto *A : Args.filtered(OPT_iquote))
    Opts.AddPath(A->getValue(), frontend::Quoted, false, true);
  for (const auto *A : Args.filtered(OPT_isystem, OPT_iwithsysroot))
    Opts.AddPath(A->getValue(), frontend::System, false,
                 !A->getOption().matches(OPT_iwithsysroot));
  for (const auto *A : Args.filtered(OPT_iframework))
    Opts.AddPath(A->getValue(), frontend::System, true, true);
  for (const auto *A : Args.filtered(OPT_iframeworkwithsysroot))
    Opts.AddPath(A->getValue(), frontend::System, /*IsFramework=*/true,
                 /*IgnoreSysRoot=*/false);

  // Add the paths for the various language specific isystem flags.
  for (const auto *A : Args.filtered(OPT_c_isystem))
    Opts.AddPath(A->getValue(), frontend::CSystem, false, true);
  for (const auto *A : Args.filtered(OPT_cxx_isystem))
    Opts.AddPath(A->getValue(), frontend::CXXSystem, false, true);
  for (const auto *A : Args.filtered(OPT_objc_isystem))
    Opts.AddPath(A->getValue(), frontend::ObjCSystem, false,true);
  for (const auto *A : Args.filtered(OPT_objcxx_isystem))
    Opts.AddPath(A->getValue(), frontend::ObjCXXSystem, false, true);

  // Add the internal paths from a driver that detects standard include paths.
  for (const auto *A :
       Args.filtered(OPT_internal_isystem, OPT_internal_externc_isystem)) {
    frontend::IncludeDirGroup Group = frontend::System;
    if (A->getOption().matches(OPT_internal_externc_isystem))
      Group = frontend::ExternCSystem;
    Opts.AddPath(A->getValue(), Group, false, true);
  }

  // Add the path prefixes which are implicitly treated as being system headers.
  for (const auto *A :
       Args.filtered(OPT_system_header_prefix, OPT_no_system_header_prefix))
    Opts.AddSystemHeaderPrefix(
        A->getValue(), A->getOption().matches(OPT_system_header_prefix));

  for (const auto *A : Args.filtered(OPT_ivfsoverlay))
    Opts.AddVFSOverlayFile(A->getValue());
}

void CompilerInvocation::setLangDefaults(LangOptions &Opts, InputKind IK,
                                         const llvm::Triple &T,
                                         PreprocessorOptions &PPOpts,
                                         LangStandard::Kind LangStd) {
  // Set some properties which depend solely on the input kind; it would be nice
  // to move these to the language standard, and have the driver resolve the
  // input kind + language standard.
  //
  // FIXME: Perhaps a better model would be for a single source file to have
  // multiple language standards (C / C++ std, ObjC std, OpenCL std, OpenMP std)
  // simultaneously active?
  if (IK.getLanguage() == Language::Asm) {
    Opts.AsmPreprocessor = 1;
  } else if (IK.isObjectiveC()) {
    Opts.ObjC = 1;
  }

  if (LangStd == LangStandard::lang_unspecified) {
    // Based on the base language, pick one.
    switch (IK.getLanguage()) {
    case Language::Unknown:
    case Language::LLVM_IR:
      llvm_unreachable("Invalid input kind!");
    case Language::OpenCL:
      LangStd = LangStandard::lang_opencl10;
      break;
    case Language::CUDA:
      LangStd = LangStandard::lang_cuda;
      break;
    case Language::Asm:
    case Language::C:
#if defined(CLANG_DEFAULT_STD_C)
      LangStd = CLANG_DEFAULT_STD_C;
#else
      // The PS4 uses C99 as the default C standard.
      if (T.isPS4())
        LangStd = LangStandard::lang_gnu99;
      else
        LangStd = LangStandard::lang_gnu17;
#endif
      break;
    case Language::ObjC:
#if defined(CLANG_DEFAULT_STD_C)
      LangStd = CLANG_DEFAULT_STD_C;
#else
      LangStd = LangStandard::lang_gnu11;
#endif
      break;
    case Language::CXX:
    case Language::ObjCXX:
#if defined(CLANG_DEFAULT_STD_CXX)
      LangStd = CLANG_DEFAULT_STD_CXX;
#else
      LangStd = LangStandard::lang_gnucxx14;
#endif
      break;
    case Language::RenderScript:
      LangStd = LangStandard::lang_c99;
      break;
    case Language::HIP:
      LangStd = LangStandard::lang_hip;
      break;
    }
  }

  const LangStandard &Std = LangStandard::getLangStandardForKind(LangStd);
  Opts.LineComment = Std.hasLineComments();
  Opts.C99 = Std.isC99();
  Opts.C11 = Std.isC11();
  Opts.C17 = Std.isC17();
  Opts.C2x = Std.isC2x();
  Opts.CPlusPlus = Std.isCPlusPlus();
  Opts.CPlusPlus11 = Std.isCPlusPlus11();
  Opts.CPlusPlus14 = Std.isCPlusPlus14();
  Opts.CPlusPlus17 = Std.isCPlusPlus17();
  Opts.CPlusPlus20 = Std.isCPlusPlus20();
  Opts.CPlusPlus2b = Std.isCPlusPlus2b();
  Opts.Digraphs = Std.hasDigraphs();
  Opts.GNUMode = Std.isGNUMode();
  Opts.GNUInline = !Opts.C99 && !Opts.CPlusPlus;
  Opts.GNUCVersion = 0;
  Opts.HexFloats = Std.hasHexFloats();
  Opts.ImplicitInt = Std.hasImplicitInt();

  // Set OpenCL Version.
  Opts.OpenCL = Std.isOpenCL();
  if (LangStd == LangStandard::lang_opencl10)
    Opts.OpenCLVersion = 100;
  else if (LangStd == LangStandard::lang_opencl11)
    Opts.OpenCLVersion = 110;
  else if (LangStd == LangStandard::lang_opencl12)
    Opts.OpenCLVersion = 120;
  else if (LangStd == LangStandard::lang_opencl20)
    Opts.OpenCLVersion = 200;
  else if (LangStd == LangStandard::lang_opencl30)
    Opts.OpenCLVersion = 300;
  else if (LangStd == LangStandard::lang_openclcpp)
    Opts.OpenCLCPlusPlusVersion = 100;

  // OpenCL has some additional defaults.
  if (Opts.OpenCL) {
    Opts.AltiVec = 0;
    Opts.ZVector = 0;
    Opts.setLaxVectorConversions(LangOptions::LaxVectorConversionKind::None);
    Opts.setDefaultFPContractMode(LangOptions::FPM_On);
    Opts.NativeHalfType = 1;
    Opts.NativeHalfArgsAndReturns = 1;
    Opts.OpenCLCPlusPlus = Opts.CPlusPlus;

    // Include default header file for OpenCL.
    if (Opts.IncludeDefaultHeader) {
      if (Opts.DeclareOpenCLBuiltins) {
        // Only include base header file for builtin types and constants.
        PPOpts.Includes.push_back("opencl-c-base.h");
      } else {
        PPOpts.Includes.push_back("opencl-c.h");
      }
    }
  }

  Opts.HIP = IK.getLanguage() == Language::HIP;
  Opts.CUDA = IK.getLanguage() == Language::CUDA || Opts.HIP;
  if (Opts.HIP) {
    // HIP toolchain does not support 'Fast' FPOpFusion in backends since it
    // fuses multiplication/addition instructions without contract flag from
    // device library functions in LLVM bitcode, which causes accuracy loss in
    // certain math functions, e.g. tan(-1e20) becomes -0.933 instead of 0.8446.
    // For device library functions in bitcode to work, 'Strict' or 'Standard'
    // FPOpFusion options in backends is needed. Therefore 'fast-honor-pragmas'
    // FP contract option is used to allow fuse across statements in frontend
    // whereas respecting contract flag in backend.
    Opts.setDefaultFPContractMode(LangOptions::FPM_FastHonorPragmas);
  } else if (Opts.CUDA) {
    // Allow fuse across statements disregarding pragmas.
    Opts.setDefaultFPContractMode(LangOptions::FPM_Fast);
  }

  Opts.RenderScript = IK.getLanguage() == Language::RenderScript;
  if (Opts.RenderScript) {
    Opts.NativeHalfType = 1;
    Opts.NativeHalfArgsAndReturns = 1;
  }

  // OpenCL and C++ both have bool, true, false keywords.
  Opts.Bool = Opts.OpenCL || Opts.CPlusPlus;

  // OpenCL has half keyword
  Opts.Half = Opts.OpenCL;

  // C++ has wchar_t keyword.
  Opts.WChar = Opts.CPlusPlus;

  Opts.GNUKeywords = Opts.GNUMode;
  Opts.CXXOperatorNames = Opts.CPlusPlus;

  Opts.AlignedAllocation = Opts.CPlusPlus17;

  Opts.DollarIdents = !Opts.AsmPreprocessor;

  // Enable [[]] attributes in C++11 and C2x by default.
  Opts.DoubleSquareBracketAttributes = Opts.CPlusPlus11 || Opts.C2x;
}

/// Attempt to parse a visibility value out of the given argument.
static Visibility parseVisibility(Arg *arg, ArgList &args,
                                  DiagnosticsEngine &diags) {
  StringRef value = arg->getValue();
  if (value == "default") {
    return DefaultVisibility;
  } else if (value == "hidden" || value == "internal") {
    return HiddenVisibility;
  } else if (value == "protected") {
    // FIXME: diagnose if target does not support protected visibility
    return ProtectedVisibility;
  }

  diags.Report(diag::err_drv_invalid_value)
    << arg->getAsString(args) << value;
  return DefaultVisibility;
}

/// Check if input file kind and language standard are compatible.
static bool IsInputCompatibleWithStandard(InputKind IK,
                                          const LangStandard &S) {
  switch (IK.getLanguage()) {
  case Language::Unknown:
  case Language::LLVM_IR:
    llvm_unreachable("should not parse language flags for this input");

  case Language::C:
  case Language::ObjC:
  case Language::RenderScript:
    return S.getLanguage() == Language::C;

  case Language::OpenCL:
    return S.getLanguage() == Language::OpenCL;

  case Language::CXX:
  case Language::ObjCXX:
    return S.getLanguage() == Language::CXX;

  case Language::CUDA:
    // FIXME: What -std= values should be permitted for CUDA compilations?
    return S.getLanguage() == Language::CUDA ||
           S.getLanguage() == Language::CXX;

  case Language::HIP:
    return S.getLanguage() == Language::CXX || S.getLanguage() == Language::HIP;

  case Language::Asm:
    // Accept (and ignore) all -std= values.
    // FIXME: The -std= value is not ignored; it affects the tokenization
    // and preprocessing rules if we're preprocessing this asm input.
    return true;
  }

  llvm_unreachable("unexpected input language");
}

/// Get language name for given input kind.
static const StringRef GetInputKindName(InputKind IK) {
  switch (IK.getLanguage()) {
  case Language::C:
    return "C";
  case Language::ObjC:
    return "Objective-C";
  case Language::CXX:
    return "C++";
  case Language::ObjCXX:
    return "Objective-C++";
  case Language::OpenCL:
    return "OpenCL";
  case Language::CUDA:
    return "CUDA";
  case Language::RenderScript:
    return "RenderScript";
  case Language::HIP:
    return "HIP";

  case Language::Asm:
    return "Asm";
  case Language::LLVM_IR:
    return "LLVM IR";

  case Language::Unknown:
    break;
  }
  llvm_unreachable("unknown input language");
}

static void ParseLangArgs(LangOptions &Opts, ArgList &Args, InputKind IK,
                          const TargetOptions &TargetOpts,
                          PreprocessorOptions &PPOpts,
                          DiagnosticsEngine &Diags) {
  // FIXME: Cleanup per-file based stuff.
  LangStandard::Kind LangStd = LangStandard::lang_unspecified;
  if (const Arg *A = Args.getLastArg(OPT_std_EQ)) {
    LangStd = LangStandard::getLangKind(A->getValue());
    if (LangStd == LangStandard::lang_unspecified) {
      Diags.Report(diag::err_drv_invalid_value)
        << A->getAsString(Args) << A->getValue();
      // Report supported standards with short description.
      for (unsigned KindValue = 0;
           KindValue != LangStandard::lang_unspecified;
           ++KindValue) {
        const LangStandard &Std = LangStandard::getLangStandardForKind(
          static_cast<LangStandard::Kind>(KindValue));
        if (IsInputCompatibleWithStandard(IK, Std)) {
          auto Diag = Diags.Report(diag::note_drv_use_standard);
          Diag << Std.getName() << Std.getDescription();
          unsigned NumAliases = 0;
#define LANGSTANDARD(id, name, lang, desc, features)
#define LANGSTANDARD_ALIAS(id, alias) \
          if (KindValue == LangStandard::lang_##id) ++NumAliases;
#define LANGSTANDARD_ALIAS_DEPR(id, alias)
#include "clang/Basic/LangStandards.def"
          Diag << NumAliases;
#define LANGSTANDARD(id, name, lang, desc, features)
#define LANGSTANDARD_ALIAS(id, alias) \
          if (KindValue == LangStandard::lang_##id) Diag << alias;
#define LANGSTANDARD_ALIAS_DEPR(id, alias)
#include "clang/Basic/LangStandards.def"
        }
      }
    } else {
      // Valid standard, check to make sure language and standard are
      // compatible.
      const LangStandard &Std = LangStandard::getLangStandardForKind(LangStd);
      if (!IsInputCompatibleWithStandard(IK, Std)) {
        Diags.Report(diag::err_drv_argument_not_allowed_with)
          << A->getAsString(Args) << GetInputKindName(IK);
      }
    }
  }

  if (const Arg *A = Args.getLastArg(OPT_fcf_protection_EQ)) {
    StringRef Name = A->getValue();
    if (Name == "full" || Name == "branch") {
      Opts.CFProtectionBranch = 1;
    }
  }
  // -cl-std only applies for OpenCL language standards.
  // Override the -std option in this case.
  if (const Arg *A = Args.getLastArg(OPT_cl_std_EQ)) {
    LangStandard::Kind OpenCLLangStd
      = llvm::StringSwitch<LangStandard::Kind>(A->getValue())
        .Cases("cl", "CL", LangStandard::lang_opencl10)
        .Cases("cl1.0", "CL1.0", LangStandard::lang_opencl10)
        .Cases("cl1.1", "CL1.1", LangStandard::lang_opencl11)
        .Cases("cl1.2", "CL1.2", LangStandard::lang_opencl12)
        .Cases("cl2.0", "CL2.0", LangStandard::lang_opencl20)
        .Cases("cl3.0", "CL3.0", LangStandard::lang_opencl30)
        .Cases("clc++", "CLC++", LangStandard::lang_openclcpp)
        .Default(LangStandard::lang_unspecified);

    if (OpenCLLangStd == LangStandard::lang_unspecified) {
      Diags.Report(diag::err_drv_invalid_value)
        << A->getAsString(Args) << A->getValue();
    }
    else
      LangStd = OpenCLLangStd;
  }

  Opts.SYCLIsDevice = Opts.SYCL && Args.hasArg(options::OPT_fsycl_is_device);
  if (Opts.SYCL) {
    Opts.SYCLIsDevice = Args.hasArg(options::OPT_fsycl_is_device);
    Opts.SYCLIsHost = Args.hasArg(options::OPT_fsycl_is_host);
    Opts.SYCLAllowFuncPtr =
        Args.hasFlag(options::OPT_fsycl_allow_func_ptr,
                     options::OPT_fno_sycl_allow_func_ptr, false);
    Opts.SYCLStdLayoutKernelParams =
        Args.hasArg(options::OPT_fsycl_std_layout_kernel_params);
    Opts.SYCLUnnamedLambda = Args.hasArg(options::OPT_fsycl_unnamed_lambda);
    // -sycl-std applies to any SYCL source, not only those containing kernels,
    // but also those using the SYCL API
    if (const Arg *A = Args.getLastArg(OPT_sycl_std_EQ)) {
      Opts.setSYCLVersion(
          llvm::StringSwitch<LangOptions::SYCLMajorVersion>(A->getValue())
              .Cases("2017", "1.2.1", "121", "sycl-1.2.1",
                     LangOptions::SYCL_2017)
              .Case("2020", LangOptions::SYCL_2020)
              .Default(LangOptions::SYCL_None));

      if (Opts.getSYCLVersion() == LangOptions::SYCL_None) {
        // User has passed an invalid value to the flag, this is an error
        Diags.Report(diag::err_drv_invalid_value)
            << A->getAsString(Args) << A->getValue();
      }
    }
    Opts.SYCLExplicitSIMD = Args.hasArg(options::OPT_fsycl_esimd);
    Opts.EnableDAEInSpirKernels = Args.hasArg(options::OPT_fenable_sycl_dae);
    Opts.SYCLValueFitInMaxInt =
        Args.hasFlag(options::OPT_fsycl_id_queries_fit_in_int,
                     options::OPT_fno_sycl_id_queries_fit_in_int, false);
    Opts.SYCLIntHeader =
        std::string(Args.getLastArgValue(OPT_fsycl_int_header));
  }

  Opts.DeclareSPIRVBuiltins = Args.hasArg(OPT_fdeclare_spirv_builtins);

  llvm::Triple T(TargetOpts.Triple);
  CompilerInvocation::setLangDefaults(Opts, IK, T, PPOpts, LangStd);

  // -cl-strict-aliasing needs to emit diagnostic in the case where CL > 1.0.
  // This option should be deprecated for CL > 1.0 because
  // this option was added for compatibility with OpenCL 1.0.
  if (Args.getLastArg(OPT_cl_strict_aliasing)
       && Opts.OpenCLVersion > 100) {
    Diags.Report(diag::warn_option_invalid_ocl_version)
        << Opts.getOpenCLVersionTuple().getAsString()
        << Args.getLastArg(OPT_cl_strict_aliasing)->getAsString(Args);
  }

  // We abuse '-f[no-]gnu-keywords' to force overriding all GNU-extension
  // keywords. This behavior is provided by GCC's poorly named '-fasm' flag,
  // while a subset (the non-C++ GNU keywords) is provided by GCC's
  // '-fgnu-keywords'. Clang conflates the two for simplicity under the single
  // name, as it doesn't seem a useful distinction.
  Opts.GNUKeywords = Args.hasFlag(OPT_fgnu_keywords, OPT_fno_gnu_keywords,
                                  Opts.GNUKeywords);

  Opts.Digraphs = Args.hasFlag(OPT_fdigraphs, OPT_fno_digraphs, Opts.Digraphs);

  if (Args.hasArg(OPT_fno_operator_names))
    Opts.CXXOperatorNames = 0;

  if (Opts.CUDAIsDevice && Args.hasArg(OPT_fcuda_approx_transcendentals))
    Opts.CUDADeviceApproxTranscendentals = 1;

  if (Args.hasArg(OPT_fgpu_allow_device_init)) {
    if (Opts.HIP)
      Opts.GPUAllowDeviceInit = 1;
    else
      Diags.Report(diag::warn_ignored_hip_only_option)
          << Args.getLastArg(OPT_fgpu_allow_device_init)->getAsString(Args);
  }
  if (Opts.HIP)
    Opts.GPUMaxThreadsPerBlock = getLastArgIntValue(
        Args, OPT_gpu_max_threads_per_block_EQ, Opts.GPUMaxThreadsPerBlock);
  else if (Args.hasArg(OPT_gpu_max_threads_per_block_EQ))
    Diags.Report(diag::warn_ignored_hip_only_option)
        << Args.getLastArg(OPT_gpu_max_threads_per_block_EQ)->getAsString(Args);

  if (Opts.ObjC) {
    if (Arg *arg = Args.getLastArg(OPT_fobjc_runtime_EQ)) {
      StringRef value = arg->getValue();
      if (Opts.ObjCRuntime.tryParse(value))
        Diags.Report(diag::err_drv_unknown_objc_runtime) << value;
    }

    if (Args.hasArg(OPT_fobjc_gc_only))
      Opts.setGC(LangOptions::GCOnly);
    else if (Args.hasArg(OPT_fobjc_gc))
      Opts.setGC(LangOptions::HybridGC);
    else if (Args.hasArg(OPT_fobjc_arc)) {
      Opts.ObjCAutoRefCount = 1;
      if (!Opts.ObjCRuntime.allowsARC())
        Diags.Report(diag::err_arc_unsupported_on_runtime);
    }

    // ObjCWeakRuntime tracks whether the runtime supports __weak, not
    // whether the feature is actually enabled.  This is predominantly
    // determined by -fobjc-runtime, but we allow it to be overridden
    // from the command line for testing purposes.
    if (Args.hasArg(OPT_fobjc_runtime_has_weak))
      Opts.ObjCWeakRuntime = 1;
    else
      Opts.ObjCWeakRuntime = Opts.ObjCRuntime.allowsWeak();

    // ObjCWeak determines whether __weak is actually enabled.
    // Note that we allow -fno-objc-weak to disable this even in ARC mode.
    if (auto weakArg = Args.getLastArg(OPT_fobjc_weak, OPT_fno_objc_weak)) {
      if (!weakArg->getOption().matches(OPT_fobjc_weak)) {
        assert(!Opts.ObjCWeak);
      } else if (Opts.getGC() != LangOptions::NonGC) {
        Diags.Report(diag::err_objc_weak_with_gc);
      } else if (!Opts.ObjCWeakRuntime) {
        Diags.Report(diag::err_objc_weak_unsupported);
      } else {
        Opts.ObjCWeak = 1;
      }
    } else if (Opts.ObjCAutoRefCount) {
      Opts.ObjCWeak = Opts.ObjCWeakRuntime;
    }

    if (Args.hasArg(OPT_fobjc_subscripting_legacy_runtime))
      Opts.ObjCSubscriptingLegacyRuntime =
        (Opts.ObjCRuntime.getKind() == ObjCRuntime::FragileMacOSX);
  }

  if (Arg *A = Args.getLastArg(options::OPT_fgnuc_version_EQ)) {
    // Check that the version has 1 to 3 components and the minor and patch
    // versions fit in two decimal digits.
    VersionTuple GNUCVer;
    bool Invalid = GNUCVer.tryParse(A->getValue());
    unsigned Major = GNUCVer.getMajor();
    unsigned Minor = GNUCVer.getMinor().getValueOr(0);
    unsigned Patch = GNUCVer.getSubminor().getValueOr(0);
    if (Invalid || GNUCVer.getBuild() || Minor >= 100 || Patch >= 100) {
      Diags.Report(diag::err_drv_invalid_value)
          << A->getAsString(Args) << A->getValue();
    }
    Opts.GNUCVersion = Major * 100 * 100 + Minor * 100 + Patch;
  }

  if (Args.hasArg(OPT_fgnu89_inline)) {
    if (Opts.CPlusPlus)
      Diags.Report(diag::err_drv_argument_not_allowed_with)
        << "-fgnu89-inline" << GetInputKindName(IK);
    else
      Opts.GNUInline = 1;
  }

  // The type-visibility mode defaults to the value-visibility mode.
  if (Arg *typeVisOpt = Args.getLastArg(OPT_ftype_visibility)) {
    Opts.setTypeVisibilityMode(parseVisibility(typeVisOpt, Args, Diags));
  } else {
    Opts.setTypeVisibilityMode(Opts.getValueVisibilityMode());
  }

  if (Args.hasArg(OPT_fvisibility_from_dllstorageclass)) {
    Opts.VisibilityFromDLLStorageClass = 1;

    // Translate dllexport defintions to default visibility, by default.
    if (Arg *O = Args.getLastArg(OPT_fvisibility_dllexport_EQ))
      Opts.setDLLExportVisibility(parseVisibility(O, Args, Diags));
    else
      Opts.setDLLExportVisibility(DefaultVisibility);

    // Translate defintions without an explict DLL storage class to hidden
    // visibility, by default.
    if (Arg *O = Args.getLastArg(OPT_fvisibility_nodllstorageclass_EQ))
      Opts.setNoDLLStorageClassVisibility(parseVisibility(O, Args, Diags));
    else
      Opts.setNoDLLStorageClassVisibility(HiddenVisibility);

    // Translate dllimport external declarations to default visibility, by
    // default.
    if (Arg *O = Args.getLastArg(OPT_fvisibility_externs_dllimport_EQ))
      Opts.setExternDeclDLLImportVisibility(parseVisibility(O, Args, Diags));
    else
      Opts.setExternDeclDLLImportVisibility(DefaultVisibility);

    // Translate external declarations without an explicit DLL storage class
    // to hidden visibility, by default.
    if (Arg *O = Args.getLastArg(OPT_fvisibility_externs_nodllstorageclass_EQ))
      Opts.setExternDeclNoDLLStorageClassVisibility(
          parseVisibility(O, Args, Diags));
    else
      Opts.setExternDeclNoDLLStorageClassVisibility(HiddenVisibility);
  }

  if (Args.hasArg(OPT_ftrapv)) {
    Opts.setSignedOverflowBehavior(LangOptions::SOB_Trapping);
    // Set the handler, if one is specified.
    Opts.OverflowHandler =
        std::string(Args.getLastArgValue(OPT_ftrapv_handler));
  }
  else if (Args.hasArg(OPT_fwrapv))
    Opts.setSignedOverflowBehavior(LangOptions::SOB_Defined);

  Opts.MicrosoftExt = Opts.MSVCCompat || Args.hasArg(OPT_fms_extensions);
  Opts.AsmBlocks = Args.hasArg(OPT_fasm_blocks) || Opts.MicrosoftExt;
  Opts.MSCompatibilityVersion = 0;
  if (const Arg *A = Args.getLastArg(OPT_fms_compatibility_version)) {
    VersionTuple VT;
    if (VT.tryParse(A->getValue()))
      Diags.Report(diag::err_drv_invalid_value) << A->getAsString(Args)
                                                << A->getValue();
    Opts.MSCompatibilityVersion = VT.getMajor() * 10000000 +
                                  VT.getMinor().getValueOr(0) * 100000 +
                                  VT.getSubminor().getValueOr(0);
  }

  // Mimicking gcc's behavior, trigraphs are only enabled if -trigraphs
  // is specified, or -std is set to a conforming mode.
  // Trigraphs are disabled by default in c++1z onwards.
  // For z/OS, trigraphs are enabled by default (without regard to the above).
  Opts.Trigraphs =
      (!Opts.GNUMode && !Opts.MSVCCompat && !Opts.CPlusPlus17) || T.isOSzOS();
  Opts.Trigraphs =
      Args.hasFlag(OPT_ftrigraphs, OPT_fno_trigraphs, Opts.Trigraphs);

  Opts.DollarIdents = Args.hasFlag(OPT_fdollars_in_identifiers,
                                   OPT_fno_dollars_in_identifiers,
                                   Opts.DollarIdents);

  // -ffixed-point
  Opts.FixedPoint =
      Args.hasFlag(OPT_ffixed_point, OPT_fno_fixed_point, /*Default=*/false) &&
      !Opts.CPlusPlus;
  Opts.PaddingOnUnsignedFixedPoint =
      Args.hasFlag(OPT_fpadding_on_unsigned_fixed_point,
                   OPT_fno_padding_on_unsigned_fixed_point,
                   /*Default=*/false) &&
      Opts.FixedPoint;

  Opts.RTTI = Opts.CPlusPlus && !Args.hasArg(OPT_fno_rtti);
  Opts.RTTIData = Opts.RTTI && !Args.hasArg(OPT_fno_rtti_data);
  Opts.Blocks = Args.hasArg(OPT_fblocks) || (Opts.OpenCL
    && Opts.OpenCLVersion == 200);
  Opts.Coroutines = Opts.CPlusPlus20 || Args.hasArg(OPT_fcoroutines_ts);

  Opts.ConvergentFunctions = Opts.OpenCL || (Opts.CUDA && Opts.CUDAIsDevice) ||
                             Opts.SYCLIsDevice ||
                             Args.hasArg(OPT_fconvergent_functions);

  Opts.DoubleSquareBracketAttributes =
      Args.hasFlag(OPT_fdouble_square_bracket_attributes,
                   OPT_fno_double_square_bracket_attributes,
                   Opts.DoubleSquareBracketAttributes);

  Opts.CPlusPlusModules = Opts.CPlusPlus20;
  Opts.Modules =
      Args.hasArg(OPT_fmodules) || Opts.ModulesTS || Opts.CPlusPlusModules;
  Opts.ModulesDeclUse =
      Args.hasArg(OPT_fmodules_decluse) || Opts.ModulesStrictDeclUse;
  // FIXME: We only need this in C++ modules / Modules TS if we might textually
  // enter a different module (eg, when building a header unit).
  Opts.ModulesLocalVisibility =
      Args.hasArg(OPT_fmodules_local_submodule_visibility) || Opts.ModulesTS ||
      Opts.CPlusPlusModules;
  Opts.ModulesSearchAll = Opts.Modules &&
    !Args.hasArg(OPT_fno_modules_search_all) &&
    Args.hasArg(OPT_fmodules_search_all);
  Opts.CharIsSigned = Opts.OpenCL || !Args.hasArg(OPT_fno_signed_char);
  Opts.WChar = Opts.CPlusPlus && !Args.hasArg(OPT_fno_wchar);
  Opts.Char8 = Args.hasFlag(OPT_fchar8__t, OPT_fno_char8__t, Opts.CPlusPlus20);
  Opts.NoBuiltin = Args.hasArg(OPT_fno_builtin) || Opts.Freestanding;
  if (!Opts.NoBuiltin)
    getAllNoBuiltinFuncValues(Args, Opts.NoBuiltinFuncs);
  Opts.AlignedAllocation =
      Args.hasFlag(OPT_faligned_allocation, OPT_fno_aligned_allocation,
                   Opts.AlignedAllocation);
  Opts.AlignedAllocationUnavailable =
      Opts.AlignedAllocation && Args.hasArg(OPT_aligned_alloc_unavailable);
  if (Args.hasArg(OPT_fconcepts_ts))
    Diags.Report(diag::warn_fe_concepts_ts_flag);
  Opts.MathErrno = !Opts.OpenCL && Args.hasArg(OPT_fmath_errno);
  Opts.LongDoubleSize = Args.hasArg(OPT_mlong_double_128)
                            ? 128
                            : Args.hasArg(OPT_mlong_double_64) ? 64 : 0;
  Opts.EnableAIXExtendedAltivecABI = Args.hasArg(OPT_mabi_EQ_vec_extabi);
  Opts.PICLevel = getLastArgIntValue(Args, OPT_pic_level, 0, Diags);
  Opts.DumpRecordLayouts = Opts.DumpRecordLayoutsSimple
                        || Args.hasArg(OPT_fdump_record_layouts);
  if (Opts.FastRelaxedMath)
    Opts.setDefaultFPContractMode(LangOptions::FPM_Fast);
  Opts.ModuleFeatures = Args.getAllArgValues(OPT_fmodule_feature);
  llvm::sort(Opts.ModuleFeatures);
  Opts.NativeHalfType |= Args.hasArg(OPT_fnative_half_type);
  Opts.NativeHalfArgsAndReturns |= Args.hasArg(OPT_fnative_half_arguments_and_returns);
  // Enable HalfArgsAndReturns if present in Args or if NativeHalfArgsAndReturns
  // is enabled.
  Opts.HalfArgsAndReturns = Args.hasArg(OPT_fallow_half_arguments_and_returns)
                            | Opts.NativeHalfArgsAndReturns;

  Opts.ArmSveVectorBits =
      getLastArgIntValue(Args, options::OPT_msve_vector_bits_EQ, 0, Diags);

  // __declspec is enabled by default for the PS4 by the driver, and also
  // enabled for Microsoft Extensions or Borland Extensions, here.
  //
  // FIXME: __declspec is also currently enabled for CUDA, but isn't really a
  // CUDA extension. However, it is required for supporting
  // __clang_cuda_builtin_vars.h, which uses __declspec(property). Once that has
  // been rewritten in terms of something more generic, remove the Opts.CUDA
  // term here.
  Opts.DeclSpecKeyword =
      Args.hasFlag(OPT_fdeclspec, OPT_fno_declspec,
                   (Opts.MicrosoftExt || Opts.Borland || Opts.CUDA));

  // -mrtd option
  if (Arg *A = Args.getLastArg(OPT_mrtd)) {
    if (Opts.getDefaultCallingConv() != LangOptions::DCC_None)
      Diags.Report(diag::err_drv_argument_not_allowed_with)
          << A->getSpelling() << "-fdefault-calling-conv";
    else {
      llvm::Triple T(TargetOpts.Triple);
      if (T.getArch() != llvm::Triple::x86)
        Diags.Report(diag::err_drv_argument_not_allowed_with)
            << A->getSpelling() << T.getTriple();
      else
        Opts.setDefaultCallingConv(LangOptions::DCC_StdCall);
    }
  }

  // Check if -fopenmp-simd is specified.
  bool IsSimdSpecified =
      Args.hasFlag(options::OPT_fopenmp_simd, options::OPT_fno_openmp_simd,
                   /*Default=*/false);
  Opts.OpenMPSimd = !Opts.OpenMP && IsSimdSpecified;
  Opts.OpenMPUseTLS =
      Opts.OpenMP && !Args.hasArg(options::OPT_fnoopenmp_use_tls);
  Opts.OpenMPIsDevice =
      Opts.OpenMP && Args.hasArg(options::OPT_fopenmp_is_device);
  Opts.OpenMPIRBuilder =
      Opts.OpenMP && Args.hasArg(options::OPT_fopenmp_enable_irbuilder);
  bool IsTargetSpecified =
      Opts.OpenMPIsDevice || Args.hasArg(options::OPT_fopenmp_targets_EQ);

  if (Opts.OpenMP || Opts.OpenMPSimd) {
    if (int Version = getLastArgIntValue(
            Args, OPT_fopenmp_version_EQ,
            (IsSimdSpecified || IsTargetSpecified) ? 50 : Opts.OpenMP, Diags))
      Opts.OpenMP = Version;
    // Provide diagnostic when a given target is not expected to be an OpenMP
    // device or host.
    if (!Opts.OpenMPIsDevice) {
      switch (T.getArch()) {
      default:
        break;
      // Add unsupported host targets here:
      case llvm::Triple::nvptx:
      case llvm::Triple::nvptx64:
        Diags.Report(diag::err_drv_omp_host_target_not_supported)
            << TargetOpts.Triple;
        break;
      }
    }
  }

  // Set the flag to prevent the implementation from emitting device exception
  // handling code for those requiring so.
  if ((Opts.OpenMPIsDevice && (T.isNVPTX() || T.isAMDGCN())) ||
      Opts.OpenCLCPlusPlus) {
    Opts.Exceptions = 0;
    Opts.CXXExceptions = 0;
  }
  if (Opts.OpenMPIsDevice && T.isNVPTX()) {
    Opts.OpenMPCUDANumSMs =
        getLastArgIntValue(Args, options::OPT_fopenmp_cuda_number_of_sm_EQ,
                           Opts.OpenMPCUDANumSMs, Diags);
    Opts.OpenMPCUDABlocksPerSM =
        getLastArgIntValue(Args, options::OPT_fopenmp_cuda_blocks_per_sm_EQ,
                           Opts.OpenMPCUDABlocksPerSM, Diags);
    Opts.OpenMPCUDAReductionBufNum = getLastArgIntValue(
        Args, options::OPT_fopenmp_cuda_teams_reduction_recs_num_EQ,
        Opts.OpenMPCUDAReductionBufNum, Diags);
  }

  // Get the OpenMP target triples if any.
  if (Arg *A = Args.getLastArg(options::OPT_fopenmp_targets_EQ)) {
    enum ArchPtrSize { Arch16Bit, Arch32Bit, Arch64Bit };
    auto getArchPtrSize = [](const llvm::Triple &T) {
      if (T.isArch16Bit())
        return Arch16Bit;
      if (T.isArch32Bit())
        return Arch32Bit;
      assert(T.isArch64Bit() && "Expected 64-bit architecture");
      return Arch64Bit;
    };

    for (unsigned i = 0; i < A->getNumValues(); ++i) {
      llvm::Triple TT(A->getValue(i));

      if (TT.getArch() == llvm::Triple::UnknownArch ||
          !(TT.getArch() == llvm::Triple::aarch64 ||
            TT.getArch() == llvm::Triple::ppc ||
            TT.getArch() == llvm::Triple::ppc64 ||
            TT.getArch() == llvm::Triple::ppc64le ||
            TT.getArch() == llvm::Triple::nvptx ||
            TT.getArch() == llvm::Triple::nvptx64 ||
            TT.getArch() == llvm::Triple::amdgcn ||
            TT.getArch() == llvm::Triple::x86 ||
            TT.getArch() == llvm::Triple::x86_64))
        Diags.Report(diag::err_drv_invalid_omp_target) << A->getValue(i);
      else if (getArchPtrSize(T) != getArchPtrSize(TT))
        Diags.Report(diag::err_drv_incompatible_omp_arch)
            << A->getValue(i) << T.str();
      else
        Opts.OMPTargetTriples.push_back(TT);
    }
  }

  // Get OpenMP host file path if any and report if a non existent file is
  // found
  if (Arg *A = Args.getLastArg(options::OPT_fopenmp_host_ir_file_path)) {
    Opts.OMPHostIRFile = A->getValue();
    if (!llvm::sys::fs::exists(Opts.OMPHostIRFile))
      Diags.Report(diag::err_drv_omp_host_ir_file_not_found)
          << Opts.OMPHostIRFile;
  }

  // Set CUDA mode for OpenMP target NVPTX/AMDGCN if specified in options
  Opts.OpenMPCUDAMode = Opts.OpenMPIsDevice && (T.isNVPTX() || T.isAMDGCN()) &&
                        Args.hasArg(options::OPT_fopenmp_cuda_mode);

  // Set CUDA support for parallel execution of target regions for OpenMP target
  // NVPTX/AMDGCN if specified in options.
  Opts.OpenMPCUDATargetParallel =
      Opts.OpenMPIsDevice && (T.isNVPTX() || T.isAMDGCN()) &&
      Args.hasArg(options::OPT_fopenmp_cuda_parallel_target_regions);

  // Set CUDA mode for OpenMP target NVPTX/AMDGCN if specified in options
  Opts.OpenMPCUDAForceFullRuntime =
      Opts.OpenMPIsDevice && (T.isNVPTX() || T.isAMDGCN()) &&
      Args.hasArg(options::OPT_fopenmp_cuda_force_full_runtime);

  // Record whether the __DEPRECATED define was requested.
  Opts.Deprecated = Args.hasFlag(OPT_fdeprecated_macro,
                                 OPT_fno_deprecated_macro,
                                 Opts.Deprecated);

  // FIXME: Eliminate this dependency.
  unsigned Opt = getOptimizationLevel(Args, IK, Diags),
       OptSize = getOptimizationLevelSize(Args);
  Opts.Optimize = Opt != 0;
  Opts.OptimizeSize = OptSize != 0;

  // This is the __NO_INLINE__ define, which just depends on things like the
  // optimization level and -fno-inline, not actually whether the backend has
  // inlining enabled.
  Opts.NoInlineDefine = !Opts.Optimize;
  if (Arg *InlineArg = Args.getLastArg(
          options::OPT_finline_functions, options::OPT_finline_hint_functions,
          options::OPT_fno_inline_functions, options::OPT_fno_inline))
    if (InlineArg->getOption().matches(options::OPT_fno_inline))
      Opts.NoInlineDefine = true;

  if (Arg *A = Args.getLastArg(OPT_ffp_contract)) {
    StringRef Val = A->getValue();
    if (Val == "fast")
      Opts.setDefaultFPContractMode(LangOptions::FPM_Fast);
    else if (Val == "on")
      Opts.setDefaultFPContractMode(LangOptions::FPM_On);
    else if (Val == "off")
      Opts.setDefaultFPContractMode(LangOptions::FPM_Off);
    else if (Val == "fast-honor-pragmas")
      Opts.setDefaultFPContractMode(LangOptions::FPM_FastHonorPragmas);
    else
      Diags.Report(diag::err_drv_invalid_value) << A->getAsString(Args) << Val;
  }

  if (Args.hasArg(OPT_ftrapping_math)) {
    Opts.setFPExceptionMode(LangOptions::FPE_Strict);
  }

  if (Args.hasArg(OPT_fno_trapping_math)) {
    Opts.setFPExceptionMode(LangOptions::FPE_Ignore);
  }

  LangOptions::FPExceptionModeKind FPEB = LangOptions::FPE_Ignore;
  if (Arg *A = Args.getLastArg(OPT_ffp_exception_behavior_EQ)) {
    StringRef Val = A->getValue();
    if (Val.equals("ignore"))
      FPEB = LangOptions::FPE_Ignore;
    else if (Val.equals("maytrap"))
      FPEB = LangOptions::FPE_MayTrap;
    else if (Val.equals("strict"))
      FPEB = LangOptions::FPE_Strict;
    else
      Diags.Report(diag::err_drv_invalid_value) << A->getAsString(Args) << Val;
  }
  Opts.setFPExceptionMode(FPEB);

  // Parse -fsanitize= arguments.
  parseSanitizerKinds("-fsanitize=", Args.getAllArgValues(OPT_fsanitize_EQ),
                      Diags, Opts.Sanitize);
  Opts.SanitizerBlacklistFiles = Args.getAllArgValues(OPT_fsanitize_blacklist);
  std::vector<std::string> systemBlacklists =
      Args.getAllArgValues(OPT_fsanitize_system_blacklist);
  Opts.SanitizerBlacklistFiles.insert(Opts.SanitizerBlacklistFiles.end(),
                                      systemBlacklists.begin(),
                                      systemBlacklists.end());

  // -fxray-{always,never}-instrument= filenames.
  Opts.XRayAlwaysInstrumentFiles =
      Args.getAllArgValues(OPT_fxray_always_instrument);
  Opts.XRayNeverInstrumentFiles =
      Args.getAllArgValues(OPT_fxray_never_instrument);
  Opts.XRayAttrListFiles = Args.getAllArgValues(OPT_fxray_attr_list);

  if (Arg *A = Args.getLastArg(OPT_fclang_abi_compat_EQ)) {
    Opts.setClangABICompat(LangOptions::ClangABI::Latest);

    StringRef Ver = A->getValue();
    std::pair<StringRef, StringRef> VerParts = Ver.split('.');
    unsigned Major, Minor = 0;

    // Check the version number is valid: either 3.x (0 <= x <= 9) or
    // y or y.0 (4 <= y <= current version).
    if (!VerParts.first.startswith("0") &&
        !VerParts.first.getAsInteger(10, Major) &&
        3 <= Major && Major <= CLANG_VERSION_MAJOR &&
        (Major == 3 ? VerParts.second.size() == 1 &&
                      !VerParts.second.getAsInteger(10, Minor)
                    : VerParts.first.size() == Ver.size() ||
                      VerParts.second == "0")) {
      // Got a valid version number.
      if (Major == 3 && Minor <= 8)
        Opts.setClangABICompat(LangOptions::ClangABI::Ver3_8);
      else if (Major <= 4)
        Opts.setClangABICompat(LangOptions::ClangABI::Ver4);
      else if (Major <= 6)
        Opts.setClangABICompat(LangOptions::ClangABI::Ver6);
      else if (Major <= 7)
        Opts.setClangABICompat(LangOptions::ClangABI::Ver7);
      else if (Major <= 9)
        Opts.setClangABICompat(LangOptions::ClangABI::Ver9);
      else if (Major <= 11)
        Opts.setClangABICompat(LangOptions::ClangABI::Ver11);
    } else if (Ver != "latest") {
      Diags.Report(diag::err_drv_invalid_value)
          << A->getAsString(Args) << A->getValue();
    }
  }

  if (Arg *A = Args.getLastArg(OPT_msign_return_address_EQ)) {
    StringRef SignScope = A->getValue();

    if (SignScope.equals_lower("none"))
      Opts.setSignReturnAddressScope(
          LangOptions::SignReturnAddressScopeKind::None);
    else if (SignScope.equals_lower("all"))
      Opts.setSignReturnAddressScope(
          LangOptions::SignReturnAddressScopeKind::All);
    else if (SignScope.equals_lower("non-leaf"))
      Opts.setSignReturnAddressScope(
          LangOptions::SignReturnAddressScopeKind::NonLeaf);
    else
      Diags.Report(diag::err_drv_invalid_value)
          << A->getAsString(Args) << SignScope;

    if (Arg *A = Args.getLastArg(OPT_msign_return_address_key_EQ)) {
      StringRef SignKey = A->getValue();
      if (!SignScope.empty() && !SignKey.empty()) {
        if (SignKey.equals_lower("a_key"))
          Opts.setSignReturnAddressKey(
              LangOptions::SignReturnAddressKeyKind::AKey);
        else if (SignKey.equals_lower("b_key"))
          Opts.setSignReturnAddressKey(
              LangOptions::SignReturnAddressKeyKind::BKey);
        else
          Diags.Report(diag::err_drv_invalid_value)
              << A->getAsString(Args) << SignKey;
      }
    }
  }

  std::string ThreadModel =
      std::string(Args.getLastArgValue(OPT_mthread_model, "posix"));
  if (ThreadModel != "posix" && ThreadModel != "single")
    Diags.Report(diag::err_drv_invalid_value)
        << Args.getLastArg(OPT_mthread_model)->getAsString(Args) << ThreadModel;
  Opts.setThreadModel(
      llvm::StringSwitch<LangOptions::ThreadModelKind>(ThreadModel)
          .Case("posix", LangOptions::ThreadModelKind::POSIX)
          .Case("single", LangOptions::ThreadModelKind::Single));
}

static bool isStrictlyPreprocessorAction(frontend::ActionKind Action) {
  switch (Action) {
  case frontend::ASTDeclList:
  case frontend::ASTDump:
  case frontend::ASTPrint:
  case frontend::ASTView:
  case frontend::EmitAssembly:
  case frontend::EmitBC:
  case frontend::EmitHTML:
  case frontend::EmitLLVM:
  case frontend::EmitLLVMOnly:
  case frontend::EmitCodeGenOnly:
  case frontend::EmitObj:
  case frontend::FixIt:
  case frontend::GenerateModule:
  case frontend::GenerateModuleInterface:
  case frontend::GenerateHeaderModule:
  case frontend::GeneratePCH:
  case frontend::GenerateInterfaceStubs:
  case frontend::ParseSyntaxOnly:
  case frontend::ModuleFileInfo:
  case frontend::VerifyPCH:
  case frontend::PluginAction:
  case frontend::RewriteObjC:
  case frontend::RewriteTest:
  case frontend::RunAnalysis:
  case frontend::TemplightDump:
  case frontend::MigrateSource:
    return false;

  case frontend::DumpCompilerOptions:
  case frontend::DumpRawTokens:
  case frontend::DumpTokens:
  case frontend::InitOnly:
  case frontend::PrintPreamble:
  case frontend::PrintPreprocessedInput:
  case frontend::RewriteMacros:
  case frontend::RunPreprocessorOnly:
  case frontend::PrintDependencyDirectivesSourceMinimizerOutput:
    return true;
  }
  llvm_unreachable("invalid frontend action");
}

static void ParsePreprocessorArgs(PreprocessorOptions &Opts, ArgList &Args,
                                  DiagnosticsEngine &Diags,
                                  frontend::ActionKind Action) {
  Opts.PCHWithHdrStop = Args.hasArg(OPT_pch_through_hdrstop_create) ||
                        Args.hasArg(OPT_pch_through_hdrstop_use);
  Opts.AllowPCHWithCompilerErrors =
      Args.hasArg(OPT_fallow_pch_with_errors, OPT_fallow_pcm_with_errors);

  for (const auto *A : Args.filtered(OPT_error_on_deserialized_pch_decl))
    Opts.DeserializedPCHDeclsToErrorOn.insert(A->getValue());

  for (const auto &A : Args.getAllArgValues(OPT_fmacro_prefix_map_EQ)) {
    auto Split = StringRef(A).split('=');
    Opts.MacroPrefixMap.insert(
        {std::string(Split.first), std::string(Split.second)});
  }

  if (const Arg *A = Args.getLastArg(OPT_preamble_bytes_EQ)) {
    StringRef Value(A->getValue());
    size_t Comma = Value.find(',');
    unsigned Bytes = 0;
    unsigned EndOfLine = 0;

    if (Comma == StringRef::npos ||
        Value.substr(0, Comma).getAsInteger(10, Bytes) ||
        Value.substr(Comma + 1).getAsInteger(10, EndOfLine))
      Diags.Report(diag::err_drv_preamble_format);
    else {
      Opts.PrecompiledPreambleBytes.first = Bytes;
      Opts.PrecompiledPreambleBytes.second = (EndOfLine != 0);
    }
  }

  // Add the __CET__ macro if a CFProtection option is set.
  if (const Arg *A = Args.getLastArg(OPT_fcf_protection_EQ)) {
    StringRef Name = A->getValue();
    if (Name == "branch")
      Opts.addMacroDef("__CET__=1");
    else if (Name == "return")
      Opts.addMacroDef("__CET__=2");
    else if (Name == "full")
      Opts.addMacroDef("__CET__=3");
  }

  // Add macros from the command line.
  for (const auto *A : Args.filtered(OPT_D, OPT_U)) {
    if (A->getOption().matches(OPT_D))
      Opts.addMacroDef(A->getValue());
    else
      Opts.addMacroUndef(A->getValue());
  }

  Opts.MacroIncludes = Args.getAllArgValues(OPT_imacros);

  // Add the ordered list of -includes.
  for (const auto *A : Args.filtered(OPT_include))
    Opts.Includes.emplace_back(A->getValue());

  for (const auto *A : Args.filtered(OPT_chain_include))
    Opts.ChainedIncludes.emplace_back(A->getValue());

  for (const auto *A : Args.filtered(OPT_remap_file)) {
    std::pair<StringRef, StringRef> Split = StringRef(A->getValue()).split(';');

    if (Split.second.empty()) {
      Diags.Report(diag::err_drv_invalid_remap_file) << A->getAsString(Args);
      continue;
    }

    Opts.addRemappedFile(Split.first, Split.second);
  }

  // Always avoid lexing editor placeholders when we're just running the
  // preprocessor as we never want to emit the
  // "editor placeholder in source file" error in PP only mode.
  if (isStrictlyPreprocessorAction(Action))
    Opts.LexEditorPlaceholders = false;
}

static void ParsePreprocessorOutputArgs(PreprocessorOutputOptions &Opts,
                                        ArgList &Args,
                                        frontend::ActionKind Action) {
  if (isStrictlyPreprocessorAction(Action))
    Opts.ShowCPP = !Args.hasArg(OPT_dM);
  else
    Opts.ShowCPP = 0;

  Opts.ShowMacros = Args.hasArg(OPT_dM) || Args.hasArg(OPT_dD);
}

static void ParseTargetArgs(TargetOptions &Opts, ArgList &Args,
                            DiagnosticsEngine &Diags) {
  Opts.FeaturesAsWritten = Args.getAllArgValues(OPT_target_feature);
  Opts.OpenCLExtensionsAsWritten = Args.getAllArgValues(OPT_cl_ext_EQ);
  Opts.AllowAMDGPUUnsafeFPAtomics =
      Args.hasFlag(options::OPT_munsafe_fp_atomics,
                   options::OPT_mno_unsafe_fp_atomics, false);
  if (Arg *A = Args.getLastArg(options::OPT_target_sdk_version_EQ)) {
    llvm::VersionTuple Version;
    if (Version.tryParse(A->getValue()))
      Diags.Report(diag::err_drv_invalid_value)
          << A->getAsString(Args) << A->getValue();
    else
      Opts.SDKVersion = Version;
  }
}

bool CompilerInvocation::parseSimpleArgs(const ArgList &Args,
                                         DiagnosticsEngine &Diags) {
#define OPTION_WITH_MARSHALLING(                                               \
    PREFIX_TYPE, NAME, ID, KIND, GROUP, ALIAS, ALIASARGS, FLAGS, PARAM,        \
    HELPTEXT, METAVAR, VALUES, SPELLING, ALWAYS_EMIT, KEYPATH, DEFAULT_VALUE,  \
    IMPLIED_CHECK, IMPLIED_VALUE, NORMALIZER, DENORMALIZER, MERGER, EXTRACTOR, \
    TABLE_INDEX)                                                               \
  if ((FLAGS)&options::CC1Option) {                                            \
    this->KEYPATH = MERGER(this->KEYPATH, DEFAULT_VALUE);                      \
    if (IMPLIED_CHECK)                                                         \
      this->KEYPATH = MERGER(this->KEYPATH, IMPLIED_VALUE);                    \
    if (auto MaybeValue = NORMALIZER(OPT_##ID, TABLE_INDEX, Args, Diags))      \
      this->KEYPATH = MERGER(                                                  \
          this->KEYPATH, static_cast<decltype(this->KEYPATH)>(*MaybeValue));   \
  }

#include "clang/Driver/Options.inc"
#undef OPTION_WITH_MARSHALLING
  return true;
}

bool CompilerInvocation::CreateFromArgs(CompilerInvocation &Res,
                                        ArrayRef<const char *> CommandLineArgs,
                                        DiagnosticsEngine &Diags,
                                        const char *Argv0) {
  bool Success = true;

  // Parse the arguments.
  const OptTable &Opts = getDriverOptTable();
  const unsigned IncludedFlagsBitmask = options::CC1Option;
  unsigned MissingArgIndex, MissingArgCount;
  InputArgList Args = Opts.ParseArgs(CommandLineArgs, MissingArgIndex,
                                     MissingArgCount, IncludedFlagsBitmask);
  LangOptions &LangOpts = *Res.getLangOpts();

  // Check for missing argument error.
  if (MissingArgCount) {
    Diags.Report(diag::err_drv_missing_argument)
        << Args.getArgString(MissingArgIndex) << MissingArgCount;
    Success = false;
  }

  // Issue errors on unknown arguments.
  for (const auto *A : Args.filtered(OPT_UNKNOWN)) {
    auto ArgString = A->getAsString(Args);
    std::string Nearest;
    if (Opts.findNearest(ArgString, Nearest, IncludedFlagsBitmask) > 1)
      Diags.Report(diag::err_drv_unknown_argument) << ArgString;
    else
      Diags.Report(diag::err_drv_unknown_argument_with_suggestion)
          << ArgString << Nearest;
    Success = false;
  }

  Success &= Res.parseSimpleArgs(Args, Diags);

  Success &= ParseAnalyzerArgs(*Res.getAnalyzerOpts(), Args, Diags);
  ParseDependencyOutputArgs(Res.getDependencyOutputOpts(), Args);
  if (!Res.getDependencyOutputOpts().OutputFile.empty() &&
      Res.getDependencyOutputOpts().Targets.empty()) {
    Diags.Report(diag::err_fe_dependency_file_requires_MT);
    Success = false;
  }
  Success &= ParseDiagnosticArgs(Res.getDiagnosticOpts(), Args, &Diags,
                                 /*DefaultDiagColor=*/false);
  ParseCommentArgs(LangOpts.CommentOpts, Args);
  // FIXME: We shouldn't have to pass the DashX option around here
  InputKind DashX = ParseFrontendArgs(Res.getFrontendOpts(), Args, Diags,
                                      LangOpts.IsHeaderFile);
  ParseTargetArgs(Res.getTargetOpts(), Args, Diags);
  Success &= ParseCodeGenArgs(Res.getCodeGenOpts(), Args, DashX, Diags,
                              Res.getTargetOpts(), Res.getFrontendOpts());
  ParseHeaderSearchArgs(Res.getHeaderSearchOpts(), Args,
                        Res.getFileSystemOpts().WorkingDir);
  llvm::Triple T(Res.getTargetOpts().Triple);
  if (DashX.getFormat() == InputKind::Precompiled ||
      DashX.getLanguage() == Language::LLVM_IR) {
    // ObjCAAutoRefCount and Sanitize LangOpts are used to setup the
    // PassManager in BackendUtil.cpp. They need to be initializd no matter
    // what the input type is.
    if (Args.hasArg(OPT_fobjc_arc))
      LangOpts.ObjCAutoRefCount = 1;
    // PIClevel and PIELevel are needed during code generation and this should be
    // set regardless of the input type.
    LangOpts.PICLevel = getLastArgIntValue(Args, OPT_pic_level, 0, Diags);
    parseSanitizerKinds("-fsanitize=", Args.getAllArgValues(OPT_fsanitize_EQ),
                        Diags, LangOpts.Sanitize);
  } else {
    // Other LangOpts are only initialized when the input is not AST or LLVM IR.
    // FIXME: Should we really be calling this for an Language::Asm input?
    ParseLangArgs(LangOpts, Args, DashX, Res.getTargetOpts(),
                  Res.getPreprocessorOpts(), Diags);
    if (Res.getFrontendOpts().ProgramAction == frontend::RewriteObjC)
      LangOpts.ObjCExceptions = 1;
    if (T.isOSDarwin() && DashX.isPreprocessed()) {
      // Supress the darwin-specific 'stdlibcxx-not-found' diagnostic for
      // preprocessed input as we don't expect it to be used with -std=libc++
      // anyway.
      Res.getDiagnosticOpts().Warnings.push_back("no-stdlibcxx-not-found");
    }
  }

  if (LangOpts.CUDA) {
    // During CUDA device-side compilation, the aux triple is the
    // triple used for host compilation.
    if (LangOpts.CUDAIsDevice)
      Res.getTargetOpts().HostTriple = Res.getFrontendOpts().AuxTriple;
  }

  // Set the triple of the host for OpenMP device compile.
  if (LangOpts.OpenMPIsDevice)
    Res.getTargetOpts().HostTriple = Res.getFrontendOpts().AuxTriple;

  // Set the triple of the host for SYCL device compile.
  if (LangOpts.SYCLIsDevice)
    Res.getTargetOpts().HostTriple = Res.getFrontendOpts().AuxTriple;

  // FIXME: Override value name discarding when asan or msan is used because the
  // backend passes depend on the name of the alloca in order to print out
  // names.
  Res.getCodeGenOpts().DiscardValueNames &=
      !LangOpts.Sanitize.has(SanitizerKind::Address) &&
      !LangOpts.Sanitize.has(SanitizerKind::KernelAddress) &&
      !LangOpts.Sanitize.has(SanitizerKind::Memory) &&
      !LangOpts.Sanitize.has(SanitizerKind::KernelMemory);

  ParsePreprocessorArgs(Res.getPreprocessorOpts(), Args, Diags,
                        Res.getFrontendOpts().ProgramAction);
  ParsePreprocessorOutputArgs(Res.getPreprocessorOutputOpts(), Args,
                              Res.getFrontendOpts().ProgramAction);

  // Turn on -Wspir-compat for SPIR target.
  if (T.isSPIR())
    Res.getDiagnosticOpts().Warnings.push_back("spir-compat");

  // If sanitizer is enabled, disable OPT_ffine_grained_bitfield_accesses.
  if (Res.getCodeGenOpts().FineGrainedBitfieldAccesses &&
      !Res.getLangOpts()->Sanitize.empty()) {
    Res.getCodeGenOpts().FineGrainedBitfieldAccesses = false;
    Diags.Report(diag::warn_drv_fine_grained_bitfield_accesses_ignored);
  }

  // Store the command-line for using in the CodeView backend.
  Res.getCodeGenOpts().Argv0 = Argv0;
  Res.getCodeGenOpts().CommandLineArgs = CommandLineArgs;

  FixupInvocation(Res, Diags, Args);

  return Success;
}

std::string CompilerInvocation::getModuleHash() const {
  // Note: For QoI reasons, the things we use as a hash here should all be
  // dumped via the -module-info flag.
  using llvm::hash_code;
  using llvm::hash_value;
  using llvm::hash_combine;
  using llvm::hash_combine_range;

  // Start the signature with the compiler version.
  // FIXME: We'd rather use something more cryptographically sound than
  // CityHash, but this will do for now.
  hash_code code = hash_value(getClangFullRepositoryVersion());

  // Also include the serialization version, in case LLVM_APPEND_VC_REV is off
  // and getClangFullRepositoryVersion() doesn't include git revision.
  code = hash_combine(code, serialization::VERSION_MAJOR,
                      serialization::VERSION_MINOR);

  // Extend the signature with the language options
#define LANGOPT(Name, Bits, Default, Description) \
   code = hash_combine(code, LangOpts->Name);
#define ENUM_LANGOPT(Name, Type, Bits, Default, Description) \
  code = hash_combine(code, static_cast<unsigned>(LangOpts->get##Name()));
#define BENIGN_LANGOPT(Name, Bits, Default, Description)
#define BENIGN_ENUM_LANGOPT(Name, Type, Bits, Default, Description)
#include "clang/Basic/LangOptions.def"

  for (StringRef Feature : LangOpts->ModuleFeatures)
    code = hash_combine(code, Feature);

  code = hash_combine(code, LangOpts->ObjCRuntime);
  const auto &BCN = LangOpts->CommentOpts.BlockCommandNames;
  code = hash_combine(code, hash_combine_range(BCN.begin(), BCN.end()));

  // Extend the signature with the target options.
  code = hash_combine(code, TargetOpts->Triple, TargetOpts->CPU,
                      TargetOpts->TuneCPU, TargetOpts->ABI);
  for (const auto &FeatureAsWritten : TargetOpts->FeaturesAsWritten)
    code = hash_combine(code, FeatureAsWritten);

  // Extend the signature with preprocessor options.
  const PreprocessorOptions &ppOpts = getPreprocessorOpts();
  const HeaderSearchOptions &hsOpts = getHeaderSearchOpts();
  code = hash_combine(code, ppOpts.UsePredefines, ppOpts.DetailedRecord);

  for (const auto &I : getPreprocessorOpts().Macros) {
    // If we're supposed to ignore this macro for the purposes of modules,
    // don't put it into the hash.
    if (!hsOpts.ModulesIgnoreMacros.empty()) {
      // Check whether we're ignoring this macro.
      StringRef MacroDef = I.first;
      if (hsOpts.ModulesIgnoreMacros.count(
              llvm::CachedHashString(MacroDef.split('=').first)))
        continue;
    }

    code = hash_combine(code, I.first, I.second);
  }

  // Extend the signature with the sysroot and other header search options.
  code = hash_combine(code, hsOpts.Sysroot,
                      hsOpts.ModuleFormat,
                      hsOpts.UseDebugInfo,
                      hsOpts.UseBuiltinIncludes,
                      hsOpts.UseStandardSystemIncludes,
                      hsOpts.UseStandardCXXIncludes,
                      hsOpts.UseLibcxx,
                      hsOpts.ModulesValidateDiagnosticOptions);
  code = hash_combine(code, hsOpts.ResourceDir);

  if (hsOpts.ModulesStrictContextHash) {
    hash_code SHPC = hash_combine_range(hsOpts.SystemHeaderPrefixes.begin(),
                                        hsOpts.SystemHeaderPrefixes.end());
    hash_code UEC = hash_combine_range(hsOpts.UserEntries.begin(),
                                       hsOpts.UserEntries.end());
    code = hash_combine(code, hsOpts.SystemHeaderPrefixes.size(), SHPC,
                        hsOpts.UserEntries.size(), UEC);

    const DiagnosticOptions &diagOpts = getDiagnosticOpts();
    #define DIAGOPT(Name, Bits, Default) \
      code = hash_combine(code, diagOpts.Name);
    #define ENUM_DIAGOPT(Name, Type, Bits, Default) \
      code = hash_combine(code, diagOpts.get##Name());
    #include "clang/Basic/DiagnosticOptions.def"
    #undef DIAGOPT
    #undef ENUM_DIAGOPT
  }

  // Extend the signature with the user build path.
  code = hash_combine(code, hsOpts.ModuleUserBuildPath);

  // Extend the signature with the module file extensions.
  const FrontendOptions &frontendOpts = getFrontendOpts();
  for (const auto &ext : frontendOpts.ModuleFileExtensions) {
    code = ext->hashExtension(code);
  }

  // When compiling with -gmodules, also hash -fdebug-prefix-map as it
  // affects the debug info in the PCM.
  if (getCodeGenOpts().DebugTypeExtRefs)
    for (const auto &KeyValue : getCodeGenOpts().DebugPrefixMap)
      code = hash_combine(code, KeyValue.first, KeyValue.second);

  // Extend the signature with the enabled sanitizers, if at least one is
  // enabled. Sanitizers which cannot affect AST generation aren't hashed.
  SanitizerSet SanHash = LangOpts->Sanitize;
  SanHash.clear(getPPTransparentSanitizers());
  if (!SanHash.empty())
    code = hash_combine(code, SanHash.Mask);

  return llvm::APInt(64, code).toString(36, /*Signed=*/false);
}

void CompilerInvocation::generateCC1CommandLine(
    SmallVectorImpl<const char *> &Args, StringAllocator SA) const {
  // Capture the extracted value as a lambda argument to avoid potential issues
  // with lifetime extension of the reference.
#define OPTION_WITH_MARSHALLING(                                               \
    PREFIX_TYPE, NAME, ID, KIND, GROUP, ALIAS, ALIASARGS, FLAGS, PARAM,        \
    HELPTEXT, METAVAR, VALUES, SPELLING, ALWAYS_EMIT, KEYPATH, DEFAULT_VALUE,  \
    IMPLIED_CHECK, IMPLIED_VALUE, NORMALIZER, DENORMALIZER, MERGER, EXTRACTOR, \
    TABLE_INDEX)                                                               \
  if ((FLAGS)&options::CC1Option) {                                            \
    [&](const auto &Extracted) {                                               \
      if (ALWAYS_EMIT ||                                                       \
          (Extracted !=                                                        \
           static_cast<decltype(this->KEYPATH)>(                               \
               (IMPLIED_CHECK) ? (IMPLIED_VALUE) : (DEFAULT_VALUE))))          \
        DENORMALIZER(Args, SPELLING, SA, Option::KIND##Class, TABLE_INDEX,     \
                     Extracted);                                               \
    }(EXTRACTOR(this->KEYPATH));                                               \
  }

#include "clang/Driver/Options.inc"
#undef OPTION_WITH_MARSHALLING
}

IntrusiveRefCntPtr<llvm::vfs::FileSystem>
clang::createVFSFromCompilerInvocation(const CompilerInvocation &CI,
                                       DiagnosticsEngine &Diags) {
  return createVFSFromCompilerInvocation(CI, Diags,
                                         llvm::vfs::getRealFileSystem());
}

IntrusiveRefCntPtr<llvm::vfs::FileSystem>
clang::createVFSFromCompilerInvocation(
    const CompilerInvocation &CI, DiagnosticsEngine &Diags,
    IntrusiveRefCntPtr<llvm::vfs::FileSystem> BaseFS) {
  if (CI.getHeaderSearchOpts().VFSOverlayFiles.empty())
    return BaseFS;

  IntrusiveRefCntPtr<llvm::vfs::FileSystem> Result = BaseFS;
  // earlier vfs files are on the bottom
  for (const auto &File : CI.getHeaderSearchOpts().VFSOverlayFiles) {
    llvm::ErrorOr<std::unique_ptr<llvm::MemoryBuffer>> Buffer =
        Result->getBufferForFile(File);
    if (!Buffer) {
      Diags.Report(diag::err_missing_vfs_overlay_file) << File;
      continue;
    }

    IntrusiveRefCntPtr<llvm::vfs::FileSystem> FS = llvm::vfs::getVFSFromYAML(
        std::move(Buffer.get()), /*DiagHandler*/ nullptr, File,
        /*DiagContext*/ nullptr, Result);
    if (!FS) {
      Diags.Report(diag::err_invalid_vfs_overlay) << File;
      continue;
    }

    Result = FS;
  }
  return Result;
}<|MERGE_RESOLUTION|>--- conflicted
+++ resolved
@@ -196,17 +196,6 @@
     }
     return None;
   };
-<<<<<<< HEAD
-}
-
-static auto makeBooleanOptionDenormalizer(bool Value,
-                                          const char *OtherSpelling) {
-  return [Value, OtherSpelling](
-             SmallVectorImpl<const char *> &Args, const char *Spelling,
-             CompilerInvocation::StringAllocator, unsigned, bool KeyPath) {
-    Args.push_back(KeyPath == Value ? Spelling : OtherSpelling);
-  };
-=======
 }
 
 static auto makeBooleanOptionDenormalizer(bool Value) {
@@ -244,7 +233,6 @@
                   CompilerInvocation::StringAllocator SA,
                   Option::OptionClass OptClass, unsigned TableIndex, T Value) {
   denormalizeStringImpl(Args, Spelling, SA, OptClass, TableIndex, Twine(Value));
->>>>>>> e1e3308f
 }
 
 static Optional<SimpleEnumValue>
@@ -929,39 +917,6 @@
     if (Opts.getDebugInfo() == codegenoptions::LimitedDebugInfo)
       Opts.setDebugInfo(codegenoptions::DebugInfoConstructor);
 
-<<<<<<< HEAD
-  if (Arg *A = Args.getLastArg(OPT_debugger_tuning_EQ)) {
-    unsigned Val = llvm::StringSwitch<unsigned>(A->getValue())
-                       .Case("gdb", unsigned(llvm::DebuggerKind::GDB))
-                       .Case("lldb", unsigned(llvm::DebuggerKind::LLDB))
-                       .Case("sce", unsigned(llvm::DebuggerKind::SCE))
-                       .Default(~0U);
-    if (Val == ~0U)
-      Diags.Report(diag::err_drv_invalid_value) << A->getAsString(Args)
-                                                << A->getValue();
-    else
-      Opts.setDebuggerTuning(static_cast<llvm::DebuggerKind>(Val));
-  }
-  Opts.DwarfVersion = getLastArgIntValue(Args, OPT_dwarf_version_EQ, 0, Diags);
-  Opts.DebugColumnInfo = !Args.hasArg(OPT_gno_column_info);
-  Opts.EmitCodeView = Args.hasArg(OPT_gcodeview);
-  Opts.MacroDebugInfo = Args.hasArg(OPT_debug_info_macro);
-  Opts.WholeProgramVTables = Args.hasArg(OPT_fwhole_program_vtables);
-  Opts.VirtualFunctionElimination =
-      Args.hasArg(OPT_fvirtual_function_elimination);
-  Opts.LTOVisibilityPublicStd = Args.hasArg(OPT_flto_visibility_public_std);
-  Opts.SplitDwarfFile = std::string(Args.getLastArgValue(OPT_split_dwarf_file));
-  Opts.SplitDwarfOutput =
-      std::string(Args.getLastArgValue(OPT_split_dwarf_output));
-  Opts.SplitDwarfInlining = !Args.hasArg(OPT_fno_split_dwarf_inlining);
-  Opts.DebugTypeExtRefs = Args.hasArg(OPT_dwarf_ext_refs);
-  Opts.DebugExplicitImport = Args.hasArg(OPT_dwarf_explicit_import);
-  Opts.DebugFwdTemplateParams = Args.hasArg(OPT_debug_forward_template_params);
-  Opts.EmbedSource = Args.hasArg(OPT_gembed_source);
-  Opts.ForceDwarfFrameSection = Args.hasArg(OPT_fforce_dwarf_frame);
-
-=======
->>>>>>> e1e3308f
   for (const auto &Arg : Args.getAllArgValues(OPT_fdebug_prefix_map_EQ)) {
     auto Split = StringRef(Arg).split('=');
     Opts.DebugPrefixMap.insert(
@@ -980,19 +935,6 @@
 
   Opts.NewStructPathTBAA = !Args.hasArg(OPT_no_struct_path_tbaa) &&
                            Args.hasArg(OPT_new_struct_path_tbaa);
-<<<<<<< HEAD
-  Opts.FineGrainedBitfieldAccesses =
-      Args.hasFlag(OPT_ffine_grained_bitfield_accesses,
-                   OPT_fno_fine_grained_bitfield_accesses, false);
-  Opts.DwarfDebugFlags =
-      std::string(Args.getLastArgValue(OPT_dwarf_debug_flags));
-  Opts.RecordCommandLine =
-      std::string(Args.getLastArgValue(OPT_record_command_line));
-  Opts.MergeAllConstants = Args.hasArg(OPT_fmerge_all_constants);
-  Opts.NoCommon = !Args.hasArg(OPT_fcommon);
-  Opts.NoImplicitFloat = Args.hasArg(OPT_no_implicit_float);
-=======
->>>>>>> e1e3308f
   Opts.OptimizeSize = getOptimizationLevelSize(Args);
   Opts.SimplifyLibCalls = !(Args.hasArg(OPT_fno_builtin) ||
                             Args.hasArg(OPT_ffreestanding));
@@ -1001,20 +943,7 @@
   Opts.UnrollLoops =
       Args.hasFlag(OPT_funroll_loops, OPT_fno_unroll_loops,
                    (Opts.OptimizationLevel > 1));
-<<<<<<< HEAD
-  Opts.RerollLoops = Args.hasArg(OPT_freroll_loops);
-
-  Opts.DisableIntegratedAS = Args.hasArg(OPT_fno_integrated_as);
-  Opts.SampleProfileFile =
-      std::string(Args.getLastArgValue(OPT_fprofile_sample_use_EQ));
-  Opts.DebugInfoForProfiling = Args.hasFlag(
-      OPT_fdebug_info_for_profiling, OPT_fno_debug_info_for_profiling, false);
-  Opts.PseudoProbeForProfiling =
-      Args.hasFlag(OPT_fpseudo_probe_for_profiling,
-                   OPT_fno_pseudo_probe_for_profiling, false);
-=======
-
->>>>>>> e1e3308f
+
   Opts.DebugNameTable = static_cast<unsigned>(
       Args.hasArg(OPT_ggnu_pubnames)
           ? llvm::DICompileUnit::DebugNameTableKind::GNU
@@ -1024,16 +953,6 @@
 
   if (!Opts.ProfileInstrumentUsePath.empty())
     setPGOUseInstrumentor(Opts, Opts.ProfileInstrumentUsePath);
-<<<<<<< HEAD
-  Opts.ProfileRemappingFile =
-      std::string(Args.getLastArgValue(OPT_fprofile_remapping_file_EQ));
-  if (!Opts.ProfileRemappingFile.empty() && Opts.LegacyPassManager) {
-    Diags.Report(diag::err_drv_argument_only_allowed_with)
-        << Args.getLastArg(OPT_fprofile_remapping_file_EQ)->getAsString(Args)
-        << "-fno-legacy-pass-manager";
-  }
-=======
->>>>>>> e1e3308f
 
   Opts.CodeModel = TargetOpts.CodeModel;
 
@@ -1057,37 +976,6 @@
     }
   }
 
-<<<<<<< HEAD
-  if (const Arg *A = Args.getLastArg(OPT_ftime_report, OPT_ftime_report_EQ)) {
-    Opts.TimePasses = true;
-
-    // -ftime-report= is only for new pass manager.
-    if (A->getOption().getID() == OPT_ftime_report_EQ) {
-      if (Opts.LegacyPassManager)
-        Diags.Report(diag::err_drv_argument_only_allowed_with)
-            << A->getAsString(Args) << "-fno-legacy-pass-manager";
-
-      StringRef Val = A->getValue();
-      if (Val == "per-pass")
-        Opts.TimePassesPerRun = false;
-      else if (Val == "per-pass-run")
-        Opts.TimePassesPerRun = true;
-      else
-        Diags.Report(diag::err_drv_invalid_value)
-            << A->getAsString(Args) << A->getValue();
-    }
-  }
-
-  Opts.DisableFree = Args.hasArg(OPT_disable_free);
-  Opts.DiscardValueNames = Args.hasArg(OPT_discard_value_names);
-  Opts.DisableTailCalls = Args.hasArg(OPT_mdisable_tail_calls);
-  Opts.NoEscapingBlockTailCalls =
-      Args.hasArg(OPT_fno_escaping_block_tail_calls);
-  Opts.FloatABI = std::string(Args.getLastArgValue(OPT_mfloat_abi));
-  Opts.LimitFloatPrecision =
-      std::string(Args.getLastArgValue(OPT_mlimit_float_precision));
-=======
->>>>>>> e1e3308f
   Opts.Reciprocals = Args.getAllArgValues(OPT_mrecip_EQ);
 
   // Basic Block Sections implies Function Sections.
