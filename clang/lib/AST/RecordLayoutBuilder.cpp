//=== RecordLayoutBuilder.cpp - Helper class for building record layouts ---==//
//
// Part of the LLVM Project, under the Apache License v2.0 with LLVM Exceptions.
// See https://llvm.org/LICENSE.txt for license information.
// SPDX-License-Identifier: Apache-2.0 WITH LLVM-exception
//
//===----------------------------------------------------------------------===//

#include "clang/AST/ASTContext.h"
#include "clang/AST/ASTDiagnostic.h"
#include "clang/AST/Attr.h"
#include "clang/AST/CXXInheritance.h"
#include "clang/AST/Decl.h"
#include "clang/AST/DeclCXX.h"
#include "clang/AST/DeclObjC.h"
#include "clang/AST/Expr.h"
#include "clang/AST/VTableBuilder.h"
#include "clang/AST/RecordLayout.h"
#include "clang/Basic/TargetInfo.h"
#include "llvm/ADT/SmallSet.h"
#include "llvm/Support/Format.h"
#include "llvm/Support/MathExtras.h"

using namespace clang;

namespace {

/// BaseSubobjectInfo - Represents a single base subobject in a complete class.
/// For a class hierarchy like
///
/// class A { };
/// class B : A { };
/// class C : A, B { };
///
/// The BaseSubobjectInfo graph for C will have three BaseSubobjectInfo
/// instances, one for B and two for A.
///
/// If a base is virtual, it will only have one BaseSubobjectInfo allocated.
struct BaseSubobjectInfo {
  /// Class - The class for this base info.
  const CXXRecordDecl *Class;

  /// IsVirtual - Whether the BaseInfo represents a virtual base or not.
  bool IsVirtual;

  /// Bases - Information about the base subobjects.
  SmallVector<BaseSubobjectInfo*, 4> Bases;

  /// PrimaryVirtualBaseInfo - Holds the base info for the primary virtual base
  /// of this base info (if one exists).
  BaseSubobjectInfo *PrimaryVirtualBaseInfo;

  // FIXME: Document.
  const BaseSubobjectInfo *Derived;
};

/// Externally provided layout. Typically used when the AST source, such
/// as DWARF, lacks all the information that was available at compile time, such
/// as alignment attributes on fields and pragmas in effect.
struct ExternalLayout {
  ExternalLayout() : Size(0), Align(0) {}

  /// Overall record size in bits.
  uint64_t Size;

  /// Overall record alignment in bits.
  uint64_t Align;

  /// Record field offsets in bits.
  llvm::DenseMap<const FieldDecl *, uint64_t> FieldOffsets;

  /// Direct, non-virtual base offsets.
  llvm::DenseMap<const CXXRecordDecl *, CharUnits> BaseOffsets;

  /// Virtual base offsets.
  llvm::DenseMap<const CXXRecordDecl *, CharUnits> VirtualBaseOffsets;

  /// Get the offset of the given field. The external source must provide
  /// entries for all fields in the record.
  uint64_t getExternalFieldOffset(const FieldDecl *FD) {
    assert(FieldOffsets.count(FD) &&
           "Field does not have an external offset");
    return FieldOffsets[FD];
  }

  bool getExternalNVBaseOffset(const CXXRecordDecl *RD, CharUnits &BaseOffset) {
    auto Known = BaseOffsets.find(RD);
    if (Known == BaseOffsets.end())
      return false;
    BaseOffset = Known->second;
    return true;
  }

  bool getExternalVBaseOffset(const CXXRecordDecl *RD, CharUnits &BaseOffset) {
    auto Known = VirtualBaseOffsets.find(RD);
    if (Known == VirtualBaseOffsets.end())
      return false;
    BaseOffset = Known->second;
    return true;
  }
};

/// EmptySubobjectMap - Keeps track of which empty subobjects exist at different
/// offsets while laying out a C++ class.
class EmptySubobjectMap {
  const ASTContext &Context;
  uint64_t CharWidth;

  /// Class - The class whose empty entries we're keeping track of.
  const CXXRecordDecl *Class;

  /// EmptyClassOffsets - A map from offsets to empty record decls.
  typedef llvm::TinyPtrVector<const CXXRecordDecl *> ClassVectorTy;
  typedef llvm::DenseMap<CharUnits, ClassVectorTy> EmptyClassOffsetsMapTy;
  EmptyClassOffsetsMapTy EmptyClassOffsets;

  /// MaxEmptyClassOffset - The highest offset known to contain an empty
  /// base subobject.
  CharUnits MaxEmptyClassOffset;

  /// ComputeEmptySubobjectSizes - Compute the size of the largest base or
  /// member subobject that is empty.
  void ComputeEmptySubobjectSizes();

  void AddSubobjectAtOffset(const CXXRecordDecl *RD, CharUnits Offset);

  void UpdateEmptyBaseSubobjects(const BaseSubobjectInfo *Info,
                                 CharUnits Offset, bool PlacingEmptyBase);

  void UpdateEmptyFieldSubobjects(const CXXRecordDecl *RD,
                                  const CXXRecordDecl *Class, CharUnits Offset,
                                  bool PlacingOverlappingField);
  void UpdateEmptyFieldSubobjects(const FieldDecl *FD, CharUnits Offset,
                                  bool PlacingOverlappingField);

  /// AnyEmptySubobjectsBeyondOffset - Returns whether there are any empty
  /// subobjects beyond the given offset.
  bool AnyEmptySubobjectsBeyondOffset(CharUnits Offset) const {
    return Offset <= MaxEmptyClassOffset;
  }

  CharUnits
  getFieldOffset(const ASTRecordLayout &Layout, unsigned FieldNo) const {
    uint64_t FieldOffset = Layout.getFieldOffset(FieldNo);
    assert(FieldOffset % CharWidth == 0 &&
           "Field offset not at char boundary!");

    return Context.toCharUnitsFromBits(FieldOffset);
  }

protected:
  bool CanPlaceSubobjectAtOffset(const CXXRecordDecl *RD,
                                 CharUnits Offset) const;

  bool CanPlaceBaseSubobjectAtOffset(const BaseSubobjectInfo *Info,
                                     CharUnits Offset);

  bool CanPlaceFieldSubobjectAtOffset(const CXXRecordDecl *RD,
                                      const CXXRecordDecl *Class,
                                      CharUnits Offset) const;
  bool CanPlaceFieldSubobjectAtOffset(const FieldDecl *FD,
                                      CharUnits Offset) const;

public:
  /// This holds the size of the largest empty subobject (either a base
  /// or a member). Will be zero if the record being built doesn't contain
  /// any empty classes.
  CharUnits SizeOfLargestEmptySubobject;

  EmptySubobjectMap(const ASTContext &Context, const CXXRecordDecl *Class)
  : Context(Context), CharWidth(Context.getCharWidth()), Class(Class) {
      ComputeEmptySubobjectSizes();
  }

  /// CanPlaceBaseAtOffset - Return whether the given base class can be placed
  /// at the given offset.
  /// Returns false if placing the record will result in two components
  /// (direct or indirect) of the same type having the same offset.
  bool CanPlaceBaseAtOffset(const BaseSubobjectInfo *Info,
                            CharUnits Offset);

  /// CanPlaceFieldAtOffset - Return whether a field can be placed at the given
  /// offset.
  bool CanPlaceFieldAtOffset(const FieldDecl *FD, CharUnits Offset);
};

void EmptySubobjectMap::ComputeEmptySubobjectSizes() {
  // Check the bases.
  for (const CXXBaseSpecifier &Base : Class->bases()) {
    const CXXRecordDecl *BaseDecl = Base.getType()->getAsCXXRecordDecl();

    CharUnits EmptySize;
    const ASTRecordLayout &Layout = Context.getASTRecordLayout(BaseDecl);
    if (BaseDecl->isEmpty()) {
      // If the class decl is empty, get its size.
      EmptySize = Layout.getSize();
    } else {
      // Otherwise, we get the largest empty subobject for the decl.
      EmptySize = Layout.getSizeOfLargestEmptySubobject();
    }

    if (EmptySize > SizeOfLargestEmptySubobject)
      SizeOfLargestEmptySubobject = EmptySize;
  }

  // Check the fields.
  for (const FieldDecl *FD : Class->fields()) {
    const RecordType *RT =
        Context.getBaseElementType(FD->getType())->getAs<RecordType>();

    // We only care about record types.
    if (!RT)
      continue;

    CharUnits EmptySize;
    const CXXRecordDecl *MemberDecl = RT->getAsCXXRecordDecl();
    const ASTRecordLayout &Layout = Context.getASTRecordLayout(MemberDecl);
    if (MemberDecl->isEmpty()) {
      // If the class decl is empty, get its size.
      EmptySize = Layout.getSize();
    } else {
      // Otherwise, we get the largest empty subobject for the decl.
      EmptySize = Layout.getSizeOfLargestEmptySubobject();
    }

    if (EmptySize > SizeOfLargestEmptySubobject)
      SizeOfLargestEmptySubobject = EmptySize;
  }
}

bool
EmptySubobjectMap::CanPlaceSubobjectAtOffset(const CXXRecordDecl *RD,
                                             CharUnits Offset) const {
  // We only need to check empty bases.
  if (!RD->isEmpty())
    return true;

  EmptyClassOffsetsMapTy::const_iterator I = EmptyClassOffsets.find(Offset);
  if (I == EmptyClassOffsets.end())
    return true;

  const ClassVectorTy &Classes = I->second;
  if (!llvm::is_contained(Classes, RD))
    return true;

  // There is already an empty class of the same type at this offset.
  return false;
}

void EmptySubobjectMap::AddSubobjectAtOffset(const CXXRecordDecl *RD,
                                             CharUnits Offset) {
  // We only care about empty bases.
  if (!RD->isEmpty())
    return;

  // If we have empty structures inside a union, we can assign both
  // the same offset. Just avoid pushing them twice in the list.
  ClassVectorTy &Classes = EmptyClassOffsets[Offset];
  if (llvm::is_contained(Classes, RD))
    return;

  Classes.push_back(RD);

  // Update the empty class offset.
  if (Offset > MaxEmptyClassOffset)
    MaxEmptyClassOffset = Offset;
}

bool
EmptySubobjectMap::CanPlaceBaseSubobjectAtOffset(const BaseSubobjectInfo *Info,
                                                 CharUnits Offset) {
  // We don't have to keep looking past the maximum offset that's known to
  // contain an empty class.
  if (!AnyEmptySubobjectsBeyondOffset(Offset))
    return true;

  if (!CanPlaceSubobjectAtOffset(Info->Class, Offset))
    return false;

  // Traverse all non-virtual bases.
  const ASTRecordLayout &Layout = Context.getASTRecordLayout(Info->Class);
  for (const BaseSubobjectInfo *Base : Info->Bases) {
    if (Base->IsVirtual)
      continue;

    CharUnits BaseOffset = Offset + Layout.getBaseClassOffset(Base->Class);

    if (!CanPlaceBaseSubobjectAtOffset(Base, BaseOffset))
      return false;
  }

  if (Info->PrimaryVirtualBaseInfo) {
    BaseSubobjectInfo *PrimaryVirtualBaseInfo = Info->PrimaryVirtualBaseInfo;

    if (Info == PrimaryVirtualBaseInfo->Derived) {
      if (!CanPlaceBaseSubobjectAtOffset(PrimaryVirtualBaseInfo, Offset))
        return false;
    }
  }

  // Traverse all member variables.
  unsigned FieldNo = 0;
  for (CXXRecordDecl::field_iterator I = Info->Class->field_begin(),
       E = Info->Class->field_end(); I != E; ++I, ++FieldNo) {
    if (I->isBitField())
      continue;

    CharUnits FieldOffset = Offset + getFieldOffset(Layout, FieldNo);
    if (!CanPlaceFieldSubobjectAtOffset(*I, FieldOffset))
      return false;
  }

  return true;
}

void EmptySubobjectMap::UpdateEmptyBaseSubobjects(const BaseSubobjectInfo *Info,
                                                  CharUnits Offset,
                                                  bool PlacingEmptyBase) {
  if (!PlacingEmptyBase && Offset >= SizeOfLargestEmptySubobject) {
    // We know that the only empty subobjects that can conflict with empty
    // subobject of non-empty bases, are empty bases that can be placed at
    // offset zero. Because of this, we only need to keep track of empty base
    // subobjects with offsets less than the size of the largest empty
    // subobject for our class.
    return;
  }

  AddSubobjectAtOffset(Info->Class, Offset);

  // Traverse all non-virtual bases.
  const ASTRecordLayout &Layout = Context.getASTRecordLayout(Info->Class);
  for (const BaseSubobjectInfo *Base : Info->Bases) {
    if (Base->IsVirtual)
      continue;

    CharUnits BaseOffset = Offset + Layout.getBaseClassOffset(Base->Class);
    UpdateEmptyBaseSubobjects(Base, BaseOffset, PlacingEmptyBase);
  }

  if (Info->PrimaryVirtualBaseInfo) {
    BaseSubobjectInfo *PrimaryVirtualBaseInfo = Info->PrimaryVirtualBaseInfo;

    if (Info == PrimaryVirtualBaseInfo->Derived)
      UpdateEmptyBaseSubobjects(PrimaryVirtualBaseInfo, Offset,
                                PlacingEmptyBase);
  }

  // Traverse all member variables.
  unsigned FieldNo = 0;
  for (CXXRecordDecl::field_iterator I = Info->Class->field_begin(),
       E = Info->Class->field_end(); I != E; ++I, ++FieldNo) {
    if (I->isBitField())
      continue;

    CharUnits FieldOffset = Offset + getFieldOffset(Layout, FieldNo);
    UpdateEmptyFieldSubobjects(*I, FieldOffset, PlacingEmptyBase);
  }
}

bool EmptySubobjectMap::CanPlaceBaseAtOffset(const BaseSubobjectInfo *Info,
                                             CharUnits Offset) {
  // If we know this class doesn't have any empty subobjects we don't need to
  // bother checking.
  if (SizeOfLargestEmptySubobject.isZero())
    return true;

  if (!CanPlaceBaseSubobjectAtOffset(Info, Offset))
    return false;

  // We are able to place the base at this offset. Make sure to update the
  // empty base subobject map.
  UpdateEmptyBaseSubobjects(Info, Offset, Info->Class->isEmpty());
  return true;
}

bool
EmptySubobjectMap::CanPlaceFieldSubobjectAtOffset(const CXXRecordDecl *RD,
                                                  const CXXRecordDecl *Class,
                                                  CharUnits Offset) const {
  // We don't have to keep looking past the maximum offset that's known to
  // contain an empty class.
  if (!AnyEmptySubobjectsBeyondOffset(Offset))
    return true;

  if (!CanPlaceSubobjectAtOffset(RD, Offset))
    return false;

  const ASTRecordLayout &Layout = Context.getASTRecordLayout(RD);

  // Traverse all non-virtual bases.
  for (const CXXBaseSpecifier &Base : RD->bases()) {
    if (Base.isVirtual())
      continue;

    const CXXRecordDecl *BaseDecl = Base.getType()->getAsCXXRecordDecl();

    CharUnits BaseOffset = Offset + Layout.getBaseClassOffset(BaseDecl);
    if (!CanPlaceFieldSubobjectAtOffset(BaseDecl, Class, BaseOffset))
      return false;
  }

  if (RD == Class) {
    // This is the most derived class, traverse virtual bases as well.
    for (const CXXBaseSpecifier &Base : RD->vbases()) {
      const CXXRecordDecl *VBaseDecl = Base.getType()->getAsCXXRecordDecl();

      CharUnits VBaseOffset = Offset + Layout.getVBaseClassOffset(VBaseDecl);
      if (!CanPlaceFieldSubobjectAtOffset(VBaseDecl, Class, VBaseOffset))
        return false;
    }
  }

  // Traverse all member variables.
  unsigned FieldNo = 0;
  for (CXXRecordDecl::field_iterator I = RD->field_begin(), E = RD->field_end();
       I != E; ++I, ++FieldNo) {
    if (I->isBitField())
      continue;

    CharUnits FieldOffset = Offset + getFieldOffset(Layout, FieldNo);

    if (!CanPlaceFieldSubobjectAtOffset(*I, FieldOffset))
      return false;
  }

  return true;
}

bool
EmptySubobjectMap::CanPlaceFieldSubobjectAtOffset(const FieldDecl *FD,
                                                  CharUnits Offset) const {
  // We don't have to keep looking past the maximum offset that's known to
  // contain an empty class.
  if (!AnyEmptySubobjectsBeyondOffset(Offset))
    return true;

  QualType T = FD->getType();
  if (const CXXRecordDecl *RD = T->getAsCXXRecordDecl())
    return CanPlaceFieldSubobjectAtOffset(RD, RD, Offset);

  // If we have an array type we need to look at every element.
  if (const ConstantArrayType *AT = Context.getAsConstantArrayType(T)) {
    QualType ElemTy = Context.getBaseElementType(AT);
    const RecordType *RT = ElemTy->getAs<RecordType>();
    if (!RT)
      return true;

    const CXXRecordDecl *RD = RT->getAsCXXRecordDecl();
    const ASTRecordLayout &Layout = Context.getASTRecordLayout(RD);

    uint64_t NumElements = Context.getConstantArrayElementCount(AT);
    CharUnits ElementOffset = Offset;
    for (uint64_t I = 0; I != NumElements; ++I) {
      // We don't have to keep looking past the maximum offset that's known to
      // contain an empty class.
      if (!AnyEmptySubobjectsBeyondOffset(ElementOffset))
        return true;

      if (!CanPlaceFieldSubobjectAtOffset(RD, RD, ElementOffset))
        return false;

      ElementOffset += Layout.getSize();
    }
  }

  return true;
}

bool
EmptySubobjectMap::CanPlaceFieldAtOffset(const FieldDecl *FD,
                                         CharUnits Offset) {
  if (!CanPlaceFieldSubobjectAtOffset(FD, Offset))
    return false;

  // We are able to place the member variable at this offset.
  // Make sure to update the empty field subobject map.
  UpdateEmptyFieldSubobjects(FD, Offset, FD->hasAttr<NoUniqueAddressAttr>());
  return true;
}

void EmptySubobjectMap::UpdateEmptyFieldSubobjects(
    const CXXRecordDecl *RD, const CXXRecordDecl *Class, CharUnits Offset,
    bool PlacingOverlappingField) {
  // We know that the only empty subobjects that can conflict with empty
  // field subobjects are subobjects of empty bases and potentially-overlapping
  // fields that can be placed at offset zero. Because of this, we only need to
  // keep track of empty field subobjects with offsets less than the size of
  // the largest empty subobject for our class.
  //
  // (Proof: we will only consider placing a subobject at offset zero or at
  // >= the current dsize. The only cases where the earlier subobject can be
  // placed beyond the end of dsize is if it's an empty base or a
  // potentially-overlapping field.)
  if (!PlacingOverlappingField && Offset >= SizeOfLargestEmptySubobject)
    return;

  AddSubobjectAtOffset(RD, Offset);

  const ASTRecordLayout &Layout = Context.getASTRecordLayout(RD);

  // Traverse all non-virtual bases.
  for (const CXXBaseSpecifier &Base : RD->bases()) {
    if (Base.isVirtual())
      continue;

    const CXXRecordDecl *BaseDecl = Base.getType()->getAsCXXRecordDecl();

    CharUnits BaseOffset = Offset + Layout.getBaseClassOffset(BaseDecl);
    UpdateEmptyFieldSubobjects(BaseDecl, Class, BaseOffset,
                               PlacingOverlappingField);
  }

  if (RD == Class) {
    // This is the most derived class, traverse virtual bases as well.
    for (const CXXBaseSpecifier &Base : RD->vbases()) {
      const CXXRecordDecl *VBaseDecl = Base.getType()->getAsCXXRecordDecl();

      CharUnits VBaseOffset = Offset + Layout.getVBaseClassOffset(VBaseDecl);
      UpdateEmptyFieldSubobjects(VBaseDecl, Class, VBaseOffset,
                                 PlacingOverlappingField);
    }
  }

  // Traverse all member variables.
  unsigned FieldNo = 0;
  for (CXXRecordDecl::field_iterator I = RD->field_begin(), E = RD->field_end();
       I != E; ++I, ++FieldNo) {
    if (I->isBitField())
      continue;

    CharUnits FieldOffset = Offset + getFieldOffset(Layout, FieldNo);

    UpdateEmptyFieldSubobjects(*I, FieldOffset, PlacingOverlappingField);
  }
}

void EmptySubobjectMap::UpdateEmptyFieldSubobjects(
    const FieldDecl *FD, CharUnits Offset, bool PlacingOverlappingField) {
  QualType T = FD->getType();
  if (const CXXRecordDecl *RD = T->getAsCXXRecordDecl()) {
    UpdateEmptyFieldSubobjects(RD, RD, Offset, PlacingOverlappingField);
    return;
  }

  // If we have an array type we need to update every element.
  if (const ConstantArrayType *AT = Context.getAsConstantArrayType(T)) {
    QualType ElemTy = Context.getBaseElementType(AT);
    const RecordType *RT = ElemTy->getAs<RecordType>();
    if (!RT)
      return;

    const CXXRecordDecl *RD = RT->getAsCXXRecordDecl();
    const ASTRecordLayout &Layout = Context.getASTRecordLayout(RD);

    uint64_t NumElements = Context.getConstantArrayElementCount(AT);
    CharUnits ElementOffset = Offset;

    for (uint64_t I = 0; I != NumElements; ++I) {
      // We know that the only empty subobjects that can conflict with empty
      // field subobjects are subobjects of empty bases that can be placed at
      // offset zero. Because of this, we only need to keep track of empty field
      // subobjects with offsets less than the size of the largest empty
      // subobject for our class.
      if (!PlacingOverlappingField &&
          ElementOffset >= SizeOfLargestEmptySubobject)
        return;

      UpdateEmptyFieldSubobjects(RD, RD, ElementOffset,
                                 PlacingOverlappingField);
      ElementOffset += Layout.getSize();
    }
  }
}

typedef llvm::SmallPtrSet<const CXXRecordDecl*, 4> ClassSetTy;

class ItaniumRecordLayoutBuilder {
protected:
  // FIXME: Remove this and make the appropriate fields public.
  friend class clang::ASTContext;

  const ASTContext &Context;

  EmptySubobjectMap *EmptySubobjects;

  /// Size - The current size of the record layout.
  uint64_t Size;

  /// Alignment - The current alignment of the record layout.
  CharUnits Alignment;

  /// PreferredAlignment - The preferred alignment of the record layout.
  CharUnits PreferredAlignment;

  /// The alignment if attribute packed is not used.
  CharUnits UnpackedAlignment;

  /// \brief The maximum of the alignments of top-level members.
  CharUnits UnadjustedAlignment;

  SmallVector<uint64_t, 16> FieldOffsets;

  /// Whether the external AST source has provided a layout for this
  /// record.
  unsigned UseExternalLayout : 1;

  /// Whether we need to infer alignment, even when we have an
  /// externally-provided layout.
  unsigned InferAlignment : 1;

  /// Packed - Whether the record is packed or not.
  unsigned Packed : 1;

  unsigned IsUnion : 1;

  unsigned IsMac68kAlign : 1;

  unsigned IsNaturalAlign : 1;

  unsigned IsMsStruct : 1;

  /// UnfilledBitsInLastUnit - If the last field laid out was a bitfield,
  /// this contains the number of bits in the last unit that can be used for
  /// an adjacent bitfield if necessary.  The unit in question is usually
  /// a byte, but larger units are used if IsMsStruct.
  unsigned char UnfilledBitsInLastUnit;

  /// LastBitfieldStorageUnitSize - If IsMsStruct, represents the size of the
  /// storage unit of the previous field if it was a bitfield.
  unsigned char LastBitfieldStorageUnitSize;

  /// MaxFieldAlignment - The maximum allowed field alignment. This is set by
  /// #pragma pack.
  CharUnits MaxFieldAlignment;

  /// DataSize - The data size of the record being laid out.
  uint64_t DataSize;

  CharUnits NonVirtualSize;
  CharUnits NonVirtualAlignment;
  CharUnits PreferredNVAlignment;

  /// If we've laid out a field but not included its tail padding in Size yet,
  /// this is the size up to the end of that field.
  CharUnits PaddedFieldSize;

  /// PrimaryBase - the primary base class (if one exists) of the class
  /// we're laying out.
  const CXXRecordDecl *PrimaryBase;

  /// PrimaryBaseIsVirtual - Whether the primary base of the class we're laying
  /// out is virtual.
  bool PrimaryBaseIsVirtual;

  /// HasOwnVFPtr - Whether the class provides its own vtable/vftbl
  /// pointer, as opposed to inheriting one from a primary base class.
  bool HasOwnVFPtr;

  /// the flag of field offset changing due to packed attribute.
  bool HasPackedField;

  /// HandledFirstNonOverlappingEmptyField - An auxiliary field used for AIX.
  /// When there are OverlappingEmptyFields existing in the aggregate, the
  /// flag shows if the following first non-empty or empty-but-non-overlapping
  /// field has been handled, if any.
  bool HandledFirstNonOverlappingEmptyField;

  typedef llvm::DenseMap<const CXXRecordDecl *, CharUnits> BaseOffsetsMapTy;

  /// Bases - base classes and their offsets in the record.
  BaseOffsetsMapTy Bases;

  // VBases - virtual base classes and their offsets in the record.
  ASTRecordLayout::VBaseOffsetsMapTy VBases;

  /// IndirectPrimaryBases - Virtual base classes, direct or indirect, that are
  /// primary base classes for some other direct or indirect base class.
  CXXIndirectPrimaryBaseSet IndirectPrimaryBases;

  /// FirstNearlyEmptyVBase - The first nearly empty virtual base class in
  /// inheritance graph order. Used for determining the primary base class.
  const CXXRecordDecl *FirstNearlyEmptyVBase;

  /// VisitedVirtualBases - A set of all the visited virtual bases, used to
  /// avoid visiting virtual bases more than once.
  llvm::SmallPtrSet<const CXXRecordDecl *, 4> VisitedVirtualBases;

  /// Valid if UseExternalLayout is true.
  ExternalLayout External;

  ItaniumRecordLayoutBuilder(const ASTContext &Context,
                             EmptySubobjectMap *EmptySubobjects)
      : Context(Context), EmptySubobjects(EmptySubobjects), Size(0),
        Alignment(CharUnits::One()), PreferredAlignment(CharUnits::One()),
        UnpackedAlignment(CharUnits::One()),
        UnadjustedAlignment(CharUnits::One()), UseExternalLayout(false),
        InferAlignment(false), Packed(false), IsUnion(false),
        IsMac68kAlign(false),
        IsNaturalAlign(!Context.getTargetInfo().getTriple().isOSAIX()),
        IsMsStruct(false), UnfilledBitsInLastUnit(0),
        LastBitfieldStorageUnitSize(0), MaxFieldAlignment(CharUnits::Zero()),
        DataSize(0), NonVirtualSize(CharUnits::Zero()),
        NonVirtualAlignment(CharUnits::One()),
        PreferredNVAlignment(CharUnits::One()),
        PaddedFieldSize(CharUnits::Zero()), PrimaryBase(nullptr),
        PrimaryBaseIsVirtual(false), HasOwnVFPtr(false), HasPackedField(false),
        HandledFirstNonOverlappingEmptyField(false),
        FirstNearlyEmptyVBase(nullptr) {}

  void Layout(const RecordDecl *D);
  void Layout(const CXXRecordDecl *D);
  void Layout(const ObjCInterfaceDecl *D);

  void LayoutFields(const RecordDecl *D);
  void LayoutField(const FieldDecl *D, bool InsertExtraPadding);
  void LayoutWideBitField(uint64_t FieldSize, uint64_t StorageUnitSize,
                          bool FieldPacked, const FieldDecl *D);
  void LayoutBitField(const FieldDecl *D);

  TargetCXXABI getCXXABI() const {
    return Context.getTargetInfo().getCXXABI();
  }

  /// BaseSubobjectInfoAllocator - Allocator for BaseSubobjectInfo objects.
  llvm::SpecificBumpPtrAllocator<BaseSubobjectInfo> BaseSubobjectInfoAllocator;

  typedef llvm::DenseMap<const CXXRecordDecl *, BaseSubobjectInfo *>
    BaseSubobjectInfoMapTy;

  /// VirtualBaseInfo - Map from all the (direct or indirect) virtual bases
  /// of the class we're laying out to their base subobject info.
  BaseSubobjectInfoMapTy VirtualBaseInfo;

  /// NonVirtualBaseInfo - Map from all the direct non-virtual bases of the
  /// class we're laying out to their base subobject info.
  BaseSubobjectInfoMapTy NonVirtualBaseInfo;

  /// ComputeBaseSubobjectInfo - Compute the base subobject information for the
  /// bases of the given class.
  void ComputeBaseSubobjectInfo(const CXXRecordDecl *RD);

  /// ComputeBaseSubobjectInfo - Compute the base subobject information for a
  /// single class and all of its base classes.
  BaseSubobjectInfo *ComputeBaseSubobjectInfo(const CXXRecordDecl *RD,
                                              bool IsVirtual,
                                              BaseSubobjectInfo *Derived);

  /// DeterminePrimaryBase - Determine the primary base of the given class.
  void DeterminePrimaryBase(const CXXRecordDecl *RD);

  void SelectPrimaryVBase(const CXXRecordDecl *RD);

  void EnsureVTablePointerAlignment(CharUnits UnpackedBaseAlign);

  /// LayoutNonVirtualBases - Determines the primary base class (if any) and
  /// lays it out. Will then proceed to lay out all non-virtual base clasess.
  void LayoutNonVirtualBases(const CXXRecordDecl *RD);

  /// LayoutNonVirtualBase - Lays out a single non-virtual base.
  void LayoutNonVirtualBase(const BaseSubobjectInfo *Base);

  void AddPrimaryVirtualBaseOffsets(const BaseSubobjectInfo *Info,
                                    CharUnits Offset);

  /// LayoutVirtualBases - Lays out all the virtual bases.
  void LayoutVirtualBases(const CXXRecordDecl *RD,
                          const CXXRecordDecl *MostDerivedClass);

  /// LayoutVirtualBase - Lays out a single virtual base.
  void LayoutVirtualBase(const BaseSubobjectInfo *Base);

  /// LayoutBase - Will lay out a base and return the offset where it was
  /// placed, in chars.
  CharUnits LayoutBase(const BaseSubobjectInfo *Base);

  /// InitializeLayout - Initialize record layout for the given record decl.
  void InitializeLayout(const Decl *D);

  /// FinishLayout - Finalize record layout. Adjust record size based on the
  /// alignment.
  void FinishLayout(const NamedDecl *D);

  void UpdateAlignment(CharUnits NewAlignment, CharUnits UnpackedNewAlignment,
                       CharUnits PreferredAlignment);
  void UpdateAlignment(CharUnits NewAlignment, CharUnits UnpackedNewAlignment) {
    UpdateAlignment(NewAlignment, UnpackedNewAlignment, NewAlignment);
  }
  void UpdateAlignment(CharUnits NewAlignment) {
    UpdateAlignment(NewAlignment, NewAlignment, NewAlignment);
  }

  /// Retrieve the externally-supplied field offset for the given
  /// field.
  ///
  /// \param Field The field whose offset is being queried.
  /// \param ComputedOffset The offset that we've computed for this field.
  uint64_t updateExternalFieldOffset(const FieldDecl *Field,
                                     uint64_t ComputedOffset);

  void CheckFieldPadding(uint64_t Offset, uint64_t UnpaddedOffset,
                          uint64_t UnpackedOffset, unsigned UnpackedAlign,
                          bool isPacked, const FieldDecl *D);

  DiagnosticBuilder Diag(SourceLocation Loc, unsigned DiagID);

  CharUnits getSize() const {
    assert(Size % Context.getCharWidth() == 0);
    return Context.toCharUnitsFromBits(Size);
  }
  uint64_t getSizeInBits() const { return Size; }

  void setSize(CharUnits NewSize) { Size = Context.toBits(NewSize); }
  void setSize(uint64_t NewSize) { Size = NewSize; }

  CharUnits getAligment() const { return Alignment; }

  CharUnits getDataSize() const {
    assert(DataSize % Context.getCharWidth() == 0);
    return Context.toCharUnitsFromBits(DataSize);
  }
  uint64_t getDataSizeInBits() const { return DataSize; }

  void setDataSize(CharUnits NewSize) { DataSize = Context.toBits(NewSize); }
  void setDataSize(uint64_t NewSize) { DataSize = NewSize; }

  ItaniumRecordLayoutBuilder(const ItaniumRecordLayoutBuilder &) = delete;
  void operator=(const ItaniumRecordLayoutBuilder &) = delete;
};
} // end anonymous namespace

void ItaniumRecordLayoutBuilder::SelectPrimaryVBase(const CXXRecordDecl *RD) {
  for (const auto &I : RD->bases()) {
    assert(!I.getType()->isDependentType() &&
           "Cannot layout class with dependent bases.");

    const CXXRecordDecl *Base = I.getType()->getAsCXXRecordDecl();

    // Check if this is a nearly empty virtual base.
    if (I.isVirtual() && Context.isNearlyEmpty(Base)) {
      // If it's not an indirect primary base, then we've found our primary
      // base.
      if (!IndirectPrimaryBases.count(Base)) {
        PrimaryBase = Base;
        PrimaryBaseIsVirtual = true;
        return;
      }

      // Is this the first nearly empty virtual base?
      if (!FirstNearlyEmptyVBase)
        FirstNearlyEmptyVBase = Base;
    }

    SelectPrimaryVBase(Base);
    if (PrimaryBase)
      return;
  }
}

/// DeterminePrimaryBase - Determine the primary base of the given class.
void ItaniumRecordLayoutBuilder::DeterminePrimaryBase(const CXXRecordDecl *RD) {
  // If the class isn't dynamic, it won't have a primary base.
  if (!RD->isDynamicClass())
    return;

  // Compute all the primary virtual bases for all of our direct and
  // indirect bases, and record all their primary virtual base classes.
  RD->getIndirectPrimaryBases(IndirectPrimaryBases);

  // If the record has a dynamic base class, attempt to choose a primary base
  // class. It is the first (in direct base class order) non-virtual dynamic
  // base class, if one exists.
  for (const auto &I : RD->bases()) {
    // Ignore virtual bases.
    if (I.isVirtual())
      continue;

    const CXXRecordDecl *Base = I.getType()->getAsCXXRecordDecl();

    if (Base->isDynamicClass()) {
      // We found it.
      PrimaryBase = Base;
      PrimaryBaseIsVirtual = false;
      return;
    }
  }

  // Under the Itanium ABI, if there is no non-virtual primary base class,
  // try to compute the primary virtual base.  The primary virtual base is
  // the first nearly empty virtual base that is not an indirect primary
  // virtual base class, if one exists.
  if (RD->getNumVBases() != 0) {
    SelectPrimaryVBase(RD);
    if (PrimaryBase)
      return;
  }

  // Otherwise, it is the first indirect primary base class, if one exists.
  if (FirstNearlyEmptyVBase) {
    PrimaryBase = FirstNearlyEmptyVBase;
    PrimaryBaseIsVirtual = true;
    return;
  }

  assert(!PrimaryBase && "Should not get here with a primary base!");
}

BaseSubobjectInfo *ItaniumRecordLayoutBuilder::ComputeBaseSubobjectInfo(
    const CXXRecordDecl *RD, bool IsVirtual, BaseSubobjectInfo *Derived) {
  BaseSubobjectInfo *Info;

  if (IsVirtual) {
    // Check if we already have info about this virtual base.
    BaseSubobjectInfo *&InfoSlot = VirtualBaseInfo[RD];
    if (InfoSlot) {
      assert(InfoSlot->Class == RD && "Wrong class for virtual base info!");
      return InfoSlot;
    }

    // We don't, create it.
    InfoSlot = new (BaseSubobjectInfoAllocator.Allocate()) BaseSubobjectInfo;
    Info = InfoSlot;
  } else {
    Info = new (BaseSubobjectInfoAllocator.Allocate()) BaseSubobjectInfo;
  }

  Info->Class = RD;
  Info->IsVirtual = IsVirtual;
  Info->Derived = nullptr;
  Info->PrimaryVirtualBaseInfo = nullptr;

  const CXXRecordDecl *PrimaryVirtualBase = nullptr;
  BaseSubobjectInfo *PrimaryVirtualBaseInfo = nullptr;

  // Check if this base has a primary virtual base.
  if (RD->getNumVBases()) {
    const ASTRecordLayout &Layout = Context.getASTRecordLayout(RD);
    if (Layout.isPrimaryBaseVirtual()) {
      // This base does have a primary virtual base.
      PrimaryVirtualBase = Layout.getPrimaryBase();
      assert(PrimaryVirtualBase && "Didn't have a primary virtual base!");

      // Now check if we have base subobject info about this primary base.
      PrimaryVirtualBaseInfo = VirtualBaseInfo.lookup(PrimaryVirtualBase);

      if (PrimaryVirtualBaseInfo) {
        if (PrimaryVirtualBaseInfo->Derived) {
          // We did have info about this primary base, and it turns out that it
          // has already been claimed as a primary virtual base for another
          // base.
          PrimaryVirtualBase = nullptr;
        } else {
          // We can claim this base as our primary base.
          Info->PrimaryVirtualBaseInfo = PrimaryVirtualBaseInfo;
          PrimaryVirtualBaseInfo->Derived = Info;
        }
      }
    }
  }

  // Now go through all direct bases.
  for (const auto &I : RD->bases()) {
    bool IsVirtual = I.isVirtual();

    const CXXRecordDecl *BaseDecl = I.getType()->getAsCXXRecordDecl();

    Info->Bases.push_back(ComputeBaseSubobjectInfo(BaseDecl, IsVirtual, Info));
  }

  if (PrimaryVirtualBase && !PrimaryVirtualBaseInfo) {
    // Traversing the bases must have created the base info for our primary
    // virtual base.
    PrimaryVirtualBaseInfo = VirtualBaseInfo.lookup(PrimaryVirtualBase);
    assert(PrimaryVirtualBaseInfo &&
           "Did not create a primary virtual base!");

    // Claim the primary virtual base as our primary virtual base.
    Info->PrimaryVirtualBaseInfo = PrimaryVirtualBaseInfo;
    PrimaryVirtualBaseInfo->Derived = Info;
  }

  return Info;
}

void ItaniumRecordLayoutBuilder::ComputeBaseSubobjectInfo(
    const CXXRecordDecl *RD) {
  for (const auto &I : RD->bases()) {
    bool IsVirtual = I.isVirtual();

    const CXXRecordDecl *BaseDecl = I.getType()->getAsCXXRecordDecl();

    // Compute the base subobject info for this base.
    BaseSubobjectInfo *Info = ComputeBaseSubobjectInfo(BaseDecl, IsVirtual,
                                                       nullptr);

    if (IsVirtual) {
      // ComputeBaseInfo has already added this base for us.
      assert(VirtualBaseInfo.count(BaseDecl) &&
             "Did not add virtual base!");
    } else {
      // Add the base info to the map of non-virtual bases.
      assert(!NonVirtualBaseInfo.count(BaseDecl) &&
             "Non-virtual base already exists!");
      NonVirtualBaseInfo.insert(std::make_pair(BaseDecl, Info));
    }
  }
}

void ItaniumRecordLayoutBuilder::EnsureVTablePointerAlignment(
    CharUnits UnpackedBaseAlign) {
  CharUnits BaseAlign = Packed ? CharUnits::One() : UnpackedBaseAlign;

  // The maximum field alignment overrides base align.
  if (!MaxFieldAlignment.isZero()) {
    BaseAlign = std::min(BaseAlign, MaxFieldAlignment);
    UnpackedBaseAlign = std::min(UnpackedBaseAlign, MaxFieldAlignment);
  }

  // Round up the current record size to pointer alignment.
  setSize(getSize().alignTo(BaseAlign));

  // Update the alignment.
  UpdateAlignment(BaseAlign, UnpackedBaseAlign, BaseAlign);
}

void ItaniumRecordLayoutBuilder::LayoutNonVirtualBases(
    const CXXRecordDecl *RD) {
  // Then, determine the primary base class.
  DeterminePrimaryBase(RD);

  // Compute base subobject info.
  ComputeBaseSubobjectInfo(RD);

  // If we have a primary base class, lay it out.
  if (PrimaryBase) {
    if (PrimaryBaseIsVirtual) {
      // If the primary virtual base was a primary virtual base of some other
      // base class we'll have to steal it.
      BaseSubobjectInfo *PrimaryBaseInfo = VirtualBaseInfo.lookup(PrimaryBase);
      PrimaryBaseInfo->Derived = nullptr;

      // We have a virtual primary base, insert it as an indirect primary base.
      IndirectPrimaryBases.insert(PrimaryBase);

      assert(!VisitedVirtualBases.count(PrimaryBase) &&
             "vbase already visited!");
      VisitedVirtualBases.insert(PrimaryBase);

      LayoutVirtualBase(PrimaryBaseInfo);
    } else {
      BaseSubobjectInfo *PrimaryBaseInfo =
        NonVirtualBaseInfo.lookup(PrimaryBase);
      assert(PrimaryBaseInfo &&
             "Did not find base info for non-virtual primary base!");

      LayoutNonVirtualBase(PrimaryBaseInfo);
    }

  // If this class needs a vtable/vf-table and didn't get one from a
  // primary base, add it in now.
  } else if (RD->isDynamicClass()) {
    assert(DataSize == 0 && "Vtable pointer must be at offset zero!");
    CharUnits PtrWidth =
      Context.toCharUnitsFromBits(Context.getTargetInfo().getPointerWidth(0));
    CharUnits PtrAlign =
      Context.toCharUnitsFromBits(Context.getTargetInfo().getPointerAlign(0));
    EnsureVTablePointerAlignment(PtrAlign);
    HasOwnVFPtr = true;

    assert(!IsUnion && "Unions cannot be dynamic classes.");
    HandledFirstNonOverlappingEmptyField = true;

    setSize(getSize() + PtrWidth);
    setDataSize(getSize());
  }

  // Now lay out the non-virtual bases.
  for (const auto &I : RD->bases()) {

    // Ignore virtual bases.
    if (I.isVirtual())
      continue;

    const CXXRecordDecl *BaseDecl = I.getType()->getAsCXXRecordDecl();

    // Skip the primary base, because we've already laid it out.  The
    // !PrimaryBaseIsVirtual check is required because we might have a
    // non-virtual base of the same type as a primary virtual base.
    if (BaseDecl == PrimaryBase && !PrimaryBaseIsVirtual)
      continue;

    // Lay out the base.
    BaseSubobjectInfo *BaseInfo = NonVirtualBaseInfo.lookup(BaseDecl);
    assert(BaseInfo && "Did not find base info for non-virtual base!");

    LayoutNonVirtualBase(BaseInfo);
  }
}

void ItaniumRecordLayoutBuilder::LayoutNonVirtualBase(
    const BaseSubobjectInfo *Base) {
  // Layout the base.
  CharUnits Offset = LayoutBase(Base);

  // Add its base class offset.
  assert(!Bases.count(Base->Class) && "base offset already exists!");
  Bases.insert(std::make_pair(Base->Class, Offset));

  AddPrimaryVirtualBaseOffsets(Base, Offset);
}

void ItaniumRecordLayoutBuilder::AddPrimaryVirtualBaseOffsets(
    const BaseSubobjectInfo *Info, CharUnits Offset) {
  // This base isn't interesting, it has no virtual bases.
  if (!Info->Class->getNumVBases())
    return;

  // First, check if we have a virtual primary base to add offsets for.
  if (Info->PrimaryVirtualBaseInfo) {
    assert(Info->PrimaryVirtualBaseInfo->IsVirtual &&
           "Primary virtual base is not virtual!");
    if (Info->PrimaryVirtualBaseInfo->Derived == Info) {
      // Add the offset.
      assert(!VBases.count(Info->PrimaryVirtualBaseInfo->Class) &&
             "primary vbase offset already exists!");
      VBases.insert(std::make_pair(Info->PrimaryVirtualBaseInfo->Class,
                                   ASTRecordLayout::VBaseInfo(Offset, false)));

      // Traverse the primary virtual base.
      AddPrimaryVirtualBaseOffsets(Info->PrimaryVirtualBaseInfo, Offset);
    }
  }

  // Now go through all direct non-virtual bases.
  const ASTRecordLayout &Layout = Context.getASTRecordLayout(Info->Class);
  for (const BaseSubobjectInfo *Base : Info->Bases) {
    if (Base->IsVirtual)
      continue;

    CharUnits BaseOffset = Offset + Layout.getBaseClassOffset(Base->Class);
    AddPrimaryVirtualBaseOffsets(Base, BaseOffset);
  }
}

void ItaniumRecordLayoutBuilder::LayoutVirtualBases(
    const CXXRecordDecl *RD, const CXXRecordDecl *MostDerivedClass) {
  const CXXRecordDecl *PrimaryBase;
  bool PrimaryBaseIsVirtual;

  if (MostDerivedClass == RD) {
    PrimaryBase = this->PrimaryBase;
    PrimaryBaseIsVirtual = this->PrimaryBaseIsVirtual;
  } else {
    const ASTRecordLayout &Layout = Context.getASTRecordLayout(RD);
    PrimaryBase = Layout.getPrimaryBase();
    PrimaryBaseIsVirtual = Layout.isPrimaryBaseVirtual();
  }

  for (const CXXBaseSpecifier &Base : RD->bases()) {
    assert(!Base.getType()->isDependentType() &&
           "Cannot layout class with dependent bases.");

    const CXXRecordDecl *BaseDecl = Base.getType()->getAsCXXRecordDecl();

    if (Base.isVirtual()) {
      if (PrimaryBase != BaseDecl || !PrimaryBaseIsVirtual) {
        bool IndirectPrimaryBase = IndirectPrimaryBases.count(BaseDecl);

        // Only lay out the virtual base if it's not an indirect primary base.
        if (!IndirectPrimaryBase) {
          // Only visit virtual bases once.
          if (!VisitedVirtualBases.insert(BaseDecl).second)
            continue;

          const BaseSubobjectInfo *BaseInfo = VirtualBaseInfo.lookup(BaseDecl);
          assert(BaseInfo && "Did not find virtual base info!");
          LayoutVirtualBase(BaseInfo);
        }
      }
    }

    if (!BaseDecl->getNumVBases()) {
      // This base isn't interesting since it doesn't have any virtual bases.
      continue;
    }

    LayoutVirtualBases(BaseDecl, MostDerivedClass);
  }
}

void ItaniumRecordLayoutBuilder::LayoutVirtualBase(
    const BaseSubobjectInfo *Base) {
  assert(!Base->Derived && "Trying to lay out a primary virtual base!");

  // Layout the base.
  CharUnits Offset = LayoutBase(Base);

  // Add its base class offset.
  assert(!VBases.count(Base->Class) && "vbase offset already exists!");
  VBases.insert(std::make_pair(Base->Class,
                       ASTRecordLayout::VBaseInfo(Offset, false)));

  AddPrimaryVirtualBaseOffsets(Base, Offset);
}

CharUnits
ItaniumRecordLayoutBuilder::LayoutBase(const BaseSubobjectInfo *Base) {
  assert(!IsUnion && "Unions cannot have base classes.");

  const ASTRecordLayout &Layout = Context.getASTRecordLayout(Base->Class);
  CharUnits Offset;

  // Query the external layout to see if it provides an offset.
  bool HasExternalLayout = false;
  if (UseExternalLayout) {
    if (Base->IsVirtual)
      HasExternalLayout = External.getExternalVBaseOffset(Base->Class, Offset);
    else
      HasExternalLayout = External.getExternalNVBaseOffset(Base->Class, Offset);
  }

  auto getBaseOrPreferredBaseAlignFromUnpacked = [&](CharUnits UnpackedAlign) {
    // Clang <= 6 incorrectly applied the 'packed' attribute to base classes.
    // Per GCC's documentation, it only applies to non-static data members.
    return (Packed && ((Context.getLangOpts().getClangABICompat() <=
                        LangOptions::ClangABI::Ver6) ||
                       Context.getTargetInfo().getTriple().isPS() ||
                       Context.getTargetInfo().getTriple().isOSAIX()))
               ? CharUnits::One()
               : UnpackedAlign;
  };

  CharUnits UnpackedBaseAlign = Layout.getNonVirtualAlignment();
  CharUnits UnpackedPreferredBaseAlign = Layout.getPreferredNVAlignment();
  CharUnits BaseAlign =
      getBaseOrPreferredBaseAlignFromUnpacked(UnpackedBaseAlign);
  CharUnits PreferredBaseAlign =
      getBaseOrPreferredBaseAlignFromUnpacked(UnpackedPreferredBaseAlign);

  const bool DefaultsToAIXPowerAlignment =
      Context.getTargetInfo().defaultsToAIXPowerAlignment();
  if (DefaultsToAIXPowerAlignment) {
    // AIX `power` alignment does not apply the preferred alignment for
    // non-union classes if the source of the alignment (the current base in
    // this context) follows introduction of the first subobject with
    // exclusively allocated space or zero-extent array.
    if (!Base->Class->isEmpty() && !HandledFirstNonOverlappingEmptyField) {
      // By handling a base class that is not empty, we're handling the
      // "first (inherited) member".
      HandledFirstNonOverlappingEmptyField = true;
    } else if (!IsNaturalAlign) {
      UnpackedPreferredBaseAlign = UnpackedBaseAlign;
      PreferredBaseAlign = BaseAlign;
    }
  }

  CharUnits UnpackedAlignTo = !DefaultsToAIXPowerAlignment
                                  ? UnpackedBaseAlign
                                  : UnpackedPreferredBaseAlign;
  // If we have an empty base class, try to place it at offset 0.
  if (Base->Class->isEmpty() &&
      (!HasExternalLayout || Offset == CharUnits::Zero()) &&
      EmptySubobjects->CanPlaceBaseAtOffset(Base, CharUnits::Zero())) {
    setSize(std::max(getSize(), Layout.getSize()));
    // On PS4/PS5, don't update the alignment, to preserve compatibility.
    if (!Context.getTargetInfo().getTriple().isPS())
      UpdateAlignment(BaseAlign, UnpackedAlignTo, PreferredBaseAlign);

    return CharUnits::Zero();
  }

  // The maximum field alignment overrides the base align/(AIX-only) preferred
  // base align.
  if (!MaxFieldAlignment.isZero()) {
    BaseAlign = std::min(BaseAlign, MaxFieldAlignment);
    PreferredBaseAlign = std::min(PreferredBaseAlign, MaxFieldAlignment);
    UnpackedAlignTo = std::min(UnpackedAlignTo, MaxFieldAlignment);
  }

  CharUnits AlignTo =
      !DefaultsToAIXPowerAlignment ? BaseAlign : PreferredBaseAlign;
  if (!HasExternalLayout) {
    // Round up the current record size to the base's alignment boundary.
    Offset = getDataSize().alignTo(AlignTo);

    // Try to place the base.
    while (!EmptySubobjects->CanPlaceBaseAtOffset(Base, Offset))
      Offset += AlignTo;
  } else {
    bool Allowed = EmptySubobjects->CanPlaceBaseAtOffset(Base, Offset);
    (void)Allowed;
    assert(Allowed && "Base subobject externally placed at overlapping offset");

    if (InferAlignment && Offset < getDataSize().alignTo(AlignTo)) {
      // The externally-supplied base offset is before the base offset we
      // computed. Assume that the structure is packed.
      Alignment = CharUnits::One();
      InferAlignment = false;
    }
  }

  if (!Base->Class->isEmpty()) {
    // Update the data size.
    setDataSize(Offset + Layout.getNonVirtualSize());

    setSize(std::max(getSize(), getDataSize()));
  } else
    setSize(std::max(getSize(), Offset + Layout.getSize()));

  // Remember max struct/class alignment.
  UpdateAlignment(BaseAlign, UnpackedAlignTo, PreferredBaseAlign);

  return Offset;
}

void ItaniumRecordLayoutBuilder::InitializeLayout(const Decl *D) {
  if (const RecordDecl *RD = dyn_cast<RecordDecl>(D)) {
    IsUnion = RD->isUnion();
    IsMsStruct = RD->isMsStruct(Context);
  }

  Packed = D->hasAttr<PackedAttr>();

  // Honor the default struct packing maximum alignment flag.
  if (unsigned DefaultMaxFieldAlignment = Context.getLangOpts().PackStruct) {
    MaxFieldAlignment = CharUnits::fromQuantity(DefaultMaxFieldAlignment);
  }

  // mac68k alignment supersedes maximum field alignment and attribute aligned,
  // and forces all structures to have 2-byte alignment. The IBM docs on it
  // allude to additional (more complicated) semantics, especially with regard
  // to bit-fields, but gcc appears not to follow that.
  if (D->hasAttr<AlignMac68kAttr>()) {
    assert(
        !D->hasAttr<AlignNaturalAttr>() &&
        "Having both mac68k and natural alignment on a decl is not allowed.");
    IsMac68kAlign = true;
    MaxFieldAlignment = CharUnits::fromQuantity(2);
    Alignment = CharUnits::fromQuantity(2);
    PreferredAlignment = CharUnits::fromQuantity(2);
  } else {
    if (D->hasAttr<AlignNaturalAttr>())
      IsNaturalAlign = true;

    if (const MaxFieldAlignmentAttr *MFAA = D->getAttr<MaxFieldAlignmentAttr>())
      MaxFieldAlignment = Context.toCharUnitsFromBits(MFAA->getAlignment());

    if (unsigned MaxAlign = D->getMaxAlignment())
      UpdateAlignment(Context.toCharUnitsFromBits(MaxAlign));
  }

  HandledFirstNonOverlappingEmptyField =
      !Context.getTargetInfo().defaultsToAIXPowerAlignment() || IsNaturalAlign;

  // If there is an external AST source, ask it for the various offsets.
  if (const RecordDecl *RD = dyn_cast<RecordDecl>(D))
    if (ExternalASTSource *Source = Context.getExternalSource()) {
      UseExternalLayout = Source->layoutRecordType(
          RD, External.Size, External.Align, External.FieldOffsets,
          External.BaseOffsets, External.VirtualBaseOffsets);

      // Update based on external alignment.
      if (UseExternalLayout) {
        if (External.Align > 0) {
          Alignment = Context.toCharUnitsFromBits(External.Align);
          PreferredAlignment = Context.toCharUnitsFromBits(External.Align);
        } else {
          // The external source didn't have alignment information; infer it.
          InferAlignment = true;
        }
      }
    }
}

void ItaniumRecordLayoutBuilder::Layout(const RecordDecl *D) {
  InitializeLayout(D);
  LayoutFields(D);

  // Finally, round the size of the total struct up to the alignment of the
  // struct itself.
  FinishLayout(D);
}

void ItaniumRecordLayoutBuilder::Layout(const CXXRecordDecl *RD) {
  InitializeLayout(RD);

  // Lay out the vtable and the non-virtual bases.
  LayoutNonVirtualBases(RD);

  LayoutFields(RD);

  NonVirtualSize = Context.toCharUnitsFromBits(
      llvm::alignTo(getSizeInBits(), Context.getTargetInfo().getCharAlign()));
  NonVirtualAlignment = Alignment;
  PreferredNVAlignment = PreferredAlignment;

  // Lay out the virtual bases and add the primary virtual base offsets.
  LayoutVirtualBases(RD, RD);

  // Finally, round the size of the total struct up to the alignment
  // of the struct itself.
  FinishLayout(RD);

#ifndef NDEBUG
  // Check that we have base offsets for all bases.
  for (const CXXBaseSpecifier &Base : RD->bases()) {
    if (Base.isVirtual())
      continue;

    const CXXRecordDecl *BaseDecl = Base.getType()->getAsCXXRecordDecl();

    assert(Bases.count(BaseDecl) && "Did not find base offset!");
  }

  // And all virtual bases.
  for (const CXXBaseSpecifier &Base : RD->vbases()) {
    const CXXRecordDecl *BaseDecl = Base.getType()->getAsCXXRecordDecl();

    assert(VBases.count(BaseDecl) && "Did not find base offset!");
  }
#endif
}

void ItaniumRecordLayoutBuilder::Layout(const ObjCInterfaceDecl *D) {
  if (ObjCInterfaceDecl *SD = D->getSuperClass()) {
    const ASTRecordLayout &SL = Context.getASTObjCInterfaceLayout(SD);

    UpdateAlignment(SL.getAlignment());

    // We start laying out ivars not at the end of the superclass
    // structure, but at the next byte following the last field.
    setDataSize(SL.getDataSize());
    setSize(getDataSize());
  }

  InitializeLayout(D);
  // Layout each ivar sequentially.
  for (const ObjCIvarDecl *IVD = D->all_declared_ivar_begin(); IVD;
       IVD = IVD->getNextIvar())
    LayoutField(IVD, false);

  // Finally, round the size of the total struct up to the alignment of the
  // struct itself.
  FinishLayout(D);
}

void ItaniumRecordLayoutBuilder::LayoutFields(const RecordDecl *D) {
  // Layout each field, for now, just sequentially, respecting alignment.  In
  // the future, this will need to be tweakable by targets.
  bool InsertExtraPadding = D->mayInsertExtraPadding(/*EmitRemark=*/true);
  bool HasFlexibleArrayMember = D->hasFlexibleArrayMember();
  for (auto I = D->field_begin(), End = D->field_end(); I != End; ++I) {
    auto Next(I);
    ++Next;
    LayoutField(*I,
                InsertExtraPadding && (Next != End || !HasFlexibleArrayMember));
  }
}

// Rounds the specified size to have it a multiple of the char size.
static uint64_t
roundUpSizeToCharAlignment(uint64_t Size,
                           const ASTContext &Context) {
  uint64_t CharAlignment = Context.getTargetInfo().getCharAlign();
  return llvm::alignTo(Size, CharAlignment);
}

void ItaniumRecordLayoutBuilder::LayoutWideBitField(uint64_t FieldSize,
                                                    uint64_t StorageUnitSize,
                                                    bool FieldPacked,
                                                    const FieldDecl *D) {
  assert(Context.getLangOpts().CPlusPlus &&
         "Can only have wide bit-fields in C++!");

  // Itanium C++ ABI 2.4:
  //   If sizeof(T)*8 < n, let T' be the largest integral POD type with
  //   sizeof(T')*8 <= n.

  QualType IntegralPODTypes[] = {
    Context.UnsignedCharTy, Context.UnsignedShortTy, Context.UnsignedIntTy,
    Context.UnsignedLongTy, Context.UnsignedLongLongTy
  };

  QualType Type;
  for (const QualType &QT : IntegralPODTypes) {
    uint64_t Size = Context.getTypeSize(QT);

    if (Size > FieldSize)
      break;

    Type = QT;
  }
  assert(!Type.isNull() && "Did not find a type!");

  CharUnits TypeAlign = Context.getTypeAlignInChars(Type);

  // We're not going to use any of the unfilled bits in the last byte.
  UnfilledBitsInLastUnit = 0;
  LastBitfieldStorageUnitSize = 0;

  uint64_t FieldOffset;
  uint64_t UnpaddedFieldOffset = getDataSizeInBits() - UnfilledBitsInLastUnit;

  if (IsUnion) {
    uint64_t RoundedFieldSize = roundUpSizeToCharAlignment(FieldSize,
                                                           Context);
    setDataSize(std::max(getDataSizeInBits(), RoundedFieldSize));
    FieldOffset = 0;
  } else {
    // The bitfield is allocated starting at the next offset aligned
    // appropriately for T', with length n bits.
    FieldOffset = llvm::alignTo(getDataSizeInBits(), Context.toBits(TypeAlign));

    uint64_t NewSizeInBits = FieldOffset + FieldSize;

    setDataSize(
        llvm::alignTo(NewSizeInBits, Context.getTargetInfo().getCharAlign()));
    UnfilledBitsInLastUnit = getDataSizeInBits() - NewSizeInBits;
  }

  // Place this field at the current location.
  FieldOffsets.push_back(FieldOffset);

  CheckFieldPadding(FieldOffset, UnpaddedFieldOffset, FieldOffset,
                    Context.toBits(TypeAlign), FieldPacked, D);

  // Update the size.
  setSize(std::max(getSizeInBits(), getDataSizeInBits()));

  // Remember max struct/class alignment.
  UpdateAlignment(TypeAlign);
}

static bool isAIXLayout(const ASTContext &Context) {
  return Context.getTargetInfo().getTriple().getOS() == llvm::Triple::AIX;
}

void ItaniumRecordLayoutBuilder::LayoutBitField(const FieldDecl *D) {
  bool FieldPacked = Packed || D->hasAttr<PackedAttr>();
  uint64_t FieldSize = D->getBitWidthValue(Context);
  TypeInfo FieldInfo = Context.getTypeInfo(D->getType());
  uint64_t StorageUnitSize = FieldInfo.Width;
  unsigned FieldAlign = FieldInfo.Align;
  bool AlignIsRequired = FieldInfo.isAlignRequired();

  // UnfilledBitsInLastUnit is the difference between the end of the
  // last allocated bitfield (i.e. the first bit offset available for
  // bitfields) and the end of the current data size in bits (i.e. the
  // first bit offset available for non-bitfields).  The current data
  // size in bits is always a multiple of the char size; additionally,
  // for ms_struct records it's also a multiple of the
  // LastBitfieldStorageUnitSize (if set).

  // The struct-layout algorithm is dictated by the platform ABI,
  // which in principle could use almost any rules it likes.  In
  // practice, UNIXy targets tend to inherit the algorithm described
  // in the System V generic ABI.  The basic bitfield layout rule in
  // System V is to place bitfields at the next available bit offset
  // where the entire bitfield would fit in an aligned storage unit of
  // the declared type; it's okay if an earlier or later non-bitfield
  // is allocated in the same storage unit.  However, some targets
  // (those that !useBitFieldTypeAlignment(), e.g. ARM APCS) don't
  // require this storage unit to be aligned, and therefore always put
  // the bitfield at the next available bit offset.

  // ms_struct basically requests a complete replacement of the
  // platform ABI's struct-layout algorithm, with the high-level goal
  // of duplicating MSVC's layout.  For non-bitfields, this follows
  // the standard algorithm.  The basic bitfield layout rule is to
  // allocate an entire unit of the bitfield's declared type
  // (e.g. 'unsigned long'), then parcel it up among successive
  // bitfields whose declared types have the same size, making a new
  // unit as soon as the last can no longer store the whole value.
  // Since it completely replaces the platform ABI's algorithm,
  // settings like !useBitFieldTypeAlignment() do not apply.

  // A zero-width bitfield forces the use of a new storage unit for
  // later bitfields.  In general, this occurs by rounding up the
  // current size of the struct as if the algorithm were about to
  // place a non-bitfield of the field's formal type.  Usually this
  // does not change the alignment of the struct itself, but it does
  // on some targets (those that useZeroLengthBitfieldAlignment(),
  // e.g. ARM).  In ms_struct layout, zero-width bitfields are
  // ignored unless they follow a non-zero-width bitfield.

  // A field alignment restriction (e.g. from #pragma pack) or
  // specification (e.g. from __attribute__((aligned))) changes the
  // formal alignment of the field.  For System V, this alters the
  // required alignment of the notional storage unit that must contain
  // the bitfield.  For ms_struct, this only affects the placement of
  // new storage units.  In both cases, the effect of #pragma pack is
  // ignored on zero-width bitfields.

  // On System V, a packed field (e.g. from #pragma pack or
  // __attribute__((packed))) always uses the next available bit
  // offset.

  // In an ms_struct struct, the alignment of a fundamental type is
  // always equal to its size.  This is necessary in order to mimic
  // the i386 alignment rules on targets which might not fully align
  // all types (e.g. Darwin PPC32, where alignof(long long) == 4).

  // First, some simple bookkeeping to perform for ms_struct structs.
  if (IsMsStruct) {
    // The field alignment for integer types is always the size.
    FieldAlign = StorageUnitSize;

    // If the previous field was not a bitfield, or was a bitfield
    // with a different storage unit size, or if this field doesn't fit into
    // the current storage unit, we're done with that storage unit.
    if (LastBitfieldStorageUnitSize != StorageUnitSize ||
        UnfilledBitsInLastUnit < FieldSize) {
      // Also, ignore zero-length bitfields after non-bitfields.
      if (!LastBitfieldStorageUnitSize && !FieldSize)
        FieldAlign = 1;

      UnfilledBitsInLastUnit = 0;
      LastBitfieldStorageUnitSize = 0;
    }
  }

  if (isAIXLayout(Context)) {
    if (StorageUnitSize < Context.getTypeSize(Context.UnsignedIntTy)) {
      // On AIX, [bool, char, short] bitfields have the same alignment
      // as [unsigned].
      StorageUnitSize = Context.getTypeSize(Context.UnsignedIntTy);
    } else if (StorageUnitSize > Context.getTypeSize(Context.UnsignedIntTy) &&
               Context.getTargetInfo().getTriple().isArch32Bit() &&
               FieldSize <= 32) {
      // Under 32-bit compile mode, the bitcontainer is 32 bits if a single
      // long long bitfield has length no greater than 32 bits.
      StorageUnitSize = 32;

      if (!AlignIsRequired)
        FieldAlign = 32;
    }

    if (FieldAlign < StorageUnitSize) {
      // The bitfield alignment should always be greater than or equal to
      // bitcontainer size.
      FieldAlign = StorageUnitSize;
    }
  }

  // If the field is wider than its declared type, it follows
  // different rules in all cases, except on AIX.
  // On AIX, wide bitfield follows the same rules as normal bitfield.
  if (FieldSize > StorageUnitSize && !isAIXLayout(Context)) {
    LayoutWideBitField(FieldSize, StorageUnitSize, FieldPacked, D);
    return;
  }

  // Compute the next available bit offset.
  uint64_t FieldOffset =
    IsUnion ? 0 : (getDataSizeInBits() - UnfilledBitsInLastUnit);

  // Handle targets that don't honor bitfield type alignment.
  if (!IsMsStruct && !Context.getTargetInfo().useBitFieldTypeAlignment()) {
    // Some such targets do honor it on zero-width bitfields.
    if (FieldSize == 0 &&
        Context.getTargetInfo().useZeroLengthBitfieldAlignment()) {
      // Some targets don't honor leading zero-width bitfield.
      if (!IsUnion && FieldOffset == 0 &&
          !Context.getTargetInfo().useLeadingZeroLengthBitfield())
        FieldAlign = 1;
      else {
        // The alignment to round up to is the max of the field's natural
        // alignment and a target-specific fixed value (sometimes zero).
        unsigned ZeroLengthBitfieldBoundary =
            Context.getTargetInfo().getZeroLengthBitfieldBoundary();
        FieldAlign = std::max(FieldAlign, ZeroLengthBitfieldBoundary);
      }
    // If that doesn't apply, just ignore the field alignment.
    } else {
      FieldAlign = 1;
    }
  }

  // Remember the alignment we would have used if the field were not packed.
  unsigned UnpackedFieldAlign = FieldAlign;

  // Ignore the field alignment if the field is packed unless it has zero-size.
  if (!IsMsStruct && FieldPacked && FieldSize != 0)
    FieldAlign = 1;

  // But, if there's an 'aligned' attribute on the field, honor that.
  unsigned ExplicitFieldAlign = D->getMaxAlignment();
  if (ExplicitFieldAlign) {
    FieldAlign = std::max(FieldAlign, ExplicitFieldAlign);
    UnpackedFieldAlign = std::max(UnpackedFieldAlign, ExplicitFieldAlign);
  }

  // But, if there's a #pragma pack in play, that takes precedent over
  // even the 'aligned' attribute, for non-zero-width bitfields.
  unsigned MaxFieldAlignmentInBits = Context.toBits(MaxFieldAlignment);
  if (!MaxFieldAlignment.isZero() && FieldSize) {
    UnpackedFieldAlign = std::min(UnpackedFieldAlign, MaxFieldAlignmentInBits);
    if (FieldPacked)
      FieldAlign = UnpackedFieldAlign;
    else
      FieldAlign = std::min(FieldAlign, MaxFieldAlignmentInBits);
  }

  // But, ms_struct just ignores all of that in unions, even explicit
  // alignment attributes.
  if (IsMsStruct && IsUnion) {
    FieldAlign = UnpackedFieldAlign = 1;
  }

  // For purposes of diagnostics, we're going to simultaneously
  // compute the field offsets that we would have used if we weren't
  // adding any alignment padding or if the field weren't packed.
  uint64_t UnpaddedFieldOffset = FieldOffset;
  uint64_t UnpackedFieldOffset = FieldOffset;

  // Check if we need to add padding to fit the bitfield within an
  // allocation unit with the right size and alignment.  The rules are
  // somewhat different here for ms_struct structs.
  if (IsMsStruct) {
    // If it's not a zero-width bitfield, and we can fit the bitfield
    // into the active storage unit (and we haven't already decided to
    // start a new storage unit), just do so, regardless of any other
    // other consideration.  Otherwise, round up to the right alignment.
    if (FieldSize == 0 || FieldSize > UnfilledBitsInLastUnit) {
      FieldOffset = llvm::alignTo(FieldOffset, FieldAlign);
      UnpackedFieldOffset =
          llvm::alignTo(UnpackedFieldOffset, UnpackedFieldAlign);
      UnfilledBitsInLastUnit = 0;
    }

  } else {
    // #pragma pack, with any value, suppresses the insertion of padding.
    bool AllowPadding = MaxFieldAlignment.isZero();

    // Compute the real offset.
    if (FieldSize == 0 ||
        (AllowPadding &&
         (FieldOffset & (FieldAlign - 1)) + FieldSize > StorageUnitSize)) {
      FieldOffset = llvm::alignTo(FieldOffset, FieldAlign);
    } else if (ExplicitFieldAlign &&
               (MaxFieldAlignmentInBits == 0 ||
                ExplicitFieldAlign <= MaxFieldAlignmentInBits) &&
               Context.getTargetInfo().useExplicitBitFieldAlignment()) {
      // TODO: figure it out what needs to be done on targets that don't honor
      // bit-field type alignment like ARM APCS ABI.
      FieldOffset = llvm::alignTo(FieldOffset, ExplicitFieldAlign);
    }

    // Repeat the computation for diagnostic purposes.
    if (FieldSize == 0 ||
        (AllowPadding &&
         (UnpackedFieldOffset & (UnpackedFieldAlign - 1)) + FieldSize >
             StorageUnitSize))
      UnpackedFieldOffset =
          llvm::alignTo(UnpackedFieldOffset, UnpackedFieldAlign);
    else if (ExplicitFieldAlign &&
             (MaxFieldAlignmentInBits == 0 ||
              ExplicitFieldAlign <= MaxFieldAlignmentInBits) &&
             Context.getTargetInfo().useExplicitBitFieldAlignment())
      UnpackedFieldOffset =
          llvm::alignTo(UnpackedFieldOffset, ExplicitFieldAlign);
  }

  // If we're using external layout, give the external layout a chance
  // to override this information.
  if (UseExternalLayout)
    FieldOffset = updateExternalFieldOffset(D, FieldOffset);

  // Okay, place the bitfield at the calculated offset.
  FieldOffsets.push_back(FieldOffset);

  // Bookkeeping:

  // Anonymous members don't affect the overall record alignment,
  // except on targets where they do.
  if (!IsMsStruct &&
      !Context.getTargetInfo().useZeroLengthBitfieldAlignment() &&
      !D->getIdentifier())
    FieldAlign = UnpackedFieldAlign = 1;

  // On AIX, zero-width bitfields pad out to the natural alignment boundary,
  // but do not increase the alignment greater than the MaxFieldAlignment, or 1
  // if packed.
  if (isAIXLayout(Context) && !FieldSize) {
    if (FieldPacked)
      FieldAlign = 1;
    if (!MaxFieldAlignment.isZero()) {
      UnpackedFieldAlign =
          std::min(UnpackedFieldAlign, MaxFieldAlignmentInBits);
      FieldAlign = std::min(FieldAlign, MaxFieldAlignmentInBits);
    }
  }

  // Diagnose differences in layout due to padding or packing.
  if (!UseExternalLayout)
    CheckFieldPadding(FieldOffset, UnpaddedFieldOffset, UnpackedFieldOffset,
                      UnpackedFieldAlign, FieldPacked, D);

  // Update DataSize to include the last byte containing (part of) the bitfield.

  // For unions, this is just a max operation, as usual.
  if (IsUnion) {
    // For ms_struct, allocate the entire storage unit --- unless this
    // is a zero-width bitfield, in which case just use a size of 1.
    uint64_t RoundedFieldSize;
    if (IsMsStruct) {
      RoundedFieldSize = (FieldSize ? StorageUnitSize
                                    : Context.getTargetInfo().getCharWidth());

      // Otherwise, allocate just the number of bytes required to store
      // the bitfield.
    } else {
      RoundedFieldSize = roundUpSizeToCharAlignment(FieldSize, Context);
    }
    setDataSize(std::max(getDataSizeInBits(), RoundedFieldSize));

  // For non-zero-width bitfields in ms_struct structs, allocate a new
  // storage unit if necessary.
  } else if (IsMsStruct && FieldSize) {
    // We should have cleared UnfilledBitsInLastUnit in every case
    // where we changed storage units.
    if (!UnfilledBitsInLastUnit) {
      setDataSize(FieldOffset + StorageUnitSize);
      UnfilledBitsInLastUnit = StorageUnitSize;
    }
    UnfilledBitsInLastUnit -= FieldSize;
    LastBitfieldStorageUnitSize = StorageUnitSize;

    // Otherwise, bump the data size up to include the bitfield,
    // including padding up to char alignment, and then remember how
    // bits we didn't use.
  } else {
    uint64_t NewSizeInBits = FieldOffset + FieldSize;
    uint64_t CharAlignment = Context.getTargetInfo().getCharAlign();
    setDataSize(llvm::alignTo(NewSizeInBits, CharAlignment));
    UnfilledBitsInLastUnit = getDataSizeInBits() - NewSizeInBits;

    // The only time we can get here for an ms_struct is if this is a
    // zero-width bitfield, which doesn't count as anything for the
    // purposes of unfilled bits.
    LastBitfieldStorageUnitSize = 0;
  }

  // Update the size.
  setSize(std::max(getSizeInBits(), getDataSizeInBits()));

  // Remember max struct/class alignment.
  UnadjustedAlignment =
      std::max(UnadjustedAlignment, Context.toCharUnitsFromBits(FieldAlign));
  UpdateAlignment(Context.toCharUnitsFromBits(FieldAlign),
                  Context.toCharUnitsFromBits(UnpackedFieldAlign));
}

void ItaniumRecordLayoutBuilder::LayoutField(const FieldDecl *D,
                                             bool InsertExtraPadding) {
  auto *FieldClass = D->getType()->getAsCXXRecordDecl();
  bool PotentiallyOverlapping = D->hasAttr<NoUniqueAddressAttr>() && FieldClass;
  bool IsOverlappingEmptyField =
      PotentiallyOverlapping && FieldClass->isEmpty();

  CharUnits FieldOffset =
      (IsUnion || IsOverlappingEmptyField) ? CharUnits::Zero() : getDataSize();

  const bool DefaultsToAIXPowerAlignment =
      Context.getTargetInfo().defaultsToAIXPowerAlignment();
  bool FoundFirstNonOverlappingEmptyFieldForAIX = false;
  if (DefaultsToAIXPowerAlignment && !HandledFirstNonOverlappingEmptyField) {
    assert(FieldOffset == CharUnits::Zero() &&
           "The first non-overlapping empty field should have been handled.");

    if (!IsOverlappingEmptyField) {
      FoundFirstNonOverlappingEmptyFieldForAIX = true;

      // We're going to handle the "first member" based on
      // `FoundFirstNonOverlappingEmptyFieldForAIX` during the current
      // invocation of this function; record it as handled for future
      // invocations (except for unions, because the current field does not
      // represent all "firsts").
      HandledFirstNonOverlappingEmptyField = !IsUnion;
    }
  }

  if (D->isBitField()) {
    LayoutBitField(D);
    return;
  }

  uint64_t UnpaddedFieldOffset = getDataSizeInBits() - UnfilledBitsInLastUnit;
  // Reset the unfilled bits.
  UnfilledBitsInLastUnit = 0;
  LastBitfieldStorageUnitSize = 0;

  llvm::Triple Target = Context.getTargetInfo().getTriple();
<<<<<<< HEAD
  bool FieldPacked = (Packed && (!FieldClass || FieldClass->isPOD() ||
                                 FieldClass->hasAttr<PackedAttr>() ||
                                 Context.getLangOpts().getClangABICompat() <=
                                     LangOptions::ClangABI::Ver15 ||
                                 Target.isPS() || Target.isOSDarwin())) ||
                     D->hasAttr<PackedAttr>();
=======
>>>>>>> e7aa6127

  AlignRequirementKind AlignRequirement = AlignRequirementKind::None;
  CharUnits FieldSize;
  CharUnits FieldAlign;
  // The amount of this class's dsize occupied by the field.
  // This is equal to FieldSize unless we're permitted to pack
  // into the field's tail padding.
  CharUnits EffectiveFieldSize;

  auto setDeclInfo = [&](bool IsIncompleteArrayType) {
    auto TI = Context.getTypeInfoInChars(D->getType());
    FieldAlign = TI.Align;
    // Flexible array members don't have any size, but they have to be
    // aligned appropriately for their element type.
    EffectiveFieldSize = FieldSize =
        IsIncompleteArrayType ? CharUnits::Zero() : TI.Width;
    AlignRequirement = TI.AlignRequirement;
  };

  if (D->getType()->isIncompleteArrayType()) {
    setDeclInfo(true /* IsIncompleteArrayType */);
  } else if (const ReferenceType *RT = D->getType()->getAs<ReferenceType>()) {
    unsigned AS = Context.getTargetAddressSpace(RT->getPointeeType());
    EffectiveFieldSize = FieldSize = Context.toCharUnitsFromBits(
        Context.getTargetInfo().getPointerWidth(AS));
    FieldAlign = Context.toCharUnitsFromBits(
        Context.getTargetInfo().getPointerAlign(AS));
  } else {
    setDeclInfo(false /* IsIncompleteArrayType */);

    // A potentially-overlapping field occupies its dsize or nvsize, whichever
    // is larger.
    if (PotentiallyOverlapping) {
      const ASTRecordLayout &Layout = Context.getASTRecordLayout(FieldClass);
      EffectiveFieldSize =
          std::max(Layout.getNonVirtualSize(), Layout.getDataSize());
    }

    if (IsMsStruct) {
      // If MS bitfield layout is required, figure out what type is being
      // laid out and align the field to the width of that type.

      // Resolve all typedefs down to their base type and round up the field
      // alignment if necessary.
      QualType T = Context.getBaseElementType(D->getType());
      if (const BuiltinType *BTy = T->getAs<BuiltinType>()) {
        CharUnits TypeSize = Context.getTypeSizeInChars(BTy);

        if (!llvm::isPowerOf2_64(TypeSize.getQuantity())) {
          assert(
              !Context.getTargetInfo().getTriple().isWindowsMSVCEnvironment() &&
              "Non PowerOf2 size in MSVC mode");
          // Base types with sizes that aren't a power of two don't work
          // with the layout rules for MS structs. This isn't an issue in
          // MSVC itself since there are no such base data types there.
          // On e.g. x86_32 mingw and linux, long double is 12 bytes though.
          // Any structs involving that data type obviously can't be ABI
          // compatible with MSVC regardless of how it is laid out.

          // Since ms_struct can be mass enabled (via a pragma or via the
          // -mms-bitfields command line parameter), this can trigger for
          // structs that don't actually need MSVC compatibility, so we
          // need to be able to sidestep the ms_struct layout for these types.

          // Since the combination of -mms-bitfields together with structs
          // like max_align_t (which contains a long double) for mingw is
          // quite common (and GCC handles it silently), just handle it
          // silently there. For other targets that have ms_struct enabled
          // (most probably via a pragma or attribute), trigger a diagnostic
          // that defaults to an error.
          if (!Context.getTargetInfo().getTriple().isWindowsGNUEnvironment())
            Diag(D->getLocation(), diag::warn_npot_ms_struct);
        }
        if (TypeSize > FieldAlign &&
            llvm::isPowerOf2_64(TypeSize.getQuantity()))
          FieldAlign = TypeSize;
      }
    }
  }

  bool FieldPacked = (Packed && (!FieldClass || FieldClass->isPOD() ||
                                 FieldClass->hasAttr<PackedAttr>() ||
                                 Context.getLangOpts().getClangABICompat() <=
                                     LangOptions::ClangABI::Ver15 ||
                                 Target.isPS() || Target.isOSDarwin())) ||
                     D->hasAttr<PackedAttr>();

  // When used as part of a typedef, or together with a 'packed' attribute, the
  // 'aligned' attribute can be used to decrease alignment. In that case, it
  // overrides any computed alignment we have, and there is no need to upgrade
  // the alignment.
  auto alignedAttrCanDecreaseAIXAlignment = [AlignRequirement, FieldPacked] {
    // Enum alignment sources can be safely ignored here, because this only
    // helps decide whether we need the AIX alignment upgrade, which only
    // applies to floating-point types.
    return AlignRequirement == AlignRequirementKind::RequiredByTypedef ||
           (AlignRequirement == AlignRequirementKind::RequiredByRecord &&
            FieldPacked);
  };

  // The AIX `power` alignment rules apply the natural alignment of the
  // "first member" if it is of a floating-point data type (or is an aggregate
  // whose recursively "first" member or element is such a type). The alignment
  // associated with these types for subsequent members use an alignment value
  // where the floating-point data type is considered to have 4-byte alignment.
  //
  // For the purposes of the foregoing: vtable pointers, non-empty base classes,
  // and zero-width bit-fields count as prior members; members of empty class
  // types marked `no_unique_address` are not considered to be prior members.
  CharUnits PreferredAlign = FieldAlign;
  if (DefaultsToAIXPowerAlignment && !alignedAttrCanDecreaseAIXAlignment() &&
      (FoundFirstNonOverlappingEmptyFieldForAIX || IsNaturalAlign)) {
    auto performBuiltinTypeAlignmentUpgrade = [&](const BuiltinType *BTy) {
      if (BTy->getKind() == BuiltinType::Double ||
          BTy->getKind() == BuiltinType::LongDouble) {
        assert(PreferredAlign == CharUnits::fromQuantity(4) &&
               "No need to upgrade the alignment value.");
        PreferredAlign = CharUnits::fromQuantity(8);
      }
    };

    const Type *BaseTy = D->getType()->getBaseElementTypeUnsafe();
    if (const ComplexType *CTy = BaseTy->getAs<ComplexType>()) {
      performBuiltinTypeAlignmentUpgrade(
          CTy->getElementType()->castAs<BuiltinType>());
    } else if (const BuiltinType *BTy = BaseTy->getAs<BuiltinType>()) {
      performBuiltinTypeAlignmentUpgrade(BTy);
    } else if (const RecordType *RT = BaseTy->getAs<RecordType>()) {
      const RecordDecl *RD = RT->getDecl();
      assert(RD && "Expected non-null RecordDecl.");
      const ASTRecordLayout &FieldRecord = Context.getASTRecordLayout(RD);
      PreferredAlign = FieldRecord.getPreferredAlignment();
    }
  }

  // The align if the field is not packed. This is to check if the attribute
  // was unnecessary (-Wpacked).
  CharUnits UnpackedFieldAlign = FieldAlign; 
  CharUnits PackedFieldAlign = CharUnits::One();
  CharUnits UnpackedFieldOffset = FieldOffset;
  CharUnits OriginalFieldAlign = UnpackedFieldAlign;

  CharUnits MaxAlignmentInChars =
      Context.toCharUnitsFromBits(D->getMaxAlignment());
  PackedFieldAlign = std::max(PackedFieldAlign, MaxAlignmentInChars);
  PreferredAlign = std::max(PreferredAlign, MaxAlignmentInChars);
  UnpackedFieldAlign = std::max(UnpackedFieldAlign, MaxAlignmentInChars);

  // The maximum field alignment overrides the aligned attribute.
  if (!MaxFieldAlignment.isZero()) {
    PackedFieldAlign = std::min(PackedFieldAlign, MaxFieldAlignment);
    PreferredAlign = std::min(PreferredAlign, MaxFieldAlignment);
    UnpackedFieldAlign = std::min(UnpackedFieldAlign, MaxFieldAlignment);
  }


  if (!FieldPacked)
    FieldAlign = UnpackedFieldAlign;
  if (DefaultsToAIXPowerAlignment)
    UnpackedFieldAlign = PreferredAlign;
  if (FieldPacked) {
    PreferredAlign = PackedFieldAlign;
    FieldAlign = PackedFieldAlign;
  }

  CharUnits AlignTo =
      !DefaultsToAIXPowerAlignment ? FieldAlign : PreferredAlign;
  // Round up the current record size to the field's alignment boundary.
  FieldOffset = FieldOffset.alignTo(AlignTo);
  UnpackedFieldOffset = UnpackedFieldOffset.alignTo(UnpackedFieldAlign);

  if (UseExternalLayout) {
    FieldOffset = Context.toCharUnitsFromBits(
        updateExternalFieldOffset(D, Context.toBits(FieldOffset)));

    if (!IsUnion && EmptySubobjects) {
      // Record the fact that we're placing a field at this offset.
      bool Allowed = EmptySubobjects->CanPlaceFieldAtOffset(D, FieldOffset);
      (void)Allowed;
      assert(Allowed && "Externally-placed field cannot be placed here");
    }
  } else {
    if (!IsUnion && EmptySubobjects) {
      // Check if we can place the field at this offset.
      while (!EmptySubobjects->CanPlaceFieldAtOffset(D, FieldOffset)) {
        // We couldn't place the field at the offset. Try again at a new offset.
        // We try offset 0 (for an empty field) and then dsize(C) onwards.
        if (FieldOffset == CharUnits::Zero() &&
            getDataSize() != CharUnits::Zero())
          FieldOffset = getDataSize().alignTo(AlignTo);
        else
          FieldOffset += AlignTo;
      }
    }
  }

  // Place this field at the current location.
  FieldOffsets.push_back(Context.toBits(FieldOffset));

  if (!UseExternalLayout)
    CheckFieldPadding(Context.toBits(FieldOffset), UnpaddedFieldOffset,
                      Context.toBits(UnpackedFieldOffset),
                      Context.toBits(UnpackedFieldAlign), FieldPacked, D);

  if (InsertExtraPadding) {
    CharUnits ASanAlignment = CharUnits::fromQuantity(8);
    CharUnits ExtraSizeForAsan = ASanAlignment;
    if (FieldSize % ASanAlignment)
      ExtraSizeForAsan +=
          ASanAlignment - CharUnits::fromQuantity(FieldSize % ASanAlignment);
    EffectiveFieldSize = FieldSize = FieldSize + ExtraSizeForAsan;
  }

  // Reserve space for this field.
  if (!IsOverlappingEmptyField) {
    uint64_t EffectiveFieldSizeInBits = Context.toBits(EffectiveFieldSize);
    if (IsUnion)
      setDataSize(std::max(getDataSizeInBits(), EffectiveFieldSizeInBits));
    else
      setDataSize(FieldOffset + EffectiveFieldSize);

    PaddedFieldSize = std::max(PaddedFieldSize, FieldOffset + FieldSize);
    setSize(std::max(getSizeInBits(), getDataSizeInBits()));
  } else {
    setSize(std::max(getSizeInBits(),
                     (uint64_t)Context.toBits(FieldOffset + FieldSize)));
  }

  // Remember max struct/class ABI-specified alignment.
  UnadjustedAlignment = std::max(UnadjustedAlignment, FieldAlign);
  UpdateAlignment(FieldAlign, UnpackedFieldAlign, PreferredAlign);

  // For checking the alignment of inner fields against
  // the alignment of its parent record.
  if (const RecordDecl *RD = D->getParent()) {
    // Check if packed attribute or pragma pack is present.
    if (RD->hasAttr<PackedAttr>() || !MaxFieldAlignment.isZero())
      if (FieldAlign < OriginalFieldAlign)
        if (D->getType()->isRecordType()) {
          // If the offset is a multiple of the alignment of
          // the type, raise the warning.
          // TODO: Takes no account the alignment of the outer struct
          if (FieldOffset % OriginalFieldAlign != 0)
            Diag(D->getLocation(), diag::warn_unaligned_access)
                << Context.getTypeDeclType(RD) << D->getName() << D->getType();
        }
  }

  if (Packed && !FieldPacked && PackedFieldAlign < FieldAlign)
    Diag(D->getLocation(), diag::warn_unpacked_field) << D;
}

void ItaniumRecordLayoutBuilder::FinishLayout(const NamedDecl *D) {
  // In C++, records cannot be of size 0.
  if (Context.getLangOpts().CPlusPlus && getSizeInBits() == 0) {
    if (const CXXRecordDecl *RD = dyn_cast<CXXRecordDecl>(D)) {
      // Compatibility with gcc requires a class (pod or non-pod)
      // which is not empty but of size 0; such as having fields of
      // array of zero-length, remains of Size 0
      if (RD->isEmpty())
        setSize(CharUnits::One());
    }
    else
      setSize(CharUnits::One());
  }

  // If we have any remaining field tail padding, include that in the overall
  // size.
  setSize(std::max(getSizeInBits(), (uint64_t)Context.toBits(PaddedFieldSize)));

  // Finally, round the size of the record up to the alignment of the
  // record itself.
  uint64_t UnpaddedSize = getSizeInBits() - UnfilledBitsInLastUnit;
  uint64_t UnpackedSizeInBits =
      llvm::alignTo(getSizeInBits(), Context.toBits(UnpackedAlignment));

  uint64_t RoundedSize = llvm::alignTo(
      getSizeInBits(),
      Context.toBits(!Context.getTargetInfo().defaultsToAIXPowerAlignment()
                         ? Alignment
                         : PreferredAlignment));

  if (UseExternalLayout) {
    // If we're inferring alignment, and the external size is smaller than
    // our size after we've rounded up to alignment, conservatively set the
    // alignment to 1.
    if (InferAlignment && External.Size < RoundedSize) {
      Alignment = CharUnits::One();
      PreferredAlignment = CharUnits::One();
      InferAlignment = false;
    }
    setSize(External.Size);
    return;
  }

  // Set the size to the final size.
  setSize(RoundedSize);

  unsigned CharBitNum = Context.getTargetInfo().getCharWidth();
  if (const RecordDecl *RD = dyn_cast<RecordDecl>(D)) {
    // Warn if padding was introduced to the struct/class/union.
    if (getSizeInBits() > UnpaddedSize) {
      unsigned PadSize = getSizeInBits() - UnpaddedSize;
      bool InBits = true;
      if (PadSize % CharBitNum == 0) {
        PadSize = PadSize / CharBitNum;
        InBits = false;
      }
      Diag(RD->getLocation(), diag::warn_padded_struct_size)
          << Context.getTypeDeclType(RD)
          << PadSize
          << (InBits ? 1 : 0); // (byte|bit)
    }

    // Warn if we packed it unnecessarily, when the unpacked alignment is not
    // greater than the one after packing, the size in bits doesn't change and
    // the offset of each field is identical.
    if (Packed && UnpackedAlignment <= Alignment &&
        UnpackedSizeInBits == getSizeInBits() && !HasPackedField)
      Diag(D->getLocation(), diag::warn_unnecessary_packed)
          << Context.getTypeDeclType(RD);
  }
}

void ItaniumRecordLayoutBuilder::UpdateAlignment(
    CharUnits NewAlignment, CharUnits UnpackedNewAlignment,
    CharUnits PreferredNewAlignment) {
  // The alignment is not modified when using 'mac68k' alignment or when
  // we have an externally-supplied layout that also provides overall alignment.
  if (IsMac68kAlign || (UseExternalLayout && !InferAlignment))
    return;

  if (NewAlignment > Alignment) {
    assert(llvm::isPowerOf2_64(NewAlignment.getQuantity()) &&
           "Alignment not a power of 2");
    Alignment = NewAlignment;
  }

  if (UnpackedNewAlignment > UnpackedAlignment) {
    assert(llvm::isPowerOf2_64(UnpackedNewAlignment.getQuantity()) &&
           "Alignment not a power of 2");
    UnpackedAlignment = UnpackedNewAlignment;
  }

  if (PreferredNewAlignment > PreferredAlignment) {
    assert(llvm::isPowerOf2_64(PreferredNewAlignment.getQuantity()) &&
           "Alignment not a power of 2");
    PreferredAlignment = PreferredNewAlignment;
  }
}

uint64_t
ItaniumRecordLayoutBuilder::updateExternalFieldOffset(const FieldDecl *Field,
                                                      uint64_t ComputedOffset) {
  uint64_t ExternalFieldOffset = External.getExternalFieldOffset(Field);

  if (InferAlignment && ExternalFieldOffset < ComputedOffset) {
    // The externally-supplied field offset is before the field offset we
    // computed. Assume that the structure is packed.
    Alignment = CharUnits::One();
    PreferredAlignment = CharUnits::One();
    InferAlignment = false;
  }

  // Use the externally-supplied field offset.
  return ExternalFieldOffset;
}

/// Get diagnostic %select index for tag kind for
/// field padding diagnostic message.
/// WARNING: Indexes apply to particular diagnostics only!
///
/// \returns diagnostic %select index.
static unsigned getPaddingDiagFromTagKind(TagTypeKind Tag) {
  switch (Tag) {
  case TTK_Struct: return 0;
  case TTK_Interface: return 1;
  case TTK_Class: return 2;
  default: llvm_unreachable("Invalid tag kind for field padding diagnostic!");
  }
}

void ItaniumRecordLayoutBuilder::CheckFieldPadding(
    uint64_t Offset, uint64_t UnpaddedOffset, uint64_t UnpackedOffset,
    unsigned UnpackedAlign, bool isPacked, const FieldDecl *D) {
  // We let objc ivars without warning, objc interfaces generally are not used
  // for padding tricks.
  if (isa<ObjCIvarDecl>(D))
    return;

  // Don't warn about structs created without a SourceLocation.  This can
  // be done by clients of the AST, such as codegen.
  if (D->getLocation().isInvalid())
    return;

  unsigned CharBitNum = Context.getTargetInfo().getCharWidth();

  // Warn if padding was introduced to the struct/class.
  if (!IsUnion && Offset > UnpaddedOffset) {
    unsigned PadSize = Offset - UnpaddedOffset;
    bool InBits = true;
    if (PadSize % CharBitNum == 0) {
      PadSize = PadSize / CharBitNum;
      InBits = false;
    }
    if (D->getIdentifier())
      Diag(D->getLocation(), diag::warn_padded_struct_field)
          << getPaddingDiagFromTagKind(D->getParent()->getTagKind())
          << Context.getTypeDeclType(D->getParent())
          << PadSize
          << (InBits ? 1 : 0) // (byte|bit)
          << D->getIdentifier();
    else
      Diag(D->getLocation(), diag::warn_padded_struct_anon_field)
          << getPaddingDiagFromTagKind(D->getParent()->getTagKind())
          << Context.getTypeDeclType(D->getParent())
          << PadSize
          << (InBits ? 1 : 0); // (byte|bit)
 }
 if (isPacked && Offset != UnpackedOffset) {
   HasPackedField = true;
 }
}

static const CXXMethodDecl *computeKeyFunction(ASTContext &Context,
                                               const CXXRecordDecl *RD) {
  // If a class isn't polymorphic it doesn't have a key function.
  if (!RD->isPolymorphic())
    return nullptr;

  // A class that is not externally visible doesn't have a key function. (Or
  // at least, there's no point to assigning a key function to such a class;
  // this doesn't affect the ABI.)
  if (!RD->isExternallyVisible())
    return nullptr;

  // Template instantiations don't have key functions per Itanium C++ ABI 5.2.6.
  // Same behavior as GCC.
  TemplateSpecializationKind TSK = RD->getTemplateSpecializationKind();
  if (TSK == TSK_ImplicitInstantiation ||
      TSK == TSK_ExplicitInstantiationDeclaration ||
      TSK == TSK_ExplicitInstantiationDefinition)
    return nullptr;

  bool allowInlineFunctions =
    Context.getTargetInfo().getCXXABI().canKeyFunctionBeInline();

  for (const CXXMethodDecl *MD : RD->methods()) {
    if (!MD->isVirtual())
      continue;

    if (MD->isPure())
      continue;

    // Ignore implicit member functions, they are always marked as inline, but
    // they don't have a body until they're defined.
    if (MD->isImplicit())
      continue;

    if (MD->isInlineSpecified() || MD->isConstexpr())
      continue;

    if (MD->hasInlineBody())
      continue;

    // Ignore inline deleted or defaulted functions.
    if (!MD->isUserProvided())
      continue;

    // In certain ABIs, ignore functions with out-of-line inline definitions.
    if (!allowInlineFunctions) {
      const FunctionDecl *Def;
      if (MD->hasBody(Def) && Def->isInlineSpecified())
        continue;
    }

    if (Context.getLangOpts().CUDA) {
      // While compiler may see key method in this TU, during CUDA
      // compilation we should ignore methods that are not accessible
      // on this side of compilation.
      if (Context.getLangOpts().CUDAIsDevice) {
        // In device mode ignore methods without __device__ attribute.
        if (!MD->hasAttr<CUDADeviceAttr>())
          continue;
      } else {
        // In host mode ignore __device__-only methods.
        if (!MD->hasAttr<CUDAHostAttr>() && MD->hasAttr<CUDADeviceAttr>())
          continue;
      }
    }

    // If the key function is dllimport but the class isn't, then the class has
    // no key function. The DLL that exports the key function won't export the
    // vtable in this case.
    if (MD->hasAttr<DLLImportAttr>() && !RD->hasAttr<DLLImportAttr>() &&
        !Context.getTargetInfo().hasPS4DLLImportExport())
      return nullptr;

    // We found it.
    return MD;
  }

  return nullptr;
}

DiagnosticBuilder ItaniumRecordLayoutBuilder::Diag(SourceLocation Loc,
                                                   unsigned DiagID) {
  return Context.getDiagnostics().Report(Loc, DiagID);
}

/// Does the target C++ ABI require us to skip over the tail-padding
/// of the given class (considering it as a base class) when allocating
/// objects?
static bool mustSkipTailPadding(TargetCXXABI ABI, const CXXRecordDecl *RD) {
  switch (ABI.getTailPaddingUseRules()) {
  case TargetCXXABI::AlwaysUseTailPadding:
    return false;

  case TargetCXXABI::UseTailPaddingUnlessPOD03:
    // FIXME: To the extent that this is meant to cover the Itanium ABI
    // rules, we should implement the restrictions about over-sized
    // bitfields:
    //
    // http://itanium-cxx-abi.github.io/cxx-abi/abi.html#POD :
    //   In general, a type is considered a POD for the purposes of
    //   layout if it is a POD type (in the sense of ISO C++
    //   [basic.types]). However, a POD-struct or POD-union (in the
    //   sense of ISO C++ [class]) with a bitfield member whose
    //   declared width is wider than the declared type of the
    //   bitfield is not a POD for the purpose of layout.  Similarly,
    //   an array type is not a POD for the purpose of layout if the
    //   element type of the array is not a POD for the purpose of
    //   layout.
    //
    //   Where references to the ISO C++ are made in this paragraph,
    //   the Technical Corrigendum 1 version of the standard is
    //   intended.
    return RD->isPOD();

  case TargetCXXABI::UseTailPaddingUnlessPOD11:
    // This is equivalent to RD->getTypeForDecl().isCXX11PODType(),
    // but with a lot of abstraction penalty stripped off.  This does
    // assume that these properties are set correctly even in C++98
    // mode; fortunately, that is true because we want to assign
    // consistently semantics to the type-traits intrinsics (or at
    // least as many of them as possible).
    return RD->isTrivial() && RD->isCXX11StandardLayout();
  }

  llvm_unreachable("bad tail-padding use kind");
}

static bool isMsLayout(const ASTContext &Context, bool CheckAuxABI = false) {
  return (CheckAuxABI) ? Context.getAuxTargetInfo()->getCXXABI().isMicrosoft()
                       : Context.getTargetInfo().getCXXABI().isMicrosoft();
}

// This section contains an implementation of struct layout that is, up to the
// included tests, compatible with cl.exe (2013).  The layout produced is
// significantly different than those produced by the Itanium ABI.  Here we note
// the most important differences.
//
// * The alignment of bitfields in unions is ignored when computing the
//   alignment of the union.
// * The existence of zero-width bitfield that occurs after anything other than
//   a non-zero length bitfield is ignored.
// * There is no explicit primary base for the purposes of layout.  All bases
//   with vfptrs are laid out first, followed by all bases without vfptrs.
// * The Itanium equivalent vtable pointers are split into a vfptr (virtual
//   function pointer) and a vbptr (virtual base pointer).  They can each be
//   shared with a, non-virtual bases. These bases need not be the same.  vfptrs
//   always occur at offset 0.  vbptrs can occur at an arbitrary offset and are
//   placed after the lexicographically last non-virtual base.  This placement
//   is always before fields but can be in the middle of the non-virtual bases
//   due to the two-pass layout scheme for non-virtual-bases.
// * Virtual bases sometimes require a 'vtordisp' field that is laid out before
//   the virtual base and is used in conjunction with virtual overrides during
//   construction and destruction.  This is always a 4 byte value and is used as
//   an alternative to constructor vtables.
// * vtordisps are allocated in a block of memory with size and alignment equal
//   to the alignment of the completed structure (before applying __declspec(
//   align())).  The vtordisp always occur at the end of the allocation block,
//   immediately prior to the virtual base.
// * vfptrs are injected after all bases and fields have been laid out.  In
//   order to guarantee proper alignment of all fields, the vfptr injection
//   pushes all bases and fields back by the alignment imposed by those bases
//   and fields.  This can potentially add a significant amount of padding.
//   vfptrs are always injected at offset 0.
// * vbptrs are injected after all bases and fields have been laid out.  In
//   order to guarantee proper alignment of all fields, the vfptr injection
//   pushes all bases and fields back by the alignment imposed by those bases
//   and fields.  This can potentially add a significant amount of padding.
//   vbptrs are injected immediately after the last non-virtual base as
//   lexicographically ordered in the code.  If this site isn't pointer aligned
//   the vbptr is placed at the next properly aligned location.  Enough padding
//   is added to guarantee a fit.
// * The last zero sized non-virtual base can be placed at the end of the
//   struct (potentially aliasing another object), or may alias with the first
//   field, even if they are of the same type.
// * The last zero size virtual base may be placed at the end of the struct
//   potentially aliasing another object.
// * The ABI attempts to avoid aliasing of zero sized bases by adding padding
//   between bases or vbases with specific properties.  The criteria for
//   additional padding between two bases is that the first base is zero sized
//   or ends with a zero sized subobject and the second base is zero sized or
//   trails with a zero sized base or field (sharing of vfptrs can reorder the
//   layout of the so the leading base is not always the first one declared).
//   This rule does take into account fields that are not records, so padding
//   will occur even if the last field is, e.g. an int. The padding added for
//   bases is 1 byte.  The padding added between vbases depends on the alignment
//   of the object but is at least 4 bytes (in both 32 and 64 bit modes).
// * There is no concept of non-virtual alignment, non-virtual alignment and
//   alignment are always identical.
// * There is a distinction between alignment and required alignment.
//   __declspec(align) changes the required alignment of a struct.  This
//   alignment is _always_ obeyed, even in the presence of #pragma pack. A
//   record inherits required alignment from all of its fields and bases.
// * __declspec(align) on bitfields has the effect of changing the bitfield's
//   alignment instead of its required alignment.  This is the only known way
//   to make the alignment of a struct bigger than 8.  Interestingly enough
//   this alignment is also immune to the effects of #pragma pack and can be
//   used to create structures with large alignment under #pragma pack.
//   However, because it does not impact required alignment, such a structure,
//   when used as a field or base, will not be aligned if #pragma pack is
//   still active at the time of use.
//
// Known incompatibilities:
// * all: #pragma pack between fields in a record
// * 2010 and back: If the last field in a record is a bitfield, every object
//   laid out after the record will have extra padding inserted before it.  The
//   extra padding will have size equal to the size of the storage class of the
//   bitfield.  0 sized bitfields don't exhibit this behavior and the extra
//   padding can be avoided by adding a 0 sized bitfield after the non-zero-
//   sized bitfield.
// * 2012 and back: In 64-bit mode, if the alignment of a record is 16 or
//   greater due to __declspec(align()) then a second layout phase occurs after
//   The locations of the vf and vb pointers are known.  This layout phase
//   suffers from the "last field is a bitfield" bug in 2010 and results in
//   _every_ field getting padding put in front of it, potentially including the
//   vfptr, leaving the vfprt at a non-zero location which results in a fault if
//   anything tries to read the vftbl.  The second layout phase also treats
//   bitfields as separate entities and gives them each storage rather than
//   packing them.  Additionally, because this phase appears to perform a
//   (an unstable) sort on the members before laying them out and because merged
//   bitfields have the same address, the bitfields end up in whatever order
//   the sort left them in, a behavior we could never hope to replicate.

namespace {
struct MicrosoftRecordLayoutBuilder {
  struct ElementInfo {
    CharUnits Size;
    CharUnits Alignment;
  };
  typedef llvm::DenseMap<const CXXRecordDecl *, CharUnits> BaseOffsetsMapTy;
  MicrosoftRecordLayoutBuilder(const ASTContext &Context) : Context(Context) {}
private:
  MicrosoftRecordLayoutBuilder(const MicrosoftRecordLayoutBuilder &) = delete;
  void operator=(const MicrosoftRecordLayoutBuilder &) = delete;
public:
  void layout(const RecordDecl *RD);
  void cxxLayout(const CXXRecordDecl *RD);
  /// Initializes size and alignment and honors some flags.
  void initializeLayout(const RecordDecl *RD);
  /// Initialized C++ layout, compute alignment and virtual alignment and
  /// existence of vfptrs and vbptrs.  Alignment is needed before the vfptr is
  /// laid out.
  void initializeCXXLayout(const CXXRecordDecl *RD);
  void layoutNonVirtualBases(const CXXRecordDecl *RD);
  void layoutNonVirtualBase(const CXXRecordDecl *RD,
                            const CXXRecordDecl *BaseDecl,
                            const ASTRecordLayout &BaseLayout,
                            const ASTRecordLayout *&PreviousBaseLayout);
  void injectVFPtr(const CXXRecordDecl *RD);
  void injectVBPtr(const CXXRecordDecl *RD);
  /// Lays out the fields of the record.  Also rounds size up to
  /// alignment.
  void layoutFields(const RecordDecl *RD);
  void layoutField(const FieldDecl *FD);
  void layoutBitField(const FieldDecl *FD);
  /// Lays out a single zero-width bit-field in the record and handles
  /// special cases associated with zero-width bit-fields.
  void layoutZeroWidthBitField(const FieldDecl *FD);
  void layoutVirtualBases(const CXXRecordDecl *RD);
  void finalizeLayout(const RecordDecl *RD);
  /// Gets the size and alignment of a base taking pragma pack and
  /// __declspec(align) into account.
  ElementInfo getAdjustedElementInfo(const ASTRecordLayout &Layout);
  /// Gets the size and alignment of a field taking pragma  pack and
  /// __declspec(align) into account.  It also updates RequiredAlignment as a
  /// side effect because it is most convenient to do so here.
  ElementInfo getAdjustedElementInfo(const FieldDecl *FD);
  /// Places a field at an offset in CharUnits.
  void placeFieldAtOffset(CharUnits FieldOffset) {
    FieldOffsets.push_back(Context.toBits(FieldOffset));
  }
  /// Places a bitfield at a bit offset.
  void placeFieldAtBitOffset(uint64_t FieldOffset) {
    FieldOffsets.push_back(FieldOffset);
  }
  /// Compute the set of virtual bases for which vtordisps are required.
  void computeVtorDispSet(
      llvm::SmallPtrSetImpl<const CXXRecordDecl *> &HasVtorDispSet,
      const CXXRecordDecl *RD) const;
  const ASTContext &Context;
  /// The size of the record being laid out.
  CharUnits Size;
  /// The non-virtual size of the record layout.
  CharUnits NonVirtualSize;
  /// The data size of the record layout.
  CharUnits DataSize;
  /// The current alignment of the record layout.
  CharUnits Alignment;
  /// The maximum allowed field alignment. This is set by #pragma pack.
  CharUnits MaxFieldAlignment;
  /// The alignment that this record must obey.  This is imposed by
  /// __declspec(align()) on the record itself or one of its fields or bases.
  CharUnits RequiredAlignment;
  /// The size of the allocation of the currently active bitfield.
  /// This value isn't meaningful unless LastFieldIsNonZeroWidthBitfield
  /// is true.
  CharUnits CurrentBitfieldSize;
  /// Offset to the virtual base table pointer (if one exists).
  CharUnits VBPtrOffset;
  /// Minimum record size possible.
  CharUnits MinEmptyStructSize;
  /// The size and alignment info of a pointer.
  ElementInfo PointerInfo;
  /// The primary base class (if one exists).
  const CXXRecordDecl *PrimaryBase;
  /// The class we share our vb-pointer with.
  const CXXRecordDecl *SharedVBPtrBase;
  /// The collection of field offsets.
  SmallVector<uint64_t, 16> FieldOffsets;
  /// Base classes and their offsets in the record.
  BaseOffsetsMapTy Bases;
  /// virtual base classes and their offsets in the record.
  ASTRecordLayout::VBaseOffsetsMapTy VBases;
  /// The number of remaining bits in our last bitfield allocation.
  /// This value isn't meaningful unless LastFieldIsNonZeroWidthBitfield is
  /// true.
  unsigned RemainingBitsInField;
  bool IsUnion : 1;
  /// True if the last field laid out was a bitfield and was not 0
  /// width.
  bool LastFieldIsNonZeroWidthBitfield : 1;
  /// True if the class has its own vftable pointer.
  bool HasOwnVFPtr : 1;
  /// True if the class has a vbtable pointer.
  bool HasVBPtr : 1;
  /// True if the last sub-object within the type is zero sized or the
  /// object itself is zero sized.  This *does not* count members that are not
  /// records.  Only used for MS-ABI.
  bool EndsWithZeroSizedObject : 1;
  /// True if this class is zero sized or first base is zero sized or
  /// has this property.  Only used for MS-ABI.
  bool LeadsWithZeroSizedBase : 1;

  /// True if the external AST source provided a layout for this record.
  bool UseExternalLayout : 1;

  /// The layout provided by the external AST source. Only active if
  /// UseExternalLayout is true.
  ExternalLayout External;
};
} // namespace

MicrosoftRecordLayoutBuilder::ElementInfo
MicrosoftRecordLayoutBuilder::getAdjustedElementInfo(
    const ASTRecordLayout &Layout) {
  ElementInfo Info;
  Info.Alignment = Layout.getAlignment();
  // Respect pragma pack.
  if (!MaxFieldAlignment.isZero())
    Info.Alignment = std::min(Info.Alignment, MaxFieldAlignment);
  // Track zero-sized subobjects here where it's already available.
  EndsWithZeroSizedObject = Layout.endsWithZeroSizedObject();
  // Respect required alignment, this is necessary because we may have adjusted
  // the alignment in the case of pragma pack.  Note that the required alignment
  // doesn't actually apply to the struct alignment at this point.
  Alignment = std::max(Alignment, Info.Alignment);
  RequiredAlignment = std::max(RequiredAlignment, Layout.getRequiredAlignment());
  Info.Alignment = std::max(Info.Alignment, Layout.getRequiredAlignment());
  Info.Size = Layout.getNonVirtualSize();
  return Info;
}

MicrosoftRecordLayoutBuilder::ElementInfo
MicrosoftRecordLayoutBuilder::getAdjustedElementInfo(
    const FieldDecl *FD) {
  // Get the alignment of the field type's natural alignment, ignore any
  // alignment attributes.
  auto TInfo =
      Context.getTypeInfoInChars(FD->getType()->getUnqualifiedDesugaredType());
  ElementInfo Info{TInfo.Width, TInfo.Align};
  // Respect align attributes on the field.
  CharUnits FieldRequiredAlignment =
      Context.toCharUnitsFromBits(FD->getMaxAlignment());
  // Respect align attributes on the type.
  if (Context.isAlignmentRequired(FD->getType()))
    FieldRequiredAlignment = std::max(
        Context.getTypeAlignInChars(FD->getType()), FieldRequiredAlignment);
  // Respect attributes applied to subobjects of the field.
  if (FD->isBitField())
    // For some reason __declspec align impacts alignment rather than required
    // alignment when it is applied to bitfields.
    Info.Alignment = std::max(Info.Alignment, FieldRequiredAlignment);
  else {
    if (auto RT =
            FD->getType()->getBaseElementTypeUnsafe()->getAs<RecordType>()) {
      auto const &Layout = Context.getASTRecordLayout(RT->getDecl());
      EndsWithZeroSizedObject = Layout.endsWithZeroSizedObject();
      FieldRequiredAlignment = std::max(FieldRequiredAlignment,
                                        Layout.getRequiredAlignment());
    }
    // Capture required alignment as a side-effect.
    RequiredAlignment = std::max(RequiredAlignment, FieldRequiredAlignment);
  }
  // Respect pragma pack, attribute pack and declspec align
  if (!MaxFieldAlignment.isZero())
    Info.Alignment = std::min(Info.Alignment, MaxFieldAlignment);
  if (FD->hasAttr<PackedAttr>())
    Info.Alignment = CharUnits::One();
  Info.Alignment = std::max(Info.Alignment, FieldRequiredAlignment);
  return Info;
}

void MicrosoftRecordLayoutBuilder::layout(const RecordDecl *RD) {
  // For C record layout, zero-sized records always have size 4.
  MinEmptyStructSize = CharUnits::fromQuantity(4);
  initializeLayout(RD);
  layoutFields(RD);
  DataSize = Size = Size.alignTo(Alignment);
  RequiredAlignment = std::max(
      RequiredAlignment, Context.toCharUnitsFromBits(RD->getMaxAlignment()));
  finalizeLayout(RD);
}

void MicrosoftRecordLayoutBuilder::cxxLayout(const CXXRecordDecl *RD) {
  // The C++ standard says that empty structs have size 1.
  MinEmptyStructSize = CharUnits::One();
  initializeLayout(RD);
  initializeCXXLayout(RD);
  layoutNonVirtualBases(RD);
  layoutFields(RD);
  injectVBPtr(RD);
  injectVFPtr(RD);
  if (HasOwnVFPtr || (HasVBPtr && !SharedVBPtrBase))
    Alignment = std::max(Alignment, PointerInfo.Alignment);
  auto RoundingAlignment = Alignment;
  if (!MaxFieldAlignment.isZero())
    RoundingAlignment = std::min(RoundingAlignment, MaxFieldAlignment);
  if (!UseExternalLayout)
    Size = Size.alignTo(RoundingAlignment);
  NonVirtualSize = Size;
  RequiredAlignment = std::max(
      RequiredAlignment, Context.toCharUnitsFromBits(RD->getMaxAlignment()));
  layoutVirtualBases(RD);
  finalizeLayout(RD);
}

void MicrosoftRecordLayoutBuilder::initializeLayout(const RecordDecl *RD) {
  IsUnion = RD->isUnion();
  Size = CharUnits::Zero();
  Alignment = CharUnits::One();
  // In 64-bit mode we always perform an alignment step after laying out vbases.
  // In 32-bit mode we do not.  The check to see if we need to perform alignment
  // checks the RequiredAlignment field and performs alignment if it isn't 0.
  RequiredAlignment = Context.getTargetInfo().getTriple().isArch64Bit()
                          ? CharUnits::One()
                          : CharUnits::Zero();
  // Compute the maximum field alignment.
  MaxFieldAlignment = CharUnits::Zero();
  // Honor the default struct packing maximum alignment flag.
  if (unsigned DefaultMaxFieldAlignment = Context.getLangOpts().PackStruct)
      MaxFieldAlignment = CharUnits::fromQuantity(DefaultMaxFieldAlignment);
  // Honor the packing attribute.  The MS-ABI ignores pragma pack if its larger
  // than the pointer size.
  if (const MaxFieldAlignmentAttr *MFAA = RD->getAttr<MaxFieldAlignmentAttr>()){
    unsigned PackedAlignment = MFAA->getAlignment();
    if (PackedAlignment <= Context.getTargetInfo().getPointerWidth(0))
      MaxFieldAlignment = Context.toCharUnitsFromBits(PackedAlignment);
  }
  // Packed attribute forces max field alignment to be 1.
  if (RD->hasAttr<PackedAttr>())
    MaxFieldAlignment = CharUnits::One();

  // Try to respect the external layout if present.
  UseExternalLayout = false;
  if (ExternalASTSource *Source = Context.getExternalSource())
    UseExternalLayout = Source->layoutRecordType(
        RD, External.Size, External.Align, External.FieldOffsets,
        External.BaseOffsets, External.VirtualBaseOffsets);
}

void
MicrosoftRecordLayoutBuilder::initializeCXXLayout(const CXXRecordDecl *RD) {
  EndsWithZeroSizedObject = false;
  LeadsWithZeroSizedBase = false;
  HasOwnVFPtr = false;
  HasVBPtr = false;
  PrimaryBase = nullptr;
  SharedVBPtrBase = nullptr;
  // Calculate pointer size and alignment.  These are used for vfptr and vbprt
  // injection.
  PointerInfo.Size =
      Context.toCharUnitsFromBits(Context.getTargetInfo().getPointerWidth(0));
  PointerInfo.Alignment =
      Context.toCharUnitsFromBits(Context.getTargetInfo().getPointerAlign(0));
  // Respect pragma pack.
  if (!MaxFieldAlignment.isZero())
    PointerInfo.Alignment = std::min(PointerInfo.Alignment, MaxFieldAlignment);
}

void
MicrosoftRecordLayoutBuilder::layoutNonVirtualBases(const CXXRecordDecl *RD) {
  // The MS-ABI lays out all bases that contain leading vfptrs before it lays
  // out any bases that do not contain vfptrs.  We implement this as two passes
  // over the bases.  This approach guarantees that the primary base is laid out
  // first.  We use these passes to calculate some additional aggregated
  // information about the bases, such as required alignment and the presence of
  // zero sized members.
  const ASTRecordLayout *PreviousBaseLayout = nullptr;
  bool HasPolymorphicBaseClass = false;
  // Iterate through the bases and lay out the non-virtual ones.
  for (const CXXBaseSpecifier &Base : RD->bases()) {
    const CXXRecordDecl *BaseDecl = Base.getType()->getAsCXXRecordDecl();
    HasPolymorphicBaseClass |= BaseDecl->isPolymorphic();
    const ASTRecordLayout &BaseLayout = Context.getASTRecordLayout(BaseDecl);
    // Mark and skip virtual bases.
    if (Base.isVirtual()) {
      HasVBPtr = true;
      continue;
    }
    // Check for a base to share a VBPtr with.
    if (!SharedVBPtrBase && BaseLayout.hasVBPtr()) {
      SharedVBPtrBase = BaseDecl;
      HasVBPtr = true;
    }
    // Only lay out bases with extendable VFPtrs on the first pass.
    if (!BaseLayout.hasExtendableVFPtr())
      continue;
    // If we don't have a primary base, this one qualifies.
    if (!PrimaryBase) {
      PrimaryBase = BaseDecl;
      LeadsWithZeroSizedBase = BaseLayout.leadsWithZeroSizedBase();
    }
    // Lay out the base.
    layoutNonVirtualBase(RD, BaseDecl, BaseLayout, PreviousBaseLayout);
  }
  // Figure out if we need a fresh VFPtr for this class.
  if (RD->isPolymorphic()) {
    if (!HasPolymorphicBaseClass)
      // This class introduces polymorphism, so we need a vftable to store the
      // RTTI information.
      HasOwnVFPtr = true;
    else if (!PrimaryBase) {
      // We have a polymorphic base class but can't extend its vftable. Add a
      // new vfptr if we would use any vftable slots.
      for (CXXMethodDecl *M : RD->methods()) {
        if (MicrosoftVTableContext::hasVtableSlot(M) &&
            M->size_overridden_methods() == 0) {
          HasOwnVFPtr = true;
          break;
        }
      }
    }
  }
  // If we don't have a primary base then we have a leading object that could
  // itself lead with a zero-sized object, something we track.
  bool CheckLeadingLayout = !PrimaryBase;
  // Iterate through the bases and lay out the non-virtual ones.
  for (const CXXBaseSpecifier &Base : RD->bases()) {
    if (Base.isVirtual())
      continue;
    const CXXRecordDecl *BaseDecl = Base.getType()->getAsCXXRecordDecl();
    const ASTRecordLayout &BaseLayout = Context.getASTRecordLayout(BaseDecl);
    // Only lay out bases without extendable VFPtrs on the second pass.
    if (BaseLayout.hasExtendableVFPtr()) {
      VBPtrOffset = Bases[BaseDecl] + BaseLayout.getNonVirtualSize();
      continue;
    }
    // If this is the first layout, check to see if it leads with a zero sized
    // object.  If it does, so do we.
    if (CheckLeadingLayout) {
      CheckLeadingLayout = false;
      LeadsWithZeroSizedBase = BaseLayout.leadsWithZeroSizedBase();
    }
    // Lay out the base.
    layoutNonVirtualBase(RD, BaseDecl, BaseLayout, PreviousBaseLayout);
    VBPtrOffset = Bases[BaseDecl] + BaseLayout.getNonVirtualSize();
  }
  // Set our VBPtroffset if we know it at this point.
  if (!HasVBPtr)
    VBPtrOffset = CharUnits::fromQuantity(-1);
  else if (SharedVBPtrBase) {
    const ASTRecordLayout &Layout = Context.getASTRecordLayout(SharedVBPtrBase);
    VBPtrOffset = Bases[SharedVBPtrBase] + Layout.getVBPtrOffset();
  }
}

static bool recordUsesEBO(const RecordDecl *RD) {
  if (!isa<CXXRecordDecl>(RD))
    return false;
  if (RD->hasAttr<EmptyBasesAttr>())
    return true;
  if (auto *LVA = RD->getAttr<LayoutVersionAttr>())
    // TODO: Double check with the next version of MSVC.
    if (LVA->getVersion() <= LangOptions::MSVC2015)
      return false;
  // TODO: Some later version of MSVC will change the default behavior of the
  // compiler to enable EBO by default.  When this happens, we will need an
  // additional isCompatibleWithMSVC check.
  return false;
}

void MicrosoftRecordLayoutBuilder::layoutNonVirtualBase(
    const CXXRecordDecl *RD,
    const CXXRecordDecl *BaseDecl,
    const ASTRecordLayout &BaseLayout,
    const ASTRecordLayout *&PreviousBaseLayout) {
  // Insert padding between two bases if the left first one is zero sized or
  // contains a zero sized subobject and the right is zero sized or one leads
  // with a zero sized base.
  bool MDCUsesEBO = recordUsesEBO(RD);
  if (PreviousBaseLayout && PreviousBaseLayout->endsWithZeroSizedObject() &&
      BaseLayout.leadsWithZeroSizedBase() && !MDCUsesEBO)
    Size++;
  ElementInfo Info = getAdjustedElementInfo(BaseLayout);
  CharUnits BaseOffset;

  // Respect the external AST source base offset, if present.
  bool FoundBase = false;
  if (UseExternalLayout) {
    FoundBase = External.getExternalNVBaseOffset(BaseDecl, BaseOffset);
    if (FoundBase) {
      assert(BaseOffset >= Size && "base offset already allocated");
      Size = BaseOffset;
    }
  }

  if (!FoundBase) {
    if (MDCUsesEBO && BaseDecl->isEmpty()) {
      assert(BaseLayout.getNonVirtualSize() == CharUnits::Zero());
      BaseOffset = CharUnits::Zero();
    } else {
      // Otherwise, lay the base out at the end of the MDC.
      BaseOffset = Size = Size.alignTo(Info.Alignment);
    }
  }
  Bases.insert(std::make_pair(BaseDecl, BaseOffset));
  Size += BaseLayout.getNonVirtualSize();
  PreviousBaseLayout = &BaseLayout;
}

void MicrosoftRecordLayoutBuilder::layoutFields(const RecordDecl *RD) {
  LastFieldIsNonZeroWidthBitfield = false;
  for (const FieldDecl *Field : RD->fields())
    layoutField(Field);
}

void MicrosoftRecordLayoutBuilder::layoutField(const FieldDecl *FD) {
  if (FD->isBitField()) {
    layoutBitField(FD);
    return;
  }
  LastFieldIsNonZeroWidthBitfield = false;
  ElementInfo Info = getAdjustedElementInfo(FD);
  Alignment = std::max(Alignment, Info.Alignment);
  CharUnits FieldOffset;
  if (UseExternalLayout)
    FieldOffset =
        Context.toCharUnitsFromBits(External.getExternalFieldOffset(FD));
  else if (IsUnion)
    FieldOffset = CharUnits::Zero();
  else
    FieldOffset = Size.alignTo(Info.Alignment);
  placeFieldAtOffset(FieldOffset);
  Size = std::max(Size, FieldOffset + Info.Size);
}

void MicrosoftRecordLayoutBuilder::layoutBitField(const FieldDecl *FD) {
  unsigned Width = FD->getBitWidthValue(Context);
  if (Width == 0) {
    layoutZeroWidthBitField(FD);
    return;
  }
  ElementInfo Info = getAdjustedElementInfo(FD);
  // Clamp the bitfield to a containable size for the sake of being able
  // to lay them out.  Sema will throw an error.
  if (Width > Context.toBits(Info.Size))
    Width = Context.toBits(Info.Size);
  // Check to see if this bitfield fits into an existing allocation.  Note:
  // MSVC refuses to pack bitfields of formal types with different sizes
  // into the same allocation.
  if (!UseExternalLayout && !IsUnion && LastFieldIsNonZeroWidthBitfield &&
      CurrentBitfieldSize == Info.Size && Width <= RemainingBitsInField) {
    placeFieldAtBitOffset(Context.toBits(Size) - RemainingBitsInField);
    RemainingBitsInField -= Width;
    return;
  }
  LastFieldIsNonZeroWidthBitfield = true;
  CurrentBitfieldSize = Info.Size;
  if (UseExternalLayout) {
    auto FieldBitOffset = External.getExternalFieldOffset(FD);
    placeFieldAtBitOffset(FieldBitOffset);
    auto NewSize = Context.toCharUnitsFromBits(
        llvm::alignDown(FieldBitOffset, Context.toBits(Info.Alignment)) +
        Context.toBits(Info.Size));
    Size = std::max(Size, NewSize);
    Alignment = std::max(Alignment, Info.Alignment);
  } else if (IsUnion) {
    placeFieldAtOffset(CharUnits::Zero());
    Size = std::max(Size, Info.Size);
    // TODO: Add a Sema warning that MS ignores bitfield alignment in unions.
  } else {
    // Allocate a new block of memory and place the bitfield in it.
    CharUnits FieldOffset = Size.alignTo(Info.Alignment);
    placeFieldAtOffset(FieldOffset);
    Size = FieldOffset + Info.Size;
    Alignment = std::max(Alignment, Info.Alignment);
    RemainingBitsInField = Context.toBits(Info.Size) - Width;
  }
}

void
MicrosoftRecordLayoutBuilder::layoutZeroWidthBitField(const FieldDecl *FD) {
  // Zero-width bitfields are ignored unless they follow a non-zero-width
  // bitfield.
  if (!LastFieldIsNonZeroWidthBitfield) {
    placeFieldAtOffset(IsUnion ? CharUnits::Zero() : Size);
    // TODO: Add a Sema warning that MS ignores alignment for zero
    // sized bitfields that occur after zero-size bitfields or non-bitfields.
    return;
  }
  LastFieldIsNonZeroWidthBitfield = false;
  ElementInfo Info = getAdjustedElementInfo(FD);
  if (IsUnion) {
    placeFieldAtOffset(CharUnits::Zero());
    Size = std::max(Size, Info.Size);
    // TODO: Add a Sema warning that MS ignores bitfield alignment in unions.
  } else {
    // Round up the current record size to the field's alignment boundary.
    CharUnits FieldOffset = Size.alignTo(Info.Alignment);
    placeFieldAtOffset(FieldOffset);
    Size = FieldOffset;
    Alignment = std::max(Alignment, Info.Alignment);
  }
}

void MicrosoftRecordLayoutBuilder::injectVBPtr(const CXXRecordDecl *RD) {
  if (!HasVBPtr || SharedVBPtrBase)
    return;
  // Inject the VBPointer at the injection site.
  CharUnits InjectionSite = VBPtrOffset;
  // But before we do, make sure it's properly aligned.
  VBPtrOffset = VBPtrOffset.alignTo(PointerInfo.Alignment);
  // Determine where the first field should be laid out after the vbptr.
  CharUnits FieldStart = VBPtrOffset + PointerInfo.Size;
  // Shift everything after the vbptr down, unless we're using an external
  // layout.
  if (UseExternalLayout) {
    // It is possible that there were no fields or bases located after vbptr,
    // so the size was not adjusted before.
    if (Size < FieldStart)
      Size = FieldStart;
    return;
  }
  // Make sure that the amount we push the fields back by is a multiple of the
  // alignment.
  CharUnits Offset = (FieldStart - InjectionSite)
                         .alignTo(std::max(RequiredAlignment, Alignment));
  Size += Offset;
  for (uint64_t &FieldOffset : FieldOffsets)
    FieldOffset += Context.toBits(Offset);
  for (BaseOffsetsMapTy::value_type &Base : Bases)
    if (Base.second >= InjectionSite)
      Base.second += Offset;
}

void MicrosoftRecordLayoutBuilder::injectVFPtr(const CXXRecordDecl *RD) {
  if (!HasOwnVFPtr)
    return;
  // Make sure that the amount we push the struct back by is a multiple of the
  // alignment.
  CharUnits Offset =
      PointerInfo.Size.alignTo(std::max(RequiredAlignment, Alignment));
  // Push back the vbptr, but increase the size of the object and push back
  // regular fields by the offset only if not using external record layout.
  if (HasVBPtr)
    VBPtrOffset += Offset;

  if (UseExternalLayout) {
    // The class may have no bases or fields, but still have a vfptr
    // (e.g. it's an interface class). The size was not correctly set before
    // in this case.
    if (FieldOffsets.empty() && Bases.empty())
      Size += Offset;
    return;
  }

  Size += Offset;

  // If we're using an external layout, the fields offsets have already
  // accounted for this adjustment.
  for (uint64_t &FieldOffset : FieldOffsets)
    FieldOffset += Context.toBits(Offset);
  for (BaseOffsetsMapTy::value_type &Base : Bases)
    Base.second += Offset;
}

void MicrosoftRecordLayoutBuilder::layoutVirtualBases(const CXXRecordDecl *RD) {
  if (!HasVBPtr)
    return;
  // Vtordisps are always 4 bytes (even in 64-bit mode)
  CharUnits VtorDispSize = CharUnits::fromQuantity(4);
  CharUnits VtorDispAlignment = VtorDispSize;
  // vtordisps respect pragma pack.
  if (!MaxFieldAlignment.isZero())
    VtorDispAlignment = std::min(VtorDispAlignment, MaxFieldAlignment);
  // The alignment of the vtordisp is at least the required alignment of the
  // entire record.  This requirement may be present to support vtordisp
  // injection.
  for (const CXXBaseSpecifier &VBase : RD->vbases()) {
    const CXXRecordDecl *BaseDecl = VBase.getType()->getAsCXXRecordDecl();
    const ASTRecordLayout &BaseLayout = Context.getASTRecordLayout(BaseDecl);
    RequiredAlignment =
        std::max(RequiredAlignment, BaseLayout.getRequiredAlignment());
  }
  VtorDispAlignment = std::max(VtorDispAlignment, RequiredAlignment);
  // Compute the vtordisp set.
  llvm::SmallPtrSet<const CXXRecordDecl *, 2> HasVtorDispSet;
  computeVtorDispSet(HasVtorDispSet, RD);
  // Iterate through the virtual bases and lay them out.
  const ASTRecordLayout *PreviousBaseLayout = nullptr;
  for (const CXXBaseSpecifier &VBase : RD->vbases()) {
    const CXXRecordDecl *BaseDecl = VBase.getType()->getAsCXXRecordDecl();
    const ASTRecordLayout &BaseLayout = Context.getASTRecordLayout(BaseDecl);
    bool HasVtordisp = HasVtorDispSet.contains(BaseDecl);
    // Insert padding between two bases if the left first one is zero sized or
    // contains a zero sized subobject and the right is zero sized or one leads
    // with a zero sized base.  The padding between virtual bases is 4
    // bytes (in both 32 and 64 bits modes) and always involves rounding up to
    // the required alignment, we don't know why.
    if ((PreviousBaseLayout && PreviousBaseLayout->endsWithZeroSizedObject() &&
         BaseLayout.leadsWithZeroSizedBase() && !recordUsesEBO(RD)) ||
        HasVtordisp) {
      Size = Size.alignTo(VtorDispAlignment) + VtorDispSize;
      Alignment = std::max(VtorDispAlignment, Alignment);
    }
    // Insert the virtual base.
    ElementInfo Info = getAdjustedElementInfo(BaseLayout);
    CharUnits BaseOffset;

    // Respect the external AST source base offset, if present.
    if (UseExternalLayout) {
      if (!External.getExternalVBaseOffset(BaseDecl, BaseOffset))
        BaseOffset = Size;
    } else
      BaseOffset = Size.alignTo(Info.Alignment);

    assert(BaseOffset >= Size && "base offset already allocated");

    VBases.insert(std::make_pair(BaseDecl,
        ASTRecordLayout::VBaseInfo(BaseOffset, HasVtordisp)));
    Size = BaseOffset + BaseLayout.getNonVirtualSize();
    PreviousBaseLayout = &BaseLayout;
  }
}

void MicrosoftRecordLayoutBuilder::finalizeLayout(const RecordDecl *RD) {
  // Respect required alignment.  Note that in 32-bit mode Required alignment
  // may be 0 and cause size not to be updated.
  DataSize = Size;
  if (!RequiredAlignment.isZero()) {
    Alignment = std::max(Alignment, RequiredAlignment);
    auto RoundingAlignment = Alignment;
    if (!MaxFieldAlignment.isZero())
      RoundingAlignment = std::min(RoundingAlignment, MaxFieldAlignment);
    RoundingAlignment = std::max(RoundingAlignment, RequiredAlignment);
    Size = Size.alignTo(RoundingAlignment);
  }
  if (Size.isZero()) {
    if (!recordUsesEBO(RD) || !cast<CXXRecordDecl>(RD)->isEmpty()) {
      EndsWithZeroSizedObject = true;
      LeadsWithZeroSizedBase = true;
    }
    // Zero-sized structures have size equal to their alignment if a
    // __declspec(align) came into play.
    if (RequiredAlignment >= MinEmptyStructSize)
      Size = Alignment;
    else
      Size = MinEmptyStructSize;
  }

  if (UseExternalLayout) {
    Size = Context.toCharUnitsFromBits(External.Size);
    if (External.Align)
      Alignment = Context.toCharUnitsFromBits(External.Align);
  }
}

// Recursively walks the non-virtual bases of a class and determines if any of
// them are in the bases with overridden methods set.
static bool
RequiresVtordisp(const llvm::SmallPtrSetImpl<const CXXRecordDecl *> &
                     BasesWithOverriddenMethods,
                 const CXXRecordDecl *RD) {
  if (BasesWithOverriddenMethods.count(RD))
    return true;
  // If any of a virtual bases non-virtual bases (recursively) requires a
  // vtordisp than so does this virtual base.
  for (const CXXBaseSpecifier &Base : RD->bases())
    if (!Base.isVirtual() &&
        RequiresVtordisp(BasesWithOverriddenMethods,
                         Base.getType()->getAsCXXRecordDecl()))
      return true;
  return false;
}

void MicrosoftRecordLayoutBuilder::computeVtorDispSet(
    llvm::SmallPtrSetImpl<const CXXRecordDecl *> &HasVtordispSet,
    const CXXRecordDecl *RD) const {
  // /vd2 or #pragma vtordisp(2): Always use vtordisps for virtual bases with
  // vftables.
  if (RD->getMSVtorDispMode() == MSVtorDispMode::ForVFTable) {
    for (const CXXBaseSpecifier &Base : RD->vbases()) {
      const CXXRecordDecl *BaseDecl = Base.getType()->getAsCXXRecordDecl();
      const ASTRecordLayout &Layout = Context.getASTRecordLayout(BaseDecl);
      if (Layout.hasExtendableVFPtr())
        HasVtordispSet.insert(BaseDecl);
    }
    return;
  }

  // If any of our bases need a vtordisp for this type, so do we.  Check our
  // direct bases for vtordisp requirements.
  for (const CXXBaseSpecifier &Base : RD->bases()) {
    const CXXRecordDecl *BaseDecl = Base.getType()->getAsCXXRecordDecl();
    const ASTRecordLayout &Layout = Context.getASTRecordLayout(BaseDecl);
    for (const auto &bi : Layout.getVBaseOffsetsMap())
      if (bi.second.hasVtorDisp())
        HasVtordispSet.insert(bi.first);
  }
  // We don't introduce any additional vtordisps if either:
  // * A user declared constructor or destructor aren't declared.
  // * #pragma vtordisp(0) or the /vd0 flag are in use.
  if ((!RD->hasUserDeclaredConstructor() && !RD->hasUserDeclaredDestructor()) ||
      RD->getMSVtorDispMode() == MSVtorDispMode::Never)
    return;
  // /vd1 or #pragma vtordisp(1): Try to guess based on whether we think it's
  // possible for a partially constructed object with virtual base overrides to
  // escape a non-trivial constructor.
  assert(RD->getMSVtorDispMode() == MSVtorDispMode::ForVBaseOverride);
  // Compute a set of base classes which define methods we override.  A virtual
  // base in this set will require a vtordisp.  A virtual base that transitively
  // contains one of these bases as a non-virtual base will also require a
  // vtordisp.
  llvm::SmallPtrSet<const CXXMethodDecl *, 8> Work;
  llvm::SmallPtrSet<const CXXRecordDecl *, 2> BasesWithOverriddenMethods;
  // Seed the working set with our non-destructor, non-pure virtual methods.
  for (const CXXMethodDecl *MD : RD->methods())
    if (MicrosoftVTableContext::hasVtableSlot(MD) &&
        !isa<CXXDestructorDecl>(MD) && !MD->isPure())
      Work.insert(MD);
  while (!Work.empty()) {
    const CXXMethodDecl *MD = *Work.begin();
    auto MethodRange = MD->overridden_methods();
    // If a virtual method has no-overrides it lives in its parent's vtable.
    if (MethodRange.begin() == MethodRange.end())
      BasesWithOverriddenMethods.insert(MD->getParent());
    else
      Work.insert(MethodRange.begin(), MethodRange.end());
    // We've finished processing this element, remove it from the working set.
    Work.erase(MD);
  }
  // For each of our virtual bases, check if it is in the set of overridden
  // bases or if it transitively contains a non-virtual base that is.
  for (const CXXBaseSpecifier &Base : RD->vbases()) {
    const CXXRecordDecl *BaseDecl = Base.getType()->getAsCXXRecordDecl();
    if (!HasVtordispSet.count(BaseDecl) &&
        RequiresVtordisp(BasesWithOverriddenMethods, BaseDecl))
      HasVtordispSet.insert(BaseDecl);
  }
}

/// getASTRecordLayout - Get or compute information about the layout of the
/// specified record (struct/union/class), which indicates its size and field
/// position information.
const ASTRecordLayout &
ASTContext::getASTRecordLayout(const RecordDecl *D) const {
  // These asserts test different things.  A record has a definition
  // as soon as we begin to parse the definition.  That definition is
  // not a complete definition (which is what isDefinition() tests)
  // until we *finish* parsing the definition.
  bool CheckAuxABI = false;
  if (getLangOpts().SYCLIsDevice && (getAuxTargetInfo() != nullptr))
    CheckAuxABI = true;

  if (D->hasExternalLexicalStorage() && !D->getDefinition())
    getExternalSource()->CompleteType(const_cast<RecordDecl*>(D));

  D = D->getDefinition();
  assert(D && "Cannot get layout of forward declarations!");
  assert(!D->isInvalidDecl() && "Cannot get layout of invalid decl!");
  assert(D->isCompleteDefinition() && "Cannot layout type before complete!");

  // Look up this layout, if already laid out, return what we have.
  // Note that we can't save a reference to the entry because this function
  // is recursive.
  const ASTRecordLayout *Entry = ASTRecordLayouts[D];
  if (Entry) return *Entry;

  const ASTRecordLayout *NewEntry = nullptr;

  if (isMsLayout(*this, CheckAuxABI)) {
    MicrosoftRecordLayoutBuilder Builder(*this);
    if (const auto *RD = dyn_cast<CXXRecordDecl>(D)) {
      Builder.cxxLayout(RD);
      NewEntry = new (*this) ASTRecordLayout(
          *this, Builder.Size, Builder.Alignment, Builder.Alignment,
          Builder.Alignment, Builder.RequiredAlignment, Builder.HasOwnVFPtr,
          Builder.HasOwnVFPtr || Builder.PrimaryBase, Builder.VBPtrOffset,
          Builder.DataSize, Builder.FieldOffsets, Builder.NonVirtualSize,
          Builder.Alignment, Builder.Alignment, CharUnits::Zero(),
          Builder.PrimaryBase, false, Builder.SharedVBPtrBase,
          Builder.EndsWithZeroSizedObject, Builder.LeadsWithZeroSizedBase,
          Builder.Bases, Builder.VBases);
    } else {
      Builder.layout(D);
      NewEntry = new (*this) ASTRecordLayout(
          *this, Builder.Size, Builder.Alignment, Builder.Alignment,
          Builder.Alignment, Builder.RequiredAlignment, Builder.Size,
          Builder.FieldOffsets);
    }
  } else {
    if (const auto *RD = dyn_cast<CXXRecordDecl>(D)) {
      EmptySubobjectMap EmptySubobjects(*this, RD);
      ItaniumRecordLayoutBuilder Builder(*this, &EmptySubobjects);
      Builder.Layout(RD);

      // In certain situations, we are allowed to lay out objects in the
      // tail-padding of base classes.  This is ABI-dependent.
      // FIXME: this should be stored in the record layout.
      bool skipTailPadding =
          mustSkipTailPadding(getTargetInfo().getCXXABI(), RD);

      // FIXME: This should be done in FinalizeLayout.
      CharUnits DataSize =
          skipTailPadding ? Builder.getSize() : Builder.getDataSize();
      CharUnits NonVirtualSize =
          skipTailPadding ? DataSize : Builder.NonVirtualSize;
      NewEntry = new (*this) ASTRecordLayout(
          *this, Builder.getSize(), Builder.Alignment,
          Builder.PreferredAlignment, Builder.UnadjustedAlignment,
          /*RequiredAlignment : used by MS-ABI)*/
          Builder.Alignment, Builder.HasOwnVFPtr, RD->isDynamicClass(),
          CharUnits::fromQuantity(-1), DataSize, Builder.FieldOffsets,
          NonVirtualSize, Builder.NonVirtualAlignment,
          Builder.PreferredNVAlignment,
          EmptySubobjects.SizeOfLargestEmptySubobject, Builder.PrimaryBase,
          Builder.PrimaryBaseIsVirtual, nullptr, false, false, Builder.Bases,
          Builder.VBases);
    } else {
      ItaniumRecordLayoutBuilder Builder(*this, /*EmptySubobjects=*/nullptr);
      Builder.Layout(D);

      NewEntry = new (*this) ASTRecordLayout(
          *this, Builder.getSize(), Builder.Alignment,
          Builder.PreferredAlignment, Builder.UnadjustedAlignment,
          /*RequiredAlignment : used by MS-ABI)*/
          Builder.Alignment, Builder.getSize(), Builder.FieldOffsets);
    }
  }

  ASTRecordLayouts[D] = NewEntry;

  if (getLangOpts().DumpRecordLayouts) {
    llvm::outs() << "\n*** Dumping AST Record Layout\n";
    DumpRecordLayout(D, llvm::outs(), getLangOpts().DumpRecordLayoutsSimple);
  }

  return *NewEntry;
}

const CXXMethodDecl *ASTContext::getCurrentKeyFunction(const CXXRecordDecl *RD) {
  if (!getTargetInfo().getCXXABI().hasKeyFunctions())
    return nullptr;

  assert(RD->getDefinition() && "Cannot get key function for forward decl!");
  RD = RD->getDefinition();

  // Beware:
  //  1) computing the key function might trigger deserialization, which might
  //     invalidate iterators into KeyFunctions
  //  2) 'get' on the LazyDeclPtr might also trigger deserialization and
  //     invalidate the LazyDeclPtr within the map itself
  LazyDeclPtr Entry = KeyFunctions[RD];
  const Decl *Result =
      Entry ? Entry.get(getExternalSource()) : computeKeyFunction(*this, RD);

  // Store it back if it changed.
  if (Entry.isOffset() || Entry.isValid() != bool(Result))
    KeyFunctions[RD] = const_cast<Decl*>(Result);

  return cast_or_null<CXXMethodDecl>(Result);
}

void ASTContext::setNonKeyFunction(const CXXMethodDecl *Method) {
  assert(Method == Method->getFirstDecl() &&
         "not working with method declaration from class definition");

  // Look up the cache entry.  Since we're working with the first
  // declaration, its parent must be the class definition, which is
  // the correct key for the KeyFunctions hash.
  const auto &Map = KeyFunctions;
  auto I = Map.find(Method->getParent());

  // If it's not cached, there's nothing to do.
  if (I == Map.end()) return;

  // If it is cached, check whether it's the target method, and if so,
  // remove it from the cache. Note, the call to 'get' might invalidate
  // the iterator and the LazyDeclPtr object within the map.
  LazyDeclPtr Ptr = I->second;
  if (Ptr.get(getExternalSource()) == Method) {
    // FIXME: remember that we did this for module / chained PCH state?
    KeyFunctions.erase(Method->getParent());
  }
}

static uint64_t getFieldOffset(const ASTContext &C, const FieldDecl *FD) {
  const ASTRecordLayout &Layout = C.getASTRecordLayout(FD->getParent());
  return Layout.getFieldOffset(FD->getFieldIndex());
}

uint64_t ASTContext::getFieldOffset(const ValueDecl *VD) const {
  uint64_t OffsetInBits;
  if (const FieldDecl *FD = dyn_cast<FieldDecl>(VD)) {
    OffsetInBits = ::getFieldOffset(*this, FD);
  } else {
    const IndirectFieldDecl *IFD = cast<IndirectFieldDecl>(VD);

    OffsetInBits = 0;
    for (const NamedDecl *ND : IFD->chain())
      OffsetInBits += ::getFieldOffset(*this, cast<FieldDecl>(ND));
  }

  return OffsetInBits;
}

uint64_t ASTContext::lookupFieldBitOffset(const ObjCInterfaceDecl *OID,
                                          const ObjCImplementationDecl *ID,
                                          const ObjCIvarDecl *Ivar) const {
  Ivar = Ivar->getCanonicalDecl();
  const ObjCInterfaceDecl *Container = Ivar->getContainingInterface();

  // FIXME: We should eliminate the need to have ObjCImplementationDecl passed
  // in here; it should never be necessary because that should be the lexical
  // decl context for the ivar.

  // If we know have an implementation (and the ivar is in it) then
  // look up in the implementation layout.
  const ASTRecordLayout *RL;
  if (ID && declaresSameEntity(ID->getClassInterface(), Container))
    RL = &getASTObjCImplementationLayout(ID);
  else
    RL = &getASTObjCInterfaceLayout(Container);

  // Compute field index.
  //
  // FIXME: The index here is closely tied to how ASTContext::getObjCLayout is
  // implemented. This should be fixed to get the information from the layout
  // directly.
  unsigned Index = 0;

  for (const ObjCIvarDecl *IVD = Container->all_declared_ivar_begin();
       IVD; IVD = IVD->getNextIvar()) {
    if (Ivar == IVD)
      break;
    ++Index;
  }
  assert(Index < RL->getFieldCount() && "Ivar is not inside record layout!");

  return RL->getFieldOffset(Index);
}

/// getObjCLayout - Get or compute information about the layout of the
/// given interface.
///
/// \param Impl - If given, also include the layout of the interface's
/// implementation. This may differ by including synthesized ivars.
const ASTRecordLayout &
ASTContext::getObjCLayout(const ObjCInterfaceDecl *D,
                          const ObjCImplementationDecl *Impl) const {
  // Retrieve the definition
  if (D->hasExternalLexicalStorage() && !D->getDefinition())
    getExternalSource()->CompleteType(const_cast<ObjCInterfaceDecl*>(D));
  D = D->getDefinition();
  assert(D && !D->isInvalidDecl() && D->isThisDeclarationADefinition() &&
         "Invalid interface decl!");

  // Look up this layout, if already laid out, return what we have.
  const ObjCContainerDecl *Key =
    Impl ? (const ObjCContainerDecl*) Impl : (const ObjCContainerDecl*) D;
  if (const ASTRecordLayout *Entry = ObjCLayouts[Key])
    return *Entry;

  // Add in synthesized ivar count if laying out an implementation.
  if (Impl) {
    unsigned SynthCount = CountNonClassIvars(D);
    // If there aren't any synthesized ivars then reuse the interface
    // entry. Note we can't cache this because we simply free all
    // entries later; however we shouldn't look up implementations
    // frequently.
    if (SynthCount == 0)
      return getObjCLayout(D, nullptr);
  }

  ItaniumRecordLayoutBuilder Builder(*this, /*EmptySubobjects=*/nullptr);
  Builder.Layout(D);

  const ASTRecordLayout *NewEntry = new (*this) ASTRecordLayout(
      *this, Builder.getSize(), Builder.Alignment, Builder.PreferredAlignment,
      Builder.UnadjustedAlignment,
      /*RequiredAlignment : used by MS-ABI)*/
      Builder.Alignment, Builder.getDataSize(), Builder.FieldOffsets);

  ObjCLayouts[Key] = NewEntry;

  return *NewEntry;
}

static void PrintOffset(raw_ostream &OS,
                        CharUnits Offset, unsigned IndentLevel) {
  OS << llvm::format("%10" PRId64 " | ", (int64_t)Offset.getQuantity());
  OS.indent(IndentLevel * 2);
}

static void PrintBitFieldOffset(raw_ostream &OS, CharUnits Offset,
                                unsigned Begin, unsigned Width,
                                unsigned IndentLevel) {
  llvm::SmallString<10> Buffer;
  {
    llvm::raw_svector_ostream BufferOS(Buffer);
    BufferOS << Offset.getQuantity() << ':';
    if (Width == 0) {
      BufferOS << '-';
    } else {
      BufferOS << Begin << '-' << (Begin + Width - 1);
    }
  }

  OS << llvm::right_justify(Buffer, 10) << " | ";
  OS.indent(IndentLevel * 2);
}

static void PrintIndentNoOffset(raw_ostream &OS, unsigned IndentLevel) {
  OS << "           | ";
  OS.indent(IndentLevel * 2);
}

static void DumpRecordLayout(raw_ostream &OS, const RecordDecl *RD,
                             const ASTContext &C,
                             CharUnits Offset,
                             unsigned IndentLevel,
                             const char* Description,
                             bool PrintSizeInfo,
                             bool IncludeVirtualBases) {
  const ASTRecordLayout &Layout = C.getASTRecordLayout(RD);
  auto CXXRD = dyn_cast<CXXRecordDecl>(RD);

  PrintOffset(OS, Offset, IndentLevel);
  OS << C.getTypeDeclType(const_cast<RecordDecl *>(RD));
  if (Description)
    OS << ' ' << Description;
  if (CXXRD && CXXRD->isEmpty())
    OS << " (empty)";
  OS << '\n';

  IndentLevel++;

  // Dump bases.
  if (CXXRD) {
    const CXXRecordDecl *PrimaryBase = Layout.getPrimaryBase();
    bool HasOwnVFPtr = Layout.hasOwnVFPtr();
    bool HasOwnVBPtr = Layout.hasOwnVBPtr();

    // Vtable pointer.
    if (CXXRD->isDynamicClass() && !PrimaryBase && !isMsLayout(C)) {
      PrintOffset(OS, Offset, IndentLevel);
      OS << '(' << *RD << " vtable pointer)\n";
    } else if (HasOwnVFPtr) {
      PrintOffset(OS, Offset, IndentLevel);
      // vfptr (for Microsoft C++ ABI)
      OS << '(' << *RD << " vftable pointer)\n";
    }

    // Collect nvbases.
    SmallVector<const CXXRecordDecl *, 4> Bases;
    for (const CXXBaseSpecifier &Base : CXXRD->bases()) {
      assert(!Base.getType()->isDependentType() &&
             "Cannot layout class with dependent bases.");
      if (!Base.isVirtual())
        Bases.push_back(Base.getType()->getAsCXXRecordDecl());
    }

    // Sort nvbases by offset.
    llvm::stable_sort(
        Bases, [&](const CXXRecordDecl *L, const CXXRecordDecl *R) {
          return Layout.getBaseClassOffset(L) < Layout.getBaseClassOffset(R);
        });

    // Dump (non-virtual) bases
    for (const CXXRecordDecl *Base : Bases) {
      CharUnits BaseOffset = Offset + Layout.getBaseClassOffset(Base);
      DumpRecordLayout(OS, Base, C, BaseOffset, IndentLevel,
                       Base == PrimaryBase ? "(primary base)" : "(base)",
                       /*PrintSizeInfo=*/false,
                       /*IncludeVirtualBases=*/false);
    }

    // vbptr (for Microsoft C++ ABI)
    if (HasOwnVBPtr) {
      PrintOffset(OS, Offset + Layout.getVBPtrOffset(), IndentLevel);
      OS << '(' << *RD << " vbtable pointer)\n";
    }
  }

  // Dump fields.
  uint64_t FieldNo = 0;
  for (RecordDecl::field_iterator I = RD->field_begin(),
         E = RD->field_end(); I != E; ++I, ++FieldNo) {
    const FieldDecl &Field = **I;
    uint64_t LocalFieldOffsetInBits = Layout.getFieldOffset(FieldNo);
    CharUnits FieldOffset =
      Offset + C.toCharUnitsFromBits(LocalFieldOffsetInBits);

    // Recursively dump fields of record type.
    if (auto RT = Field.getType()->getAs<RecordType>()) {
      DumpRecordLayout(OS, RT->getDecl(), C, FieldOffset, IndentLevel,
                       Field.getName().data(),
                       /*PrintSizeInfo=*/false,
                       /*IncludeVirtualBases=*/true);
      continue;
    }

    if (Field.isBitField()) {
      uint64_t LocalFieldByteOffsetInBits = C.toBits(FieldOffset - Offset);
      unsigned Begin = LocalFieldOffsetInBits - LocalFieldByteOffsetInBits;
      unsigned Width = Field.getBitWidthValue(C);
      PrintBitFieldOffset(OS, FieldOffset, Begin, Width, IndentLevel);
    } else {
      PrintOffset(OS, FieldOffset, IndentLevel);
    }
    const QualType &FieldType = C.getLangOpts().DumpRecordLayoutsCanonical
                                    ? Field.getType().getCanonicalType()
                                    : Field.getType();
    OS << FieldType << ' ' << Field << '\n';
  }

  // Dump virtual bases.
  if (CXXRD && IncludeVirtualBases) {
    const ASTRecordLayout::VBaseOffsetsMapTy &VtorDisps =
      Layout.getVBaseOffsetsMap();

    for (const CXXBaseSpecifier &Base : CXXRD->vbases()) {
      assert(Base.isVirtual() && "Found non-virtual class!");
      const CXXRecordDecl *VBase = Base.getType()->getAsCXXRecordDecl();

      CharUnits VBaseOffset = Offset + Layout.getVBaseClassOffset(VBase);

      if (VtorDisps.find(VBase)->second.hasVtorDisp()) {
        PrintOffset(OS, VBaseOffset - CharUnits::fromQuantity(4), IndentLevel);
        OS << "(vtordisp for vbase " << *VBase << ")\n";
      }

      DumpRecordLayout(OS, VBase, C, VBaseOffset, IndentLevel,
                       VBase == Layout.getPrimaryBase() ?
                         "(primary virtual base)" : "(virtual base)",
                       /*PrintSizeInfo=*/false,
                       /*IncludeVirtualBases=*/false);
    }
  }

  if (!PrintSizeInfo) return;

  PrintIndentNoOffset(OS, IndentLevel - 1);
  OS << "[sizeof=" << Layout.getSize().getQuantity();
  if (CXXRD && !isMsLayout(C))
    OS << ", dsize=" << Layout.getDataSize().getQuantity();
  OS << ", align=" << Layout.getAlignment().getQuantity();
  if (C.getTargetInfo().defaultsToAIXPowerAlignment())
    OS << ", preferredalign=" << Layout.getPreferredAlignment().getQuantity();

  if (CXXRD) {
    OS << ",\n";
    PrintIndentNoOffset(OS, IndentLevel - 1);
    OS << " nvsize=" << Layout.getNonVirtualSize().getQuantity();
    OS << ", nvalign=" << Layout.getNonVirtualAlignment().getQuantity();
    if (C.getTargetInfo().defaultsToAIXPowerAlignment())
      OS << ", preferrednvalign="
         << Layout.getPreferredNVAlignment().getQuantity();
  }
  OS << "]\n";
}

void ASTContext::DumpRecordLayout(const RecordDecl *RD, raw_ostream &OS,
                                  bool Simple) const {
  if (!Simple) {
    ::DumpRecordLayout(OS, RD, *this, CharUnits(), 0, nullptr,
                       /*PrintSizeInfo*/ true,
                       /*IncludeVirtualBases=*/true);
    return;
  }

  // The "simple" format is designed to be parsed by the
  // layout-override testing code.  There shouldn't be any external
  // uses of this format --- when LLDB overrides a layout, it sets up
  // the data structures directly --- so feel free to adjust this as
  // you like as long as you also update the rudimentary parser for it
  // in libFrontend.

  const ASTRecordLayout &Info = getASTRecordLayout(RD);
  OS << "Type: " << getTypeDeclType(RD) << "\n";
  OS << "\nLayout: ";
  OS << "<ASTRecordLayout\n";
  OS << "  Size:" << toBits(Info.getSize()) << "\n";
  if (!isMsLayout(*this))
    OS << "  DataSize:" << toBits(Info.getDataSize()) << "\n";
  OS << "  Alignment:" << toBits(Info.getAlignment()) << "\n";
  if (Target->defaultsToAIXPowerAlignment())
    OS << "  PreferredAlignment:" << toBits(Info.getPreferredAlignment())
       << "\n";
  OS << "  FieldOffsets: [";
  for (unsigned i = 0, e = Info.getFieldCount(); i != e; ++i) {
    if (i)
      OS << ", ";
    OS << Info.getFieldOffset(i);
  }
  OS << "]>\n";
}<|MERGE_RESOLUTION|>--- conflicted
+++ resolved
@@ -1890,15 +1890,6 @@
   LastBitfieldStorageUnitSize = 0;
 
   llvm::Triple Target = Context.getTargetInfo().getTriple();
-<<<<<<< HEAD
-  bool FieldPacked = (Packed && (!FieldClass || FieldClass->isPOD() ||
-                                 FieldClass->hasAttr<PackedAttr>() ||
-                                 Context.getLangOpts().getClangABICompat() <=
-                                     LangOptions::ClangABI::Ver15 ||
-                                 Target.isPS() || Target.isOSDarwin())) ||
-                     D->hasAttr<PackedAttr>();
-=======
->>>>>>> e7aa6127
 
   AlignRequirementKind AlignRequirement = AlignRequirementKind::None;
   CharUnits FieldSize;
