--- conflicted
+++ resolved
@@ -100,14 +100,9 @@
     KEYCXX20      = 0x200000,
     KEYOPENCLCXX  = 0x400000,
     KEYMSCOMPAT   = 0x800000,
-<<<<<<< HEAD
     KEYSYCL       = 0x1000000,
-    KEYALLCXX = KEYCXX | KEYCXX11 | KEYCXX2A,
+    KEYALLCXX = KEYCXX | KEYCXX11 | KEYCXX20,
     KEYALL = (0x1ffffff & ~KEYNOMS18 &
-=======
-    KEYALLCXX = KEYCXX | KEYCXX11 | KEYCXX20,
-    KEYALL = (0xffffff & ~KEYNOMS18 &
->>>>>>> 6a308943
               ~KEYNOOPENCL) // KEYNOMS18 and KEYNOOPENCL are used to exclude.
   };
 
