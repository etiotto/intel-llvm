--- conflicted
+++ resolved
@@ -1,17 +1,4 @@
 // REQUIRES: powerpc-registered-target
-<<<<<<< HEAD
-// RUN: %clang_cc1 -O2 -triple=powerpc-unknown-aix -emit-llvm %s -o - | \
-// RUN: FileCheck %s
-// RUN: %clang_cc1 -O2 -triple=powerpc64-unknown-aix -emit-llvm %s -o - | \
-// RUN: FileCheck %s
-// RUN: %clang_cc1 -O2 -triple=powerpc64le-unknown-unknown -emit-llvm %s \
-// RUN:  -o - | FileCheck %s
-// RUN: %clang_cc1 -O2 -triple=powerpc64-unknown-unknown -emit-llvm %s \
-// RUN:  -o - | FileCheck %s
-
-int test_lwarx(volatile int* a) {
-  // CHECK: @test_lwarx
-=======
 // RUN: %clang_cc1 -O2 -target-cpu pwr8 -triple=powerpc-unknown-aix \
 // RUN:  -emit-llvm %s -o - | FileCheck %s
 // RUN: %clang_cc1 -O2 -target-cpu pwr8 -triple=powerpc64-unknown-aix \
@@ -26,7 +13,6 @@
 
 int test_lwarx(volatile int* a) {
   // CHECK-LABEL: @test_lwarx
->>>>>>> 8c82cf7b
   // CHECK: %0 = tail call i32 asm sideeffect "lwarx $0, ${1:y}", "=r,*Z,~{memory}"(i32* %a)
   return __lwarx(a);
 }
@@ -46,11 +32,7 @@
 }
 
 int test_stwcx(volatile int* a, int val) {
-<<<<<<< HEAD
-  // CHECK: @test_stwcx
-=======
   // CHECK-LABEL: @test_stwcx
->>>>>>> 8c82cf7b
   // CHECK: %0 = bitcast i32* %a to i8*
   // CHECK: %1 = tail call i32 @llvm.ppc.stwcx(i8* %0, i32 %val)
   return __stwcx(a, val);
