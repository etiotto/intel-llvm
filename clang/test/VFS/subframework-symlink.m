<<<<<<< HEAD
=======
// FIXME: PR44221
// UNSUPPORTED: system-windows

>>>>>>> 780d3066
// Test that when a subframework is a symlink to another framework, we don't
// add it as a submodule to the enclosing framework. We also need to make clang
// to infer module for the enclosing framework. For this we don't have
// a module map for the framework itself but have it in a parent directory.
//
// RUN: rm -rf %t
// RUN: mkdir %t
// RUN: echo 'framework module * {}' > %t/module.modulemap
// RUN: mkdir -p %t/WithSubframework.framework/Headers
// RUN: echo '#include <Foo/Foo.h>' > %t/WithSubframework.framework/Headers/WithSubframework.h
// RUN: cp -R %S/Inputs/Foo.framework %t
// RUN: mkdir -p %t/WithSubframework.framework/Frameworks
// RUN: ln -s %t/Foo.framework %t/WithSubframework.framework/Frameworks
// RUN: %clang_cc1 -fmodules -fimplicit-module-maps -fmodules-cache-path=%t/cache1 -F %t -fsyntax-only %s

// Adding VFS overlay shouldn't change this behavior.
//
// RUN: sed -e "s@INPUT_DIR@/InvalidPath@g" -e "s@OUT_DIR@/InvalidPath@g" %S/Inputs/vfsoverlay.yaml > %t/overlay.yaml
// RUN: %clang_cc1 -fmodules -fimplicit-module-maps -fmodules-cache-path=%t/cache2 -F %t -fsyntax-only %s -ivfsoverlay %t/overlay.yaml

#import <WithSubframework/WithSubframework.h><|MERGE_RESOLUTION|>--- conflicted
+++ resolved
@@ -1,9 +1,6 @@
-<<<<<<< HEAD
-=======
 // FIXME: PR44221
 // UNSUPPORTED: system-windows
 
->>>>>>> 780d3066
 // Test that when a subframework is a symlink to another framework, we don't
 // add it as a submodule to the enclosing framework. We also need to make clang
 // to infer module for the enclosing framework. For this we don't have
