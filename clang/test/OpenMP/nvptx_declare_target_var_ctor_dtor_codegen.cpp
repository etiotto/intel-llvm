// RUN: %clang_cc1 -fopenmp -x c++ -triple powerpc64le-unknown-unknown -fopenmp-targets=nvptx64-nvidia-cuda -emit-llvm %s -o - | FileCheck %s --check-prefix HOST --check-prefix CHECK
// RUN: %clang_cc1 -fopenmp -x c++ -triple powerpc64le-unknown-unknown -fopenmp-targets=nvptx64-nvidia-cuda -emit-llvm-bc %s -o %t-ppc-host.bc
// RUN: %clang_cc1 -fopenmp -x c++ -triple nvptx64-nvidia-cuda -fopenmp-targets=nvptx64-nvidia-cuda -emit-llvm %s -fopenmp-is-device -fvisibility=protected -fopenmp-host-ir-file-path %t-ppc-host.bc -o - | FileCheck %s --check-prefix DEVICE --check-prefix CHECK
// RUN: %clang_cc1 -fopenmp -x c++ -triple nvptx64-nvidia-cuda -fopenmp-targets=nvptx64-nvidia-cuda -emit-llvm %s -fopenmp-is-device -fvisibility=protected -fopenmp-host-ir-file-path %t-ppc-host.bc -emit-pch -o %t
// RUN: %clang_cc1 -fopenmp -x c++ -triple nvptx64-nvidia-cuda -fopenmp-targets=nvptx64-nvidia-cuda -emit-llvm %s -fopenmp-is-device -fvisibility=protected -fopenmp-host-ir-file-path %t-ppc-host.bc -include-pch %t -o - | FileCheck %s --check-prefix DEVICE --check-prefix CHECK

// RUN: %clang_cc1 -fopenmp-simd -x c++ -triple powerpc64le-unknown-unknown -fopenmp-targets=nvptx64-nvidia-cuda -emit-llvm-bc %s -o - | FileCheck %s --check-prefix SIMD-ONLY
// RUN: %clang_cc1 -fopenmp-simd -x c++ -triple powerpc64le-unknown-unknown -fopenmp-targets=nvptx64-nvidia-cuda -emit-llvm-bc %s -o %t-ppc-host.bc
// RUN: %clang_cc1 -fopenmp-simd -x c++ -triple powerpc64le-unknown-unknown -fopenmp-targets=nvptx64-nvidia-cuda -emit-llvm %s -fopenmp-is-device -fvisibility=protected -fopenmp-host-ir-file-path %t-ppc-host.bc -o -| FileCheck %s --check-prefix SIMD-ONLY
// RUN: %clang_cc1 -fopenmp-simd -x c++ -triple powerpc64le-unknown-unknown -fopenmp-targets=nvptx64-nvidia-cuda -emit-llvm %s -fopenmp-is-device -fvisibility=protected -fopenmp-host-ir-file-path %t-ppc-host.bc -emit-pch -o %t
// RUN: %clang_cc1 -fopenmp-simd -x c++ -triple powerpc64le-unknown-unknown -fopenmp-targets=nvptx64-nvidia-cuda -emit-llvm %s -fopenmp-is-device -fvisibility=protected -fopenmp-host-ir-file-path %t-ppc-host.bc -include-pch %t -o - | FileCheck %s --check-prefix SIMD-ONLY

#ifndef HEADER
#define HEADER

// SIMD-ONLY-NOT: {{__kmpc|__tgt}}

// DEVICE-DAG: [[C_ADDR:.+]] = internal global i32 0,
// DEVICE-DAG: [[CD_ADDR:@.+]] ={{ protected | }}global %struct.S zeroinitializer,
// HOST-DAG: @[[C_ADDR:.+]] = internal global i32 0,
// HOST-DAG: @[[CD_ADDR:.+]] ={{( protected | dso_local)?}} global %struct.S zeroinitializer,

#pragma omp declare target
int foo() { return 0; }
#pragma omp end declare target
int bar() { return 0; }
#pragma omp declare target (bar)
int baz() { return 0; }

#pragma omp declare target
int doo() { return 0; }
#pragma omp end declare target
int car() { return 0; }
#pragma omp declare target (bar)
int caz() { return 0; }

// DEVICE-DAG: define hidden noundef i32 [[FOO:@.*foo.*]]()
// DEVICE-DAG: define hidden noundef i32 [[BAR:@.*bar.*]]()
// DEVICE-DAG: define hidden noundef i32 [[BAZ:@.*baz.*]]()
// DEVICE-DAG: define hidden noundef i32 [[DOO:@.*doo.*]]()
// DEVICE-DAG: define hidden noundef i32 [[CAR:@.*car.*]]()
// DEVICE-DAG: define hidden noundef i32 [[CAZ:@.*caz.*]]()

static int c = foo() + bar() + baz();
#pragma omp declare target (c)
<<<<<<< HEAD
// HOST-DAG: @[[C_CTOR:__omp_offloading_.+_c_l44_ctor]] = private constant i8 0
// DEVICE-DAG: define weak_odr protected void [[C_CTOR:@__omp_offloading_.+_c_l44_ctor]]()
=======
// HOST-DAG: @[[C_CTOR:__omp_offloading__.+_c_l44_ctor]] = private constant i8 0
// DEVICE-DAG: define weak_odr protected void [[C_CTOR:@__omp_offloading__.+_c_l44_ctor]]()
>>>>>>> e7aa6127
// DEVICE-DAG: call noundef i32 [[FOO]]()
// DEVICE-DAG: call noundef i32 [[BAR]]()
// DEVICE-DAG: call noundef i32 [[BAZ]]()
// DEVICE-DAG: ret void

struct S {
  int a;
  S() = default;
  S(int a) : a(a) {}
  ~S() { a = 0; }
};

#pragma omp declare target
S cd = doo() + car() + caz() + baz();
#pragma omp end declare target
<<<<<<< HEAD
// HOST-DAG: @[[CD_CTOR:__omp_offloading_.+_cd_l61_ctor]] = private constant i8 0
// DEVICE-DAG: define weak_odr protected void [[CD_CTOR:@__omp_offloading_.+_cd_l61_ctor]]()
=======
// HOST-DAG: @[[CD_CTOR:__omp_offloading__.+_cd_l61_ctor]] = private constant i8 0
// DEVICE-DAG: define weak_odr protected void [[CD_CTOR:@__omp_offloading__.+_cd_l61_ctor]]()
>>>>>>> e7aa6127
// DEVICE-DAG: call noundef i32 [[DOO]]()
// DEVICE-DAG: call noundef i32 [[CAR]]()
// DEVICE-DAG: call noundef i32 [[CAZ]]()
// DEVICE-DAG: ret void

<<<<<<< HEAD
// HOST-DAG: @[[CD_DTOR:__omp_offloading_.+_cd_l61_dtor]] = private constant i8 0
// DEVICE-DAG: define weak_odr protected void [[CD_DTOR:@__omp_offloading_.+_cd_l61_dtor]]()
=======
// HOST-DAG: @[[CD_DTOR:__omp_offloading__.+_cd_l61_dtor]] = private constant i8 0
// DEVICE-DAG: define weak_odr protected void [[CD_DTOR:@__omp_offloading__.+_cd_l61_dtor]]()
>>>>>>> e7aa6127
// DEVICE-DAG: call void
// DEVICE-DAG: ret void

// HOST-DAG: @.omp_offloading.entry_name{{.*}} = internal unnamed_addr constant [{{[0-9]+}} x i8] c"[[CD_ADDR]]\00"
// HOST-DAG: @.omp_offloading.entry.[[CD_ADDR]] = weak{{.*}} constant %struct.__tgt_offload_entry { ptr @[[CD_ADDR]], ptr @.omp_offloading.entry_name{{.*}}, i64 4, i32 0, i32 0 }, section "omp_offloading_entries", align 1
// HOST-DAG: @.omp_offloading.entry_name{{.*}} = internal unnamed_addr constant [{{[0-9]+}} x i8] c"[[C_CTOR]]\00"
// HOST-DAG: @.omp_offloading.entry.[[C_CTOR]] = weak{{.*}} constant %struct.__tgt_offload_entry { ptr @[[C_CTOR]], ptr @.omp_offloading.entry_name{{.*}}, i64 0, i32 2, i32 0 }, section "omp_offloading_entries", align 1
// HOST-DAG: @.omp_offloading.entry_name{{.*}}= internal unnamed_addr constant [{{[0-9]+}} x i8] c"[[CD_CTOR]]\00"
// HOST-DAG: @.omp_offloading.entry.[[CD_CTOR]] = weak{{.*}} constant %struct.__tgt_offload_entry { ptr @[[CD_CTOR]], ptr @.omp_offloading.entry_name{{.*}}, i64 0, i32 2, i32 0 }, section "omp_offloading_entries", align 1
// HOST-DAG: @.omp_offloading.entry_name{{.*}}= internal unnamed_addr constant [{{[0-9]+}} x i8] c"[[CD_DTOR]]\00"
// HOST-DAG: @.omp_offloading.entry.[[CD_DTOR]] = weak{{.*}} constant %struct.__tgt_offload_entry { ptr @[[CD_DTOR]], ptr @.omp_offloading.entry_name{{.*}}, i64 0, i32 4, i32 0 }, section "omp_offloading_entries", align 1
int maini1() {
  int a;
#pragma omp target map(tofrom : a)
  {
    a = c;
  }
  return 0;
}

// DEVICE-DAG: define weak{{.*}} void @__omp_offloading_{{.*}}_{{.*}}maini1{{.*}}_l[[@LINE-7]](ptr noundef nonnull align {{[0-9]+}} dereferenceable{{[^,]*}}
// DEVICE-DAG: [[C:%.+]] = load i32, ptr [[C_ADDR]],
// DEVICE-DAG: store i32 [[C]], ptr %

// HOST: define internal void @__omp_offloading_{{.*}}_{{.*}}maini1{{.*}}_l[[@LINE-11]](ptr noundef nonnull align {{[0-9]+}} dereferenceable{{.*}})
// HOST: [[C:%.*]] = load i32, ptr @[[C_ADDR]],
// HOST: store i32 [[C]], ptr %

// HOST-DAG: !{i32 1, !"[[CD_ADDR]]", i32 0, i32 {{[0-9]+}}}
// HOST-DAG: !{i32 1, !"[[C_ADDR]]", i32 0, i32 {{[0-9]+}}}

// DEVICE: !nvvm.annotations
// DEVICE-DAG: !{ptr [[C_CTOR]], !"kernel", i32 1}
// DEVICE-DAG: !{ptr [[CD_CTOR]], !"kernel", i32 1}
// DEVICE-DAG: !{ptr [[CD_DTOR]], !"kernel", i32 1}

#endif // HEADER
<|MERGE_RESOLUTION|>--- conflicted
+++ resolved
@@ -43,13 +43,8 @@
 
 static int c = foo() + bar() + baz();
 #pragma omp declare target (c)
-<<<<<<< HEAD
-// HOST-DAG: @[[C_CTOR:__omp_offloading_.+_c_l44_ctor]] = private constant i8 0
-// DEVICE-DAG: define weak_odr protected void [[C_CTOR:@__omp_offloading_.+_c_l44_ctor]]()
-=======
 // HOST-DAG: @[[C_CTOR:__omp_offloading__.+_c_l44_ctor]] = private constant i8 0
 // DEVICE-DAG: define weak_odr protected void [[C_CTOR:@__omp_offloading__.+_c_l44_ctor]]()
->>>>>>> e7aa6127
 // DEVICE-DAG: call noundef i32 [[FOO]]()
 // DEVICE-DAG: call noundef i32 [[BAR]]()
 // DEVICE-DAG: call noundef i32 [[BAZ]]()
@@ -65,25 +60,15 @@
 #pragma omp declare target
 S cd = doo() + car() + caz() + baz();
 #pragma omp end declare target
-<<<<<<< HEAD
-// HOST-DAG: @[[CD_CTOR:__omp_offloading_.+_cd_l61_ctor]] = private constant i8 0
-// DEVICE-DAG: define weak_odr protected void [[CD_CTOR:@__omp_offloading_.+_cd_l61_ctor]]()
-=======
 // HOST-DAG: @[[CD_CTOR:__omp_offloading__.+_cd_l61_ctor]] = private constant i8 0
 // DEVICE-DAG: define weak_odr protected void [[CD_CTOR:@__omp_offloading__.+_cd_l61_ctor]]()
->>>>>>> e7aa6127
 // DEVICE-DAG: call noundef i32 [[DOO]]()
 // DEVICE-DAG: call noundef i32 [[CAR]]()
 // DEVICE-DAG: call noundef i32 [[CAZ]]()
 // DEVICE-DAG: ret void
 
-<<<<<<< HEAD
-// HOST-DAG: @[[CD_DTOR:__omp_offloading_.+_cd_l61_dtor]] = private constant i8 0
-// DEVICE-DAG: define weak_odr protected void [[CD_DTOR:@__omp_offloading_.+_cd_l61_dtor]]()
-=======
 // HOST-DAG: @[[CD_DTOR:__omp_offloading__.+_cd_l61_dtor]] = private constant i8 0
 // DEVICE-DAG: define weak_odr protected void [[CD_DTOR:@__omp_offloading__.+_cd_l61_dtor]]()
->>>>>>> e7aa6127
 // DEVICE-DAG: call void
 // DEVICE-DAG: ret void
 
