//===- unittest/Tooling/ToolingTest.cpp - Tooling unit tests --------------===//
//
// Part of the LLVM Project, under the Apache License v2.0 with LLVM Exceptions.
// See https://llvm.org/LICENSE.txt for license information.
// SPDX-License-Identifier: Apache-2.0 WITH LLVM-exception
//
//===----------------------------------------------------------------------===//

#include "clang/AST/ASTConsumer.h"
#include "clang/AST/DeclCXX.h"
#include "clang/AST/DeclGroup.h"
#include "clang/Frontend/ASTUnit.h"
#include "clang/Frontend/CompilerInstance.h"
#include "clang/Frontend/FrontendAction.h"
#include "clang/Frontend/FrontendActions.h"
#include "clang/Tooling/ArgumentsAdjusters.h"
#include "clang/Tooling/CompilationDatabase.h"
#include "clang/Tooling/Tooling.h"
#include "llvm/ADT/STLExtras.h"
#include "llvm/ADT/StringRef.h"
#include "llvm/Support/Path.h"
#include "llvm/Support/TargetRegistry.h"
#include "llvm/Support/TargetSelect.h"
#include "gtest/gtest.h"
#include <algorithm>
#include <string>
#include <vector>

namespace clang {
namespace tooling {

namespace {
/// Takes an ast consumer and returns it from CreateASTConsumer. This only
/// works with single translation unit compilations.
class TestAction : public clang::ASTFrontendAction {
public:
  /// Takes ownership of TestConsumer.
  explicit TestAction(std::unique_ptr<clang::ASTConsumer> TestConsumer)
      : TestConsumer(std::move(TestConsumer)) {}

protected:
  std::unique_ptr<clang::ASTConsumer>
  CreateASTConsumer(clang::CompilerInstance &compiler,
                    StringRef dummy) override {
    /// TestConsumer will be deleted by the framework calling us.
    return std::move(TestConsumer);
  }

private:
  std::unique_ptr<clang::ASTConsumer> TestConsumer;
};

class FindTopLevelDeclConsumer : public clang::ASTConsumer {
 public:
  explicit FindTopLevelDeclConsumer(bool *FoundTopLevelDecl)
      : FoundTopLevelDecl(FoundTopLevelDecl) {}
  bool HandleTopLevelDecl(clang::DeclGroupRef DeclGroup) override {
    *FoundTopLevelDecl = true;
    return true;
  }
 private:
  bool * const FoundTopLevelDecl;
};
} // end namespace

TEST(runToolOnCode, FindsNoTopLevelDeclOnEmptyCode) {
  bool FoundTopLevelDecl = false;
  EXPECT_TRUE(runToolOnCode(
      std::make_unique<TestAction>(
          std::make_unique<FindTopLevelDeclConsumer>(&FoundTopLevelDecl)),
      ""));
  EXPECT_FALSE(FoundTopLevelDecl);
}

namespace {
class FindClassDeclXConsumer : public clang::ASTConsumer {
 public:
  FindClassDeclXConsumer(bool *FoundClassDeclX)
      : FoundClassDeclX(FoundClassDeclX) {}
  bool HandleTopLevelDecl(clang::DeclGroupRef GroupRef) override {
    if (CXXRecordDecl* Record = dyn_cast<clang::CXXRecordDecl>(
            *GroupRef.begin())) {
      if (Record->getName() == "X") {
        *FoundClassDeclX = true;
      }
    }
    return true;
  }
 private:
  bool *FoundClassDeclX;
};
bool FindClassDeclX(ASTUnit *AST) {
  for (std::vector<Decl *>::iterator i = AST->top_level_begin(),
                                     e = AST->top_level_end();
       i != e; ++i) {
    if (CXXRecordDecl* Record = dyn_cast<clang::CXXRecordDecl>(*i)) {
      if (Record->getName() == "X") {
        return true;
      }
    }
  }
  return false;
}

struct TestDiagnosticConsumer : public DiagnosticConsumer {
  TestDiagnosticConsumer() : NumDiagnosticsSeen(0) {}
  void HandleDiagnostic(DiagnosticsEngine::Level DiagLevel,
                        const Diagnostic &Info) override {
    ++NumDiagnosticsSeen;
  }
  unsigned NumDiagnosticsSeen;
};
} // end namespace

TEST(runToolOnCode, FindsClassDecl) {
  bool FoundClassDeclX = false;
  EXPECT_TRUE(runToolOnCode(
      std::make_unique<TestAction>(
          std::make_unique<FindClassDeclXConsumer>(&FoundClassDeclX)),
      "class X;"));
  EXPECT_TRUE(FoundClassDeclX);

  FoundClassDeclX = false;
  EXPECT_TRUE(runToolOnCode(
      std::make_unique<TestAction>(
          std::make_unique<FindClassDeclXConsumer>(&FoundClassDeclX)),
      "class Y;"));
  EXPECT_FALSE(FoundClassDeclX);
}

TEST(buildASTFromCode, FindsClassDecl) {
  std::unique_ptr<ASTUnit> AST = buildASTFromCode("class X;");
  ASSERT_TRUE(AST.get());
  EXPECT_TRUE(FindClassDeclX(AST.get()));

  AST = buildASTFromCode("class Y;");
  ASSERT_TRUE(AST.get());
  EXPECT_FALSE(FindClassDeclX(AST.get()));
}

TEST(buildASTFromCode, ReportsErrors) {
  TestDiagnosticConsumer Consumer;
  std::unique_ptr<ASTUnit> AST = buildASTFromCodeWithArgs(
      "int x = \"A\";", {}, "input.cc", "clang-tool",
      std::make_shared<PCHContainerOperations>(),
      getClangStripDependencyFileAdjuster(), FileContentMappings(), &Consumer);
  EXPECT_TRUE(AST.get());
  EXPECT_EQ(1u, Consumer.NumDiagnosticsSeen);
}

TEST(newFrontendActionFactory, CreatesFrontendActionFactoryFromType) {
  std::unique_ptr<FrontendActionFactory> Factory(
      newFrontendActionFactory<SyntaxOnlyAction>());
  std::unique_ptr<FrontendAction> Action(Factory->create());
  EXPECT_TRUE(Action.get() != nullptr);
}

struct IndependentFrontendActionCreator {
  std::unique_ptr<ASTConsumer> newASTConsumer() {
    return std::make_unique<FindTopLevelDeclConsumer>(nullptr);
  }
};

TEST(newFrontendActionFactory, CreatesFrontendActionFactoryFromFactoryType) {
  IndependentFrontendActionCreator Creator;
  std::unique_ptr<FrontendActionFactory> Factory(
      newFrontendActionFactory(&Creator));
  std::unique_ptr<FrontendAction> Action(Factory->create());
  EXPECT_TRUE(Action.get() != nullptr);
}

TEST(ToolInvocation, TestMapVirtualFile) {
  llvm::IntrusiveRefCntPtr<llvm::vfs::OverlayFileSystem> OverlayFileSystem(
      new llvm::vfs::OverlayFileSystem(llvm::vfs::getRealFileSystem()));
  llvm::IntrusiveRefCntPtr<llvm::vfs::InMemoryFileSystem> InMemoryFileSystem(
      new llvm::vfs::InMemoryFileSystem);
  OverlayFileSystem->pushOverlay(InMemoryFileSystem);
  llvm::IntrusiveRefCntPtr<FileManager> Files(
      new FileManager(FileSystemOptions(), OverlayFileSystem));
  std::vector<std::string> Args;
  Args.push_back("tool-executable");
  Args.push_back("-Idef");
  Args.push_back("-fsyntax-only");
  Args.push_back("test.cpp");
  clang::tooling::ToolInvocation Invocation(
      Args, std::make_unique<SyntaxOnlyAction>(), Files.get());
  InMemoryFileSystem->addFile(
      "test.cpp", 0, llvm::MemoryBuffer::getMemBuffer("#include <abc>\n"));
  InMemoryFileSystem->addFile("def/abc", 0,
                              llvm::MemoryBuffer::getMemBuffer("\n"));
  EXPECT_TRUE(Invocation.run());
}

TEST(ToolInvocation, TestVirtualModulesCompilation) {
  // FIXME: Currently, this only tests that we don't exit with an error if a
  // mapped module.map is found on the include path. In the future, expand this
  // test to run a full modules enabled compilation, so we make sure we can
  // rerun modules compilations with a virtual file system.
  llvm::IntrusiveRefCntPtr<llvm::vfs::OverlayFileSystem> OverlayFileSystem(
      new llvm::vfs::OverlayFileSystem(llvm::vfs::getRealFileSystem()));
  llvm::IntrusiveRefCntPtr<llvm::vfs::InMemoryFileSystem> InMemoryFileSystem(
      new llvm::vfs::InMemoryFileSystem);
  OverlayFileSystem->pushOverlay(InMemoryFileSystem);
  llvm::IntrusiveRefCntPtr<FileManager> Files(
      new FileManager(FileSystemOptions(), OverlayFileSystem));
  std::vector<std::string> Args;
  Args.push_back("tool-executable");
  Args.push_back("-Idef");
  Args.push_back("-fsyntax-only");
  Args.push_back("test.cpp");
  clang::tooling::ToolInvocation Invocation(
      Args, std::make_unique<SyntaxOnlyAction>(), Files.get());
  InMemoryFileSystem->addFile(
      "test.cpp", 0, llvm::MemoryBuffer::getMemBuffer("#include <abc>\n"));
  InMemoryFileSystem->addFile("def/abc", 0,
                              llvm::MemoryBuffer::getMemBuffer("\n"));
  // Add a module.map file in the include directory of our header, so we trigger
  // the module.map header search logic.
  InMemoryFileSystem->addFile("def/module.map", 0,
                              llvm::MemoryBuffer::getMemBuffer("\n"));
  EXPECT_TRUE(Invocation.run());
}

struct VerifyEndCallback : public SourceFileCallbacks {
  VerifyEndCallback() : BeginCalled(0), EndCalled(0), Matched(false) {}
  bool handleBeginSource(CompilerInstance &CI) override {
    ++BeginCalled;
    return true;
  }
  void handleEndSource() override { ++EndCalled; }
  std::unique_ptr<ASTConsumer> newASTConsumer() {
    return std::make_unique<FindTopLevelDeclConsumer>(&Matched);
  }
  unsigned BeginCalled;
  unsigned EndCalled;
  bool Matched;
};

#if !defined(_WIN32)
TEST(newFrontendActionFactory, InjectsSourceFileCallbacks) {
  VerifyEndCallback EndCallback;

  FixedCompilationDatabase Compilations("/", std::vector<std::string>());
  std::vector<std::string> Sources;
  Sources.push_back("/a.cc");
  Sources.push_back("/b.cc");
  ClangTool Tool(Compilations, Sources);

  Tool.mapVirtualFile("/a.cc", "void a() {}");
  Tool.mapVirtualFile("/b.cc", "void b() {}");

  std::unique_ptr<FrontendActionFactory> Action(
      newFrontendActionFactory(&EndCallback, &EndCallback));
  Tool.run(Action.get());

  EXPECT_TRUE(EndCallback.Matched);
  EXPECT_EQ(2u, EndCallback.BeginCalled);
  EXPECT_EQ(2u, EndCallback.EndCalled);
}
#endif

struct SkipBodyConsumer : public clang::ASTConsumer {
  /// Skip the 'skipMe' function.
  bool shouldSkipFunctionBody(Decl *D) override {
    NamedDecl *F = dyn_cast<NamedDecl>(D);
    return F && F->getNameAsString() == "skipMe";
  }
};

struct SkipBodyAction : public clang::ASTFrontendAction {
  std::unique_ptr<ASTConsumer> CreateASTConsumer(CompilerInstance &Compiler,
                                                 StringRef) override {
    Compiler.getFrontendOpts().SkipFunctionBodies = true;
    return std::make_unique<SkipBodyConsumer>();
  }
};

TEST(runToolOnCode, TestSkipFunctionBody) {
  std::vector<std::string> Args = {"-std=c++11"};
  std::vector<std::string> Args2 = {"-fno-delayed-template-parsing"};

  EXPECT_TRUE(runToolOnCode(std::make_unique<SkipBodyAction>(),
                            "int skipMe() { an_error_here }"));
  EXPECT_FALSE(runToolOnCode(std::make_unique<SkipBodyAction>(),
                             "int skipMeNot() { an_error_here }"));

  // Test constructors with initializers
  EXPECT_TRUE(runToolOnCodeWithArgs(
      std::make_unique<SkipBodyAction>(),
      "struct skipMe { skipMe() : an_error() { more error } };", Args));
  EXPECT_TRUE(runToolOnCodeWithArgs(
      std::make_unique<SkipBodyAction>(), "struct skipMe { skipMe(); };"
                          "skipMe::skipMe() : an_error([](){;}) { more error }",
      Args));
  EXPECT_TRUE(runToolOnCodeWithArgs(
      std::make_unique<SkipBodyAction>(), "struct skipMe { skipMe(); };"
                          "skipMe::skipMe() : an_error{[](){;}} { more error }",
      Args));
  EXPECT_TRUE(runToolOnCodeWithArgs(
      std::make_unique<SkipBodyAction>(),
      "struct skipMe { skipMe(); };"
      "skipMe::skipMe() : a<b<c>(e)>>(), f{}, g() { error }",
      Args));
  EXPECT_TRUE(runToolOnCodeWithArgs(
      std::make_unique<SkipBodyAction>(), "struct skipMe { skipMe() : bases()... { error } };",
      Args));

  EXPECT_FALSE(runToolOnCodeWithArgs(
      std::make_unique<SkipBodyAction>(), "struct skipMeNot { skipMeNot() : an_error() { } };",
      Args));
  EXPECT_FALSE(runToolOnCodeWithArgs(std::make_unique<SkipBodyAction>(),
                                     "struct skipMeNot { skipMeNot(); };"
                                     "skipMeNot::skipMeNot() : an_error() { }",
                                     Args));

  // Try/catch
  EXPECT_TRUE(runToolOnCode(
      std::make_unique<SkipBodyAction>(),
      "void skipMe() try { an_error() } catch(error) { error };"));
  EXPECT_TRUE(runToolOnCode(
      std::make_unique<SkipBodyAction>(),
      "struct S { void skipMe() try { an_error() } catch(error) { error } };"));
  EXPECT_TRUE(
      runToolOnCode(std::make_unique<SkipBodyAction>(),
                    "void skipMe() try { an_error() } catch(error) { error; }"
                    "catch(error) { error } catch (error) { }"));
  EXPECT_FALSE(runToolOnCode(
      std::make_unique<SkipBodyAction>(),
      "void skipMe() try something;")); // don't crash while parsing

  // Template
  EXPECT_TRUE(runToolOnCode(
      std::make_unique<SkipBodyAction>(), "template<typename T> int skipMe() { an_error_here }"
                          "int x = skipMe<int>();"));
  EXPECT_FALSE(runToolOnCodeWithArgs(
      std::make_unique<SkipBodyAction>(),
      "template<typename T> int skipMeNot() { an_error_here }", Args2));
}

TEST(runToolOnCodeWithArgs, TestNoDepFile) {
  llvm::SmallString<32> DepFilePath;
  ASSERT_FALSE(llvm::sys::fs::getPotentiallyUniqueTempFileName("depfile", "d",
                                                               DepFilePath));
  std::vector<std::string> Args;
  Args.push_back("-MMD");
  Args.push_back("-MT");
  Args.push_back(std::string(DepFilePath.str()));
  Args.push_back("-MF");
  Args.push_back(std::string(DepFilePath.str()));
  EXPECT_TRUE(runToolOnCodeWithArgs(std::make_unique<SkipBodyAction>(), "", Args));
  EXPECT_FALSE(llvm::sys::fs::exists(DepFilePath.str()));
  EXPECT_FALSE(llvm::sys::fs::remove(DepFilePath.str()));
}

struct CheckColoredDiagnosticsAction : public clang::ASTFrontendAction {
  CheckColoredDiagnosticsAction(bool ShouldShowColor)
      : ShouldShowColor(ShouldShowColor) {}
  std::unique_ptr<ASTConsumer> CreateASTConsumer(CompilerInstance &Compiler,
                                                 StringRef) override {
    if (Compiler.getDiagnosticOpts().ShowColors != ShouldShowColor)
      Compiler.getDiagnostics().Report(
          Compiler.getDiagnostics().getCustomDiagID(
              DiagnosticsEngine::Fatal,
              "getDiagnosticOpts().ShowColors != ShouldShowColor"));
    return std::make_unique<ASTConsumer>();
  }

private:
  bool ShouldShowColor = true;
};

TEST(runToolOnCodeWithArgs, DiagnosticsColor) {
  EXPECT_TRUE(runToolOnCodeWithArgs(
      std::make_unique<CheckColoredDiagnosticsAction>(true), "",
      {"-fcolor-diagnostics"}));
  EXPECT_TRUE(runToolOnCodeWithArgs(
      std::make_unique<CheckColoredDiagnosticsAction>(false), "",
      {"-fno-color-diagnostics"}));
  EXPECT_TRUE(runToolOnCodeWithArgs(
      std::make_unique<CheckColoredDiagnosticsAction>(true), "",
      {"-fno-color-diagnostics", "-fcolor-diagnostics"}));
  EXPECT_TRUE(runToolOnCodeWithArgs(
      std::make_unique<CheckColoredDiagnosticsAction>(false), "",
      {"-fcolor-diagnostics", "-fno-color-diagnostics"}));
  EXPECT_TRUE(runToolOnCodeWithArgs(
      std::make_unique<CheckColoredDiagnosticsAction>(true), "",
      {"-fno-color-diagnostics", "-fdiagnostics-color=always"}));

  // Check that this test would fail if ShowColors is not what it should.
  EXPECT_FALSE(runToolOnCodeWithArgs(
      std::make_unique<CheckColoredDiagnosticsAction>(false), "",
      {"-fcolor-diagnostics"}));
}

TEST(ClangToolTest, ArgumentAdjusters) {
  FixedCompilationDatabase Compilations("/", std::vector<std::string>());

  ClangTool Tool(Compilations, std::vector<std::string>(1, "/a.cc"));
  Tool.mapVirtualFile("/a.cc", "void a() {}");

  std::unique_ptr<FrontendActionFactory> Action(
      newFrontendActionFactory<SyntaxOnlyAction>());

  bool Found = false;
  bool Ran = false;
  ArgumentsAdjuster CheckSyntaxOnlyAdjuster =
      [&Found, &Ran](const CommandLineArguments &Args, StringRef /*unused*/) {
    Ran = true;
    if (llvm::is_contained(Args, "-fsyntax-only"))
      Found = true;
    return Args;
  };
  Tool.appendArgumentsAdjuster(CheckSyntaxOnlyAdjuster);
  Tool.run(Action.get());
  EXPECT_TRUE(Ran);
  EXPECT_TRUE(Found);

  Ran = Found = false;
  Tool.clearArgumentsAdjusters();
  Tool.appendArgumentsAdjuster(CheckSyntaxOnlyAdjuster);
  Tool.appendArgumentsAdjuster(getClangSyntaxOnlyAdjuster());
  Tool.run(Action.get());
  EXPECT_TRUE(Ran);
  EXPECT_FALSE(Found);
}

TEST(ClangToolTest, NoDoubleSyntaxOnly) {
  FixedCompilationDatabase Compilations("/", {"-fsyntax-only"});

  ClangTool Tool(Compilations, std::vector<std::string>(1, "/a.cc"));
  Tool.mapVirtualFile("/a.cc", "void a() {}");

  std::unique_ptr<FrontendActionFactory> Action(
      newFrontendActionFactory<SyntaxOnlyAction>());

  size_t SyntaxOnlyCount = 0;
  ArgumentsAdjuster CheckSyntaxOnlyAdjuster =
      [&SyntaxOnlyCount](const CommandLineArguments &Args,
                         StringRef /*unused*/) {
        for (llvm::StringRef Arg : Args) {
          if (Arg == "-fsyntax-only")
            ++SyntaxOnlyCount;
        }
        return Args;
      };

  Tool.clearArgumentsAdjusters();
  Tool.appendArgumentsAdjuster(getClangSyntaxOnlyAdjuster());
  Tool.appendArgumentsAdjuster(CheckSyntaxOnlyAdjuster);
  Tool.run(Action.get());
  EXPECT_EQ(SyntaxOnlyCount, 1U);
}

TEST(ClangToolTest, NoOutputCommands) {
  FixedCompilationDatabase Compilations("/", {"-save-temps", "-save-temps=cwd",
                                              "--save-temps",
                                              "--save-temps=somedir"});

  ClangTool Tool(Compilations, std::vector<std::string>(1, "/a.cc"));
  Tool.mapVirtualFile("/a.cc", "void a() {}");

  std::unique_ptr<FrontendActionFactory> Action(
      newFrontendActionFactory<SyntaxOnlyAction>());

  const std::vector<llvm::StringRef> OutputCommands = {"-save-temps"};
  bool Ran = false;
  ArgumentsAdjuster CheckSyntaxOnlyAdjuster =
      [&OutputCommands, &Ran](const CommandLineArguments &Args,
                              StringRef /*unused*/) {
        for (llvm::StringRef Arg : Args) {
          for (llvm::StringRef OutputCommand : OutputCommands)
            EXPECT_FALSE(Arg.contains(OutputCommand));
        }
        Ran = true;
        return Args;
      };

  Tool.clearArgumentsAdjusters();
  Tool.appendArgumentsAdjuster(getClangSyntaxOnlyAdjuster());
  Tool.appendArgumentsAdjuster(CheckSyntaxOnlyAdjuster);
  Tool.run(Action.get());
  EXPECT_TRUE(Ran);
}

TEST(ClangToolTest, BaseVirtualFileSystemUsage) {
  FixedCompilationDatabase Compilations("/", std::vector<std::string>());
  llvm::IntrusiveRefCntPtr<llvm::vfs::OverlayFileSystem> OverlayFileSystem(
      new llvm::vfs::OverlayFileSystem(llvm::vfs::getRealFileSystem()));
  llvm::IntrusiveRefCntPtr<llvm::vfs::InMemoryFileSystem> InMemoryFileSystem(
      new llvm::vfs::InMemoryFileSystem);
  OverlayFileSystem->pushOverlay(InMemoryFileSystem);

  InMemoryFileSystem->addFile(
      "a.cpp", 0, llvm::MemoryBuffer::getMemBuffer("int main() {}"));

  ClangTool Tool(Compilations, std::vector<std::string>(1, "a.cpp"),
                 std::make_shared<PCHContainerOperations>(), OverlayFileSystem);
  std::unique_ptr<FrontendActionFactory> Action(
      newFrontendActionFactory<SyntaxOnlyAction>());
  EXPECT_EQ(0, Tool.run(Action.get()));
}

// Check getClangStripDependencyFileAdjuster doesn't strip args after -MD/-MMD.
TEST(ClangToolTest, StripDependencyFileAdjuster) {
  FixedCompilationDatabase Compilations("/", {"-MD", "-c", "-MMD", "-w"});

  ClangTool Tool(Compilations, std::vector<std::string>(1, "/a.cc"));
  Tool.mapVirtualFile("/a.cc", "void a() {}");

  std::unique_ptr<FrontendActionFactory> Action(
      newFrontendActionFactory<SyntaxOnlyAction>());

  CommandLineArguments FinalArgs;
  ArgumentsAdjuster CheckFlagsAdjuster =
    [&FinalArgs](const CommandLineArguments &Args, StringRef /*unused*/) {
      FinalArgs = Args;
      return Args;
    };
  Tool.clearArgumentsAdjusters();
  Tool.appendArgumentsAdjuster(getClangStripDependencyFileAdjuster());
  Tool.appendArgumentsAdjuster(CheckFlagsAdjuster);
  Tool.run(Action.get());

  auto HasFlag = [&FinalArgs](const std::string &Flag) {
    return llvm::find(FinalArgs, Flag) != FinalArgs.end();
  };
  EXPECT_FALSE(HasFlag("-MD"));
  EXPECT_FALSE(HasFlag("-MMD"));
  EXPECT_TRUE(HasFlag("-c"));
  EXPECT_TRUE(HasFlag("-w"));
}

<<<<<<< HEAD
// Check getClangStripDependencyFileAdjuster strips /showIncludes
TEST(ClangToolTest, StripDependencyFileAdjusterShowIncludes) {
  FixedCompilationDatabase Compilations("/", {"/showIncludes", "-c"});
=======
// Check getClangStripDependencyFileAdjuster strips /showIncludes and variants
TEST(ClangToolTest, StripDependencyFileAdjusterShowIncludes) {
  FixedCompilationDatabase Compilations(
      "/", {"/showIncludes", "/showIncludes:user", "-showIncludes",
            "-showIncludes:user", "-c"});
>>>>>>> 918d599f

  ClangTool Tool(Compilations, std::vector<std::string>(1, "/a.cc"));
  Tool.mapVirtualFile("/a.cc", "void a() {}");

  std::unique_ptr<FrontendActionFactory> Action(
      newFrontendActionFactory<SyntaxOnlyAction>());

  CommandLineArguments FinalArgs;
  ArgumentsAdjuster CheckFlagsAdjuster =
      [&FinalArgs](const CommandLineArguments &Args, StringRef /*unused*/) {
        FinalArgs = Args;
        return Args;
      };
  Tool.clearArgumentsAdjusters();
  Tool.appendArgumentsAdjuster(getClangStripDependencyFileAdjuster());
  Tool.appendArgumentsAdjuster(CheckFlagsAdjuster);
  Tool.run(Action.get());

  auto HasFlag = [&FinalArgs](const std::string &Flag) {
    return llvm::find(FinalArgs, Flag) != FinalArgs.end();
  };
  EXPECT_FALSE(HasFlag("/showIncludes"));
<<<<<<< HEAD
  EXPECT_TRUE(HasFlag("-c"));
}

// Check getClangStripDependencyFileAdjuster strips /showIncludes:user
TEST(ClangToolTest, StripDependencyFileAdjusterShowIncludesUser) {
  FixedCompilationDatabase Compilations("/", {"/showIncludes:user", "-c"});

  ClangTool Tool(Compilations, std::vector<std::string>(1, "/a.cc"));
  Tool.mapVirtualFile("/a.cc", "void a() {}");

  std::unique_ptr<FrontendActionFactory> Action(
      newFrontendActionFactory<SyntaxOnlyAction>());

  CommandLineArguments FinalArgs;
  ArgumentsAdjuster CheckFlagsAdjuster =
      [&FinalArgs](const CommandLineArguments &Args, StringRef /*unused*/) {
        FinalArgs = Args;
        return Args;
      };
  Tool.clearArgumentsAdjusters();
  Tool.appendArgumentsAdjuster(getClangStripDependencyFileAdjuster());
  Tool.appendArgumentsAdjuster(CheckFlagsAdjuster);
  Tool.run(Action.get());

  auto HasFlag = [&FinalArgs](const std::string &Flag) {
    return llvm::find(FinalArgs, Flag) != FinalArgs.end();
  };
  EXPECT_FALSE(HasFlag("/showIncludes:user"));
=======
  EXPECT_FALSE(HasFlag("/showIncludes:user"));
  EXPECT_FALSE(HasFlag("-showIncludes"));
  EXPECT_FALSE(HasFlag("-showIncludes:user"));
>>>>>>> 918d599f
  EXPECT_TRUE(HasFlag("-c"));
}

// Check getClangStripPluginsAdjuster strips plugin related args.
TEST(ClangToolTest, StripPluginsAdjuster) {
  FixedCompilationDatabase Compilations(
      "/", {"-Xclang", "-add-plugin", "-Xclang", "random-plugin"});

  ClangTool Tool(Compilations, std::vector<std::string>(1, "/a.cc"));
  Tool.mapVirtualFile("/a.cc", "void a() {}");

  std::unique_ptr<FrontendActionFactory> Action(
      newFrontendActionFactory<SyntaxOnlyAction>());

  CommandLineArguments FinalArgs;
  ArgumentsAdjuster CheckFlagsAdjuster =
      [&FinalArgs](const CommandLineArguments &Args, StringRef /*unused*/) {
        FinalArgs = Args;
        return Args;
      };
  Tool.clearArgumentsAdjusters();
  Tool.appendArgumentsAdjuster(getStripPluginsAdjuster());
  Tool.appendArgumentsAdjuster(CheckFlagsAdjuster);
  Tool.run(Action.get());

  auto HasFlag = [&FinalArgs](const std::string &Flag) {
    return llvm::find(FinalArgs, Flag) != FinalArgs.end();
  };
  EXPECT_FALSE(HasFlag("-Xclang"));
  EXPECT_FALSE(HasFlag("-add-plugin"));
  EXPECT_FALSE(HasFlag("-random-plugin"));
}

namespace {
/// Find a target name such that looking for it in TargetRegistry by that name
/// returns the same target. We expect that there is at least one target
/// configured with this property.
std::string getAnyTarget() {
  llvm::InitializeAllTargets();
  for (const auto &Target : llvm::TargetRegistry::targets()) {
    std::string Error;
    StringRef TargetName(Target.getName());
    if (TargetName == "x86-64")
      TargetName = "x86_64";
    if (llvm::TargetRegistry::lookupTarget(std::string(TargetName), Error) ==
        &Target) {
      return std::string(TargetName);
    }
  }
  return "";
}
}

TEST(addTargetAndModeForProgramName, AddsTargetAndMode) {
  std::string Target = getAnyTarget();
  ASSERT_FALSE(Target.empty());

  std::vector<std::string> Args = {"clang", "-foo"};
  addTargetAndModeForProgramName(Args, "");
  EXPECT_EQ((std::vector<std::string>{"clang", "-foo"}), Args);
  addTargetAndModeForProgramName(Args, Target + "-g++");
  EXPECT_EQ((std::vector<std::string>{"clang", "-target", Target,
                                      "--driver-mode=g++", "-foo"}),
            Args);
}

TEST(addTargetAndModeForProgramName, PathIgnored) {
  std::string Target = getAnyTarget();
  ASSERT_FALSE(Target.empty());

  SmallString<32> ToolPath;
  llvm::sys::path::append(ToolPath, "foo", "bar", Target + "-g++");

  std::vector<std::string> Args = {"clang", "-foo"};
  addTargetAndModeForProgramName(Args, ToolPath);
  EXPECT_EQ((std::vector<std::string>{"clang", "-target", Target,
                                      "--driver-mode=g++", "-foo"}),
            Args);
}

TEST(addTargetAndModeForProgramName, IgnoresExistingTarget) {
  std::string Target = getAnyTarget();
  ASSERT_FALSE(Target.empty());

  std::vector<std::string> Args = {"clang", "-foo", "-target", "something"};
  addTargetAndModeForProgramName(Args, Target + "-g++");
  EXPECT_EQ((std::vector<std::string>{"clang", "--driver-mode=g++", "-foo",
                                      "-target", "something"}),
            Args);

  std::vector<std::string> ArgsAlt = {"clang", "-foo", "-target=something"};
  addTargetAndModeForProgramName(ArgsAlt, Target + "-g++");
  EXPECT_EQ((std::vector<std::string>{"clang", "--driver-mode=g++", "-foo",
                                      "-target=something"}),
            ArgsAlt);
}

TEST(addTargetAndModeForProgramName, IgnoresExistingMode) {
  std::string Target = getAnyTarget();
  ASSERT_FALSE(Target.empty());

  std::vector<std::string> Args = {"clang", "-foo", "--driver-mode=abc"};
  addTargetAndModeForProgramName(Args, Target + "-g++");
  EXPECT_EQ((std::vector<std::string>{"clang", "-target", Target, "-foo",
                                      "--driver-mode=abc"}),
            Args);

  std::vector<std::string> ArgsAlt = {"clang", "-foo", "--driver-mode", "abc"};
  addTargetAndModeForProgramName(ArgsAlt, Target + "-g++");
  EXPECT_EQ((std::vector<std::string>{"clang", "-target", Target, "-foo",
                                      "--driver-mode", "abc"}),
            ArgsAlt);
}

#ifndef _WIN32
TEST(ClangToolTest, BuildASTs) {
  FixedCompilationDatabase Compilations("/", std::vector<std::string>());

  std::vector<std::string> Sources;
  Sources.push_back("/a.cc");
  Sources.push_back("/b.cc");
  ClangTool Tool(Compilations, Sources);

  Tool.mapVirtualFile("/a.cc", "void a() {}");
  Tool.mapVirtualFile("/b.cc", "void b() {}");

  std::vector<std::unique_ptr<ASTUnit>> ASTs;
  EXPECT_EQ(0, Tool.buildASTs(ASTs));
  EXPECT_EQ(2u, ASTs.size());
}

TEST(ClangToolTest, InjectDiagnosticConsumer) {
  FixedCompilationDatabase Compilations("/", std::vector<std::string>());
  ClangTool Tool(Compilations, std::vector<std::string>(1, "/a.cc"));
  Tool.mapVirtualFile("/a.cc", "int x = undeclared;");
  TestDiagnosticConsumer Consumer;
  Tool.setDiagnosticConsumer(&Consumer);
  std::unique_ptr<FrontendActionFactory> Action(
      newFrontendActionFactory<SyntaxOnlyAction>());
  Tool.run(Action.get());
  EXPECT_EQ(1u, Consumer.NumDiagnosticsSeen);
}

TEST(ClangToolTest, InjectDiagnosticConsumerInBuildASTs) {
  FixedCompilationDatabase Compilations("/", std::vector<std::string>());
  ClangTool Tool(Compilations, std::vector<std::string>(1, "/a.cc"));
  Tool.mapVirtualFile("/a.cc", "int x = undeclared;");
  TestDiagnosticConsumer Consumer;
  Tool.setDiagnosticConsumer(&Consumer);
  std::vector<std::unique_ptr<ASTUnit>> ASTs;
  Tool.buildASTs(ASTs);
  EXPECT_EQ(1u, ASTs.size());
  EXPECT_EQ(1u, Consumer.NumDiagnosticsSeen);
}
#endif

TEST(runToolOnCode, TestResetDiagnostics) {
  // This is a tool that resets the diagnostic during the compilation.
  struct ResetDiagnosticAction : public clang::ASTFrontendAction {
    std::unique_ptr<ASTConsumer> CreateASTConsumer(CompilerInstance &Compiler,
                                                   StringRef) override {
      struct Consumer : public clang::ASTConsumer {
        bool HandleTopLevelDecl(clang::DeclGroupRef D) override {
          auto &Diags = (*D.begin())->getASTContext().getDiagnostics();
          // Ignore any error
          Diags.Reset();
          // Disable warnings because computing the CFG might crash.
          Diags.setIgnoreAllWarnings(true);
          return true;
        }
      };
      return std::make_unique<Consumer>();
    }
  };

  // Should not crash
  EXPECT_FALSE(
      runToolOnCode(std::make_unique<ResetDiagnosticAction>(),
                    "struct Foo { Foo(int); ~Foo(); struct Fwd _fwd; };"
                    "void func() { long x; Foo f(x); }"));
}

} // end namespace tooling
} // end namespace clang<|MERGE_RESOLUTION|>--- conflicted
+++ resolved
@@ -530,17 +530,11 @@
   EXPECT_TRUE(HasFlag("-w"));
 }
 
-<<<<<<< HEAD
-// Check getClangStripDependencyFileAdjuster strips /showIncludes
-TEST(ClangToolTest, StripDependencyFileAdjusterShowIncludes) {
-  FixedCompilationDatabase Compilations("/", {"/showIncludes", "-c"});
-=======
 // Check getClangStripDependencyFileAdjuster strips /showIncludes and variants
 TEST(ClangToolTest, StripDependencyFileAdjusterShowIncludes) {
   FixedCompilationDatabase Compilations(
       "/", {"/showIncludes", "/showIncludes:user", "-showIncludes",
             "-showIncludes:user", "-c"});
->>>>>>> 918d599f
 
   ClangTool Tool(Compilations, std::vector<std::string>(1, "/a.cc"));
   Tool.mapVirtualFile("/a.cc", "void a() {}");
@@ -563,40 +557,9 @@
     return llvm::find(FinalArgs, Flag) != FinalArgs.end();
   };
   EXPECT_FALSE(HasFlag("/showIncludes"));
-<<<<<<< HEAD
-  EXPECT_TRUE(HasFlag("-c"));
-}
-
-// Check getClangStripDependencyFileAdjuster strips /showIncludes:user
-TEST(ClangToolTest, StripDependencyFileAdjusterShowIncludesUser) {
-  FixedCompilationDatabase Compilations("/", {"/showIncludes:user", "-c"});
-
-  ClangTool Tool(Compilations, std::vector<std::string>(1, "/a.cc"));
-  Tool.mapVirtualFile("/a.cc", "void a() {}");
-
-  std::unique_ptr<FrontendActionFactory> Action(
-      newFrontendActionFactory<SyntaxOnlyAction>());
-
-  CommandLineArguments FinalArgs;
-  ArgumentsAdjuster CheckFlagsAdjuster =
-      [&FinalArgs](const CommandLineArguments &Args, StringRef /*unused*/) {
-        FinalArgs = Args;
-        return Args;
-      };
-  Tool.clearArgumentsAdjusters();
-  Tool.appendArgumentsAdjuster(getClangStripDependencyFileAdjuster());
-  Tool.appendArgumentsAdjuster(CheckFlagsAdjuster);
-  Tool.run(Action.get());
-
-  auto HasFlag = [&FinalArgs](const std::string &Flag) {
-    return llvm::find(FinalArgs, Flag) != FinalArgs.end();
-  };
-  EXPECT_FALSE(HasFlag("/showIncludes:user"));
-=======
   EXPECT_FALSE(HasFlag("/showIncludes:user"));
   EXPECT_FALSE(HasFlag("-showIncludes"));
   EXPECT_FALSE(HasFlag("-showIncludes:user"));
->>>>>>> 918d599f
   EXPECT_TRUE(HasFlag("-c"));
 }
 
