// Copyright (C) Codeplay Software Limited

//===- clang-mlir.cc - Emit MLIR IRs by walking clang AST--------*- C++ -*-===//
//
// Part of the LLVM Project, under the Apache License v2.0 with LLVM Exceptions.
// See https://llvm.org/LICENSE.txt for license information.
// SPDX-License-Identifier: Apache-2.0 WITH LLVM-exception
//
//===----------------------------------------------------------------------===//

#include "clang-mlir.h"
#include "TypeUtils.h"
#include "mlir/Conversion/SYCLToLLVM/SYCLFuncRegistry.h"
#include "mlir/Dialect/Arithmetic/IR/Arithmetic.h"
#include "mlir/Dialect/DLTI/DLTI.h"
#include "mlir/Dialect/SCF/IR/SCF.h"
#include "mlir/Target/LLVMIR/Import.h"
#include "utils.h"
#include "clang/AST/Attr.h"
#include "clang/AST/Decl.h"
#include "clang/Basic/DiagnosticOptions.h"
#include "clang/Basic/FileManager.h"
#include "clang/Basic/FileSystemOptions.h"
#include "clang/Basic/LangStandard.h"
#include "clang/Basic/OperatorKinds.h"
#include "clang/Basic/TargetInfo.h"
#include "clang/Basic/TargetOptions.h"
#include "clang/Basic/Version.h"
#include "clang/Driver/Compilation.h"
#include "clang/Driver/Driver.h"
#include "clang/Driver/Tool.h"
#include "clang/Frontend/CompilerInstance.h"
#include "clang/Frontend/CompilerInvocation.h"
#include "clang/Frontend/FrontendOptions.h"
#include "clang/Frontend/TextDiagnosticPrinter.h"
#include "clang/Frontend/Utils.h"
#include "clang/Parse/ParseAST.h"
#include "clang/Parse/Parser.h"
#include "clang/Sema/Sema.h"
#include "clang/Sema/SemaDiagnostic.h"
#include "llvm/Support/Debug.h"
#include "llvm/Support/raw_ostream.h"

#define GET_OP_CLASSES
#include "mlir/Dialect/SYCL/IR/SYCLOps.h.inc"
#include "mlir/Dialect/SYCL/IR/SYCLOpsDialect.h.inc"
#include "mlir/Dialect/SYCL/IR/SYCLOpsTypes.h"

using namespace std;
using namespace clang;
using namespace llvm;
using namespace clang::driver;
using namespace llvm::opt;
using namespace mlir;
using namespace mlir::arith;
using namespace mlir::func;
using namespace mlir::sycl;
using namespace mlirclang;

static cl::opt<bool>
    memRefFullRank("memref-fullrank", cl::init(false),
                   cl::desc("Get the full rank of the memref."));

static cl::opt<bool> memRefABI("memref-abi", cl::init(true),
                               cl::desc("Use memrefs when possible"));

cl::opt<std::string> PrefixABI("prefix-abi", cl::init(""),
                               cl::desc("Prefix for emitted symbols"));

static cl::opt<bool>
    CombinedStructABI("struct-abi", cl::init(true),
                      cl::desc("Use literal LLVM ABI for structs"));

bool isLLVMStructABI(const RecordDecl *RD, llvm::StructType *ST) {
  if (!CombinedStructABI)
    return true;
  if (RD->isUnion())
    return true;
  if (auto CXRD = dyn_cast<CXXRecordDecl>(RD)) {
    if (!CXRD->hasDefinition())
      return true;
    if (CXRD->getNumVBases())
      return true;
    for (auto m : CXRD->methods()) {
      if (m->isVirtualAsWritten() || m->isPure())
        return true;
    }
    for (const auto &Base : CXRD->bases())
      if (Base.getType()->getAsCXXRecordDecl()->isEmpty())
        return true;
  }
  if (ST) {
    if (!ST->isLiteral() && (ST->getName() == "struct._IO_FILE" ||
                             ST->getName() == "class.std::basic_ifstream" ||
                             ST->getName() == "class.std::basic_istream" ||
                             ST->getName() == "class.std::basic_ostream" ||
                             ST->getName() == "class.std::basic_ofstream"))
      return true;
  }
  return false;
}

mlir::Attribute wrapIntegerMemorySpace(unsigned memorySpace, MLIRContext *ctx) {
  if (memorySpace == 0)
    return nullptr;

  return mlir::IntegerAttr::get(mlir::IntegerType::get(ctx, 64), memorySpace);
}

MLIRScanner::MLIRScanner(MLIRASTConsumer &Glob,
                         mlir::OwningOpRef<mlir::ModuleOp> &module,
                         LowerToInfo &LTInfo)
    : Glob(Glob), module(module), builder(module->getContext()),
      loc(builder.getUnknownLoc()), ThisCapture(nullptr), LTInfo(LTInfo) {}

void MLIRScanner::initSupportedFunctions() {
  // Functions needed for single_task with one dimensional write buffer.

  // SYCL constructors:
  supportedFuncs.insert("_ZN4sycl3_V16detail18AccessorImplDeviceILi1EEC1ENS0_"
                        "2idILi1EEENS0_5rangeILi1EEES7_");
  supportedFuncs.insert(
      "_ZN4sycl3_V18accessorIiLi1ELNS0_6access4modeE1025ELNS2_"
      "6targetE2014ELNS2_11placeholderE0ENS0_"
      "3ext6oneapi22accessor_property_listIJEEEEC1Ev");
  supportedFuncs.insert("_ZN4sycl3_V16detail5arrayILi1EEC1ILi1EEENSt9enable_"
                        "ifIXeqT_Li1EEmE4typeE");
  supportedFuncs.insert("_ZN4sycl3_V16detail5arrayILi1EEC1ERKS3_");
  supportedFuncs.insert("_ZN4sycl3_V12idILi1EEC1Ev");
  supportedFuncs.insert("_ZN4sycl3_V12idILi1EEC1ERKS2_");
  supportedFuncs.insert(
      "_ZN4sycl3_V12idILi1EEC1ILi1EEENSt9enable_ifIXeqT_Li1EEmE4typeE");
  supportedFuncs.insert("_ZN4sycl3_V15rangeILi1EEC1ERKS2_");
  supportedFuncs.insert(
      "_ZN4sycl3_V15rangeILi1EEC1ILi1EEENSt9enable_ifIXeqT_Li1EEmE4typeE");

  // Other SYCL functions:
  supportedFuncs.insert(
      "_ZNK4sycl3_V18accessorIiLi1ELNS0_6access4modeE1025ELNS2_"
      "6targetE2014ELNS2_11placeholderE0ENS0_3ext6oneapi22accessor_property_"
      "listIJEEEEixILi1EvEERiNS0_2idILi1EEE");
  // TODO: Improve polygeist.subindex lowering to add support to the commented
  // out functions below.
#if 0
  supportedFuncs.insert(
      "_ZN4sycl3_V18accessorIiLi1ELNS0_6access4modeE1025ELNS2_"
      "6targetE2014ELNS2_11placeholderE0ENS0_3ext6oneapi22accessor_property_"
      "listIJEEEE6__initEPU3AS1iNS0_5rangeILi1EEESE_NS0_2idILi1EEE");
  supportedFuncs.insert(
      "_ZNK4sycl3_V18accessorIiLi1ELNS0_6access4modeE1025ELNS2_"
      "6targetE2014ELNS2_11placeholderE0ENS0_3ext6oneapi22accessor_property_"
      "listIJEEEE14getLinearIndexILi1EEEmNS0_2idIXT_EEE");
  supportedFuncs.insert(
      "_ZNK4sycl3_V18accessorIiLi1ELNS0_6access4modeE1025ELNS2_"
      "6targetE2014ELNS2_11placeholderE0ENS0_3ext6oneapi22accessor_property_"
      "listIJEEEE15getQualifiedPtrEv");
#endif
  supportedFuncs.insert("_ZN4sycl3_V16detail14InitializedValILi1ENS0_"
                        "5rangeEE3getILi0EEENS3_ILi1EEEv");
}

void MLIRScanner::init(mlir::func::FuncOp function, const FunctionDecl *fd) {
  this->function = function;
  this->EmittingFunctionDecl = fd;

  if (ShowAST) {
    llvm::errs() << "Emitting fn: " << function.getName() << "\n";
    llvm::errs() << *fd << "\n";
  }

  initSupportedFunctions();
  setEntryAndAllocBlock(function.addEntryBlock());

  unsigned i = 0;
  if (auto CM = dyn_cast<CXXMethodDecl>(fd)) {
    if (CM->getParent()->isLambda()) {
      for (auto C : CM->getParent()->captures()) {
        if (C.capturesVariable()) {
          CaptureKinds[C.getCapturedVar()] = C.getCaptureKind();
        }
      }
      CM->getParent()->getCaptureFields(Captures, ThisCapture);
      if (ThisCapture) {
        llvm::errs() << " thiscapture:\n";
        ThisCapture->dump();
      }
    }

    if (CM->isInstance()) {
      mlir::Value val = function.getArgument(i);
      ThisVal = ValueCategory(val, /*isReference*/ false);
      i++;
    }
  }

  const unsigned defaultAddrSpace = getDefaultAddrSpace(*fd);
  for (auto parm : fd->parameters()) {
    assert(i != function.getNumArguments());
    // function.getArgument(i).setName(name);
    bool isArray = false;
    bool LLVMABI = false;

    if (Glob.getMLIRType(Glob.CGM.getContext().getPointerType(parm->getType()))
            .isa<mlir::LLVM::LLVMPointerType>())
      LLVMABI = true;

    if (!LLVMABI) {
      Glob.getMLIRType(parm->getType(), &isArray);
    }
    if (!isArray && isa<clang::ReferenceType>(
                        parm->getType()->getUnqualifiedDesugaredType()))
      isArray = true;
    mlir::Value val = function.getArgument(i);
    assert(val);
    if (isArray) {
      params.emplace(parm, ValueCategory(val, /*isReference*/ true));
    } else {
      auto alloc = createAllocOp(val.getType(), parm, defaultAddrSpace, isArray,
                                 LLVMABI);
      ValueCategory(alloc, /*isReference*/ true).store(builder, val);
    }
    i++;
  }

  if (fd->hasAttr<CUDAGlobalAttr>() && Glob.CGM.getLangOpts().CUDA &&
      !Glob.CGM.getLangOpts().CUDAIsDevice) {
    auto deviceStub =
        Glob.GetOrCreateMLIRFunction(fd, true, /* getDeviceStub */ true);
    builder.create<func::CallOp>(loc, deviceStub, function.getArguments());
    builder.create<ReturnOp>(loc);
    return;
  }

  if (auto CC = dyn_cast<CXXConstructorDecl>(fd)) {
    const CXXRecordDecl *ClassDecl = CC->getParent();
    for (auto expr : CC->inits()) {
      if (ShowAST) {
        llvm::errs() << " init: - baseInit:" << (int)expr->isBaseInitializer()
                     << " memberInit:" << (int)expr->isMemberInitializer()
                     << " anyMember:" << (int)expr->isAnyMemberInitializer()
                     << " indirectMember:"
                     << (int)expr->isIndirectMemberInitializer()
                     << " isinClass:" << (int)expr->isInClassMemberInitializer()
                     << " delegating:" << (int)expr->isDelegatingInitializer()
                     << " isPack:" << (int)expr->isPackExpansion() << "\n";
        if (expr->getMember())
          expr->getMember()->dump();
        if (expr->getInit())
          expr->getInit()->dump();
      }
      assert(ThisVal.val);
      FieldDecl *field = expr->getMember();
      if (!field) {
        if (expr->isBaseInitializer()) {
          bool BaseIsVirtual = expr->isBaseVirtual();

          auto BaseType = expr->getBaseClass();

          // Shift and cast down to the base type.
          // TODO: for complete types, this should be possible with a GEP.
          mlir::Value V = ThisVal.val;

          const clang::Type *BaseTypes[] = {BaseType};
          bool BaseVirtual[] = {BaseIsVirtual};

          V = GetAddressOfBaseClass(V, /*derived*/ ClassDecl, BaseTypes,
                                    BaseVirtual);

          Expr *init = expr->getInit();
          if (auto clean = dyn_cast<ExprWithCleanups>(init)) {
            llvm::errs() << "TODO: cleanup\n";
            init = clean->getSubExpr();
          }

          VisitConstructCommon(cast<clang::CXXConstructExpr>(init),
                               /*name*/ nullptr, /*space*/ 0, /*mem*/ V);
          continue;
        }
        if (expr->isDelegatingInitializer()) {

          Expr *init = expr->getInit();
          if (auto clean = dyn_cast<ExprWithCleanups>(init)) {
            llvm::errs() << "TODO: cleanup\n";
            init = clean->getSubExpr();
          }

          VisitConstructCommon(cast<clang::CXXConstructExpr>(init),
                               /*name*/ nullptr, /*space*/ 0,
                               /*mem*/ ThisVal.val);
          continue;
        }
      }
      assert(field && "initialiation expression must apply to a field");
      if (auto AILE = dyn_cast<ArrayInitLoopExpr>(expr->getInit())) {
        VisitArrayInitLoop(AILE,
                           CommonFieldLookup(CC->getThisObjectType(), field,
                                             ThisVal.val, /*isLValue*/ false));
        continue;
      }
      if (auto cons = dyn_cast<CXXConstructExpr>(expr->getInit())) {
        VisitConstructCommon(cons, /*name*/ nullptr, /*space*/ 0,
                             CommonFieldLookup(CC->getThisObjectType(), field,
                                               ThisVal.val, /*isLValue*/ false)
                                 .val);
        continue;
      }
      auto initexpr = Visit(expr->getInit());
      if (!initexpr.val) {
        expr->getInit()->dump();
        assert(initexpr.val);
      }
      bool isArray = false;
      Glob.getMLIRType(expr->getInit()->getType(), &isArray);

      auto cfl = CommonFieldLookup(CC->getThisObjectType(), field, ThisVal.val,
                                   /*isLValue*/ false);
      assert(cfl.val);
      cfl.store(builder, initexpr, isArray);
    }
  }
  if (auto CC = dyn_cast<CXXDestructorDecl>(fd)) {
    CC->dump();
    llvm::errs() << " warning, destructor not fully handled yet\n";
  }

  auto i1Ty = builder.getIntegerType(1);
  auto type = mlir::MemRefType::get({}, i1Ty, {}, 0);
  auto truev = builder.create<ConstantIntOp>(loc, true, 1);
  loops.push_back({builder.create<mlir::memref::AllocaOp>(loc, type),
                   builder.create<mlir::memref::AllocaOp>(loc, type)});
  builder.create<mlir::memref::StoreOp>(loc, truev, loops.back().noBreak);
  builder.create<mlir::memref::StoreOp>(loc, truev, loops.back().keepRunning);
  if (function.getFunctionType().getResults().size()) {
    auto type = mlir::MemRefType::get(
        {}, function.getFunctionType().getResult(0), {}, 0);
    returnVal = builder.create<mlir::memref::AllocaOp>(loc, type);
    if (type.getElementType().isa<mlir::IntegerType, mlir::FloatType>()) {
      builder.create<mlir::memref::StoreOp>(
          loc, builder.create<mlir::LLVM::UndefOp>(loc, type.getElementType()),
          returnVal, std::vector<mlir::Value>({}));
    }
  }

  if (auto D = dyn_cast<CXXMethodDecl>(fd)) {
    // ClangAST incorrectly does not contain the correct definition
    // of a union move operation and as such we _must_ emit a memcpy
    // for a defaulted union copy or move.
    if (D->getParent()->isUnion() && D->isDefaulted()) {
      mlir::Value V = ThisVal.val;
      assert(V);
      if (auto MT = V.getType().dyn_cast<MemRefType>()) {
        V = builder.create<polygeist::Pointer2MemrefOp>(
            loc, LLVM::LLVMPointerType::get(MT.getElementType()), V);
      }
      mlir::Value src = function.getArgument(1);
      if (auto MT = src.getType().dyn_cast<MemRefType>()) {
        src = builder.create<polygeist::Pointer2MemrefOp>(
            loc, LLVM::LLVMPointerType::get(MT.getElementType()), src);
      }
      mlir::Value typeSize = builder.create<polygeist::TypeSizeOp>(
          loc, builder.getIndexType(),
          mlir::TypeAttr::get(
              V.getType().cast<LLVM::LLVMPointerType>().getElementType()));
      typeSize = builder.create<arith::IndexCastOp>(loc, builder.getI64Type(),
                                                    typeSize);
      V = builder.create<LLVM::BitcastOp>(
          loc,
          LLVM::LLVMPointerType::get(
              builder.getI8Type(),
              V.getType().cast<LLVM::LLVMPointerType>().getAddressSpace()),
          V);
      src = builder.create<LLVM::BitcastOp>(
          loc,
          LLVM::LLVMPointerType::get(
              builder.getI8Type(),
              src.getType().cast<LLVM::LLVMPointerType>().getAddressSpace()),
          src);
      mlir::Value volatileCpy = builder.create<ConstantIntOp>(loc, false, 1);
      builder.create<LLVM::MemcpyOp>(loc, V, src, typeSize, volatileCpy);
    }
  }

  Stmt *stmt = fd->getBody();
  assert(stmt);
  if (ShowAST) {
    stmt->dump();
  }
  Visit(stmt);

  if (function.getFunctionType().getResults().size()) {
    mlir::Value vals[1] = {
        builder.create<mlir::memref::LoadOp>(loc, returnVal)};
    builder.create<ReturnOp>(loc, vals);
  } else
    builder.create<ReturnOp>(loc);

  assert(function->getParentOp() == Glob.module.get() &&
         "New function must be inserted into global module");
}

mlir::OpBuilder &MLIRScanner::getBuilder() { return builder; }

mlir::Value MLIRScanner::createAllocOp(mlir::Type t, VarDecl *name,
                                       uint64_t memspace, bool isArray = false,
                                       bool LLVMABI = false) {

  mlir::MemRefType mr;
  mlir::Value alloc = nullptr;
  OpBuilder abuilder(builder.getContext());
  abuilder.setInsertionPointToStart(allocationScope);
  auto varLoc = name ? getMLIRLocation(name->getBeginLoc()) : loc;
  if (!isArray) {
    if (LLVMABI) {
      if (name)
        if (auto var = dyn_cast<VariableArrayType>(
                name->getType()->getUnqualifiedDesugaredType())) {
          auto len = Visit(var->getSizeExpr()).getValue(builder);
          alloc = builder.create<mlir::LLVM::AllocaOp>(
              varLoc, LLVM::LLVMPointerType::get(t, memspace), len);
          builder.create<polygeist::TrivialUseOp>(varLoc, alloc);
          alloc = builder.create<mlir::LLVM::BitcastOp>(
              varLoc,
              LLVM::LLVMPointerType::get(LLVM::LLVMArrayType::get(t, 0)),
              alloc);
        }

      if (!alloc) {
        alloc = abuilder.create<mlir::LLVM::AllocaOp>(
            varLoc, mlir::LLVM::LLVMPointerType::get(t, memspace),
            abuilder.create<arith::ConstantIntOp>(varLoc, 1, 64), 0);
        if (t.isa<mlir::IntegerType, mlir::FloatType>()) {
          abuilder.create<LLVM::StoreOp>(
              varLoc, abuilder.create<mlir::LLVM::UndefOp>(varLoc, t), alloc);
        }
        // alloc = builder.create<mlir::LLVM::BitcastOp>(varLoc,
        // LLVM::LLVMPointerType::get(LLVM::LLVMArrayType::get(t, 1)), alloc);
      }
    } else {
      mr = mlir::MemRefType::get(1, t, {}, memspace);
      alloc = abuilder.create<mlir::memref::AllocaOp>(varLoc, mr);
<<<<<<< HEAD
      alloc = abuilder.create<mlir::memref::CastOp>(
          varLoc, mlir::MemRefType::get(-1, t, {}, memspace), alloc);
=======
      LLVM_DEBUG({
        llvm::dbgs() << "MLIRScanner::createAllocOp: created: ";
        alloc.dump();
        llvm::dbgs() << "\n";
      });

      if (memspace != 0) {
        alloc = abuilder.create<polygeist::Pointer2MemrefOp>(
            varLoc, mlir::MemRefType::get(-1, t, {}, memspace),
            abuilder.create<polygeist::Memref2PointerOp>(
                varLoc, LLVM::LLVMPointerType::get(t, 0), alloc));
      }
      alloc = abuilder.create<mlir::memref::CastOp>(
          varLoc, mlir::MemRefType::get(-1, t, {}, 0), alloc);
      LLVM_DEBUG({
        llvm::dbgs() << "MLIRScanner::createAllocOp: created: ";
        alloc.dump();
        llvm::dbgs() << "\n";
      });

>>>>>>> 709ea009
      if (t.isa<mlir::IntegerType, mlir::FloatType>()) {
        mlir::Value idxs[] = {abuilder.create<ConstantIndexOp>(loc, 0)};
        abuilder.create<mlir::memref::StoreOp>(
            varLoc, abuilder.create<mlir::LLVM::UndefOp>(varLoc, t), alloc,
            idxs);
      }
    }
  } else {
    auto mt = t.cast<mlir::MemRefType>();
    auto shape = std::vector<int64_t>(mt.getShape());
    auto pshape = shape[0];

    if (name)
      if (auto var = dyn_cast<VariableArrayType>(
              name->getType()->getUnqualifiedDesugaredType())) {
        assert(shape[0] == -1);
        mr = mlir::MemRefType::get(
            shape, mt.getElementType(), MemRefLayoutAttrInterface(),
            wrapIntegerMemorySpace(memspace, mt.getContext()));
        auto len = Visit(var->getSizeExpr()).getValue(builder);
        len = builder.create<IndexCastOp>(varLoc, builder.getIndexType(), len);
        alloc = builder.create<mlir::memref::AllocaOp>(varLoc, mr, len);
        builder.create<polygeist::TrivialUseOp>(varLoc, alloc);
        if (memspace != 0) {
          alloc = abuilder.create<polygeist::Pointer2MemrefOp>(
              varLoc, mlir::MemRefType::get(shape, mt.getElementType()),
              abuilder.create<polygeist::Memref2PointerOp>(
                  varLoc, LLVM::LLVMPointerType::get(mt.getElementType(), 0),
                  alloc));
        }
      }

    if (!alloc) {
      if (pshape == -1)
        shape[0] = 1;
      mr = mlir::MemRefType::get(
          shape, mt.getElementType(), MemRefLayoutAttrInterface(),
          wrapIntegerMemorySpace(memspace, mt.getContext()));
      alloc = abuilder.create<mlir::memref::AllocaOp>(varLoc, mr);
      if (memspace != 0) {
        alloc = abuilder.create<polygeist::Pointer2MemrefOp>(
            varLoc, mlir::MemRefType::get(shape, mt.getElementType()),
            abuilder.create<polygeist::Memref2PointerOp>(
                varLoc, LLVM::LLVMPointerType::get(mt.getElementType(), 0),
                alloc));
      }
      shape[0] = pshape;
      alloc = abuilder.create<mlir::memref::CastOp>(
          varLoc, mlir::MemRefType::get(shape, mt.getElementType()), alloc);
    }
  }
  assert(alloc);
  // NamedAttribute attrs[] = {NamedAttribute("name", name)};
  if (name) {
    // if (name->getName() == "i")
    //  assert(0 && " not i");
    if (params.find(name) != params.end()) {
      name->dump();
    }
    assert(params.find(name) == params.end());
    params[name] = ValueCategory(alloc, /*isReference*/ true);
  }
  return alloc;
}

ValueCategory
MLIRScanner::VisitExtVectorElementExpr(clang::ExtVectorElementExpr *expr) {
  auto base = Visit(expr->getBase());
  SmallVector<uint32_t, 4> indices;
  expr->getEncodedElementAccess(indices);
  assert(indices.size() == 1 &&
         "The support for higher dimensions to be implemented.");
  auto idx = castToIndex(getMLIRLocation(expr->getAccessorLoc()),
                         builder.create<ConstantIntOp>(loc, indices[0], 32));
  assert(base.isReference);
  base.isReference = false;
  auto mt = base.val.getType().cast<MemRefType>();
  auto shape = std::vector<int64_t>(mt.getShape());
  if (shape.size() == 1) {
    shape[0] = -1;
  } else {
    shape.erase(shape.begin());
  }
  auto mt0 =
      mlir::MemRefType::get(shape, mt.getElementType(),
                            MemRefLayoutAttrInterface(), mt.getMemorySpace());
  base.val = builder.create<polygeist::SubIndexOp>(loc, mt0, base.val,
                                                   getConstantIndex(0));
  return CommonArrayLookup(base, idx, base.isReference);
}

ValueCategory MLIRScanner::VisitConstantExpr(clang::ConstantExpr *expr) {
  auto sv = Visit(expr->getSubExpr());
  if (auto ty = getMLIRType(expr->getType()).dyn_cast<mlir::IntegerType>()) {
    if (expr->hasAPValueResult()) {
      return ValueCategory(builder.create<arith::ConstantIntOp>(
                               getMLIRLocation(expr->getExprLoc()),
                               expr->getResultAsAPSInt().getExtValue(), ty),
                           /*isReference*/ false);
    }
  }
  assert(sv.val);
  return sv;
}

ValueCategory MLIRScanner::VisitTypeTraitExpr(clang::TypeTraitExpr *expr) {
  auto ty = getMLIRType(expr->getType()).cast<mlir::IntegerType>();
  return ValueCategory(
      builder.create<arith::ConstantIntOp>(getMLIRLocation(expr->getExprLoc()),
                                           expr->getValue(), ty),
      /*isReference*/ false);
}

ValueCategory MLIRScanner::VisitGNUNullExpr(clang::GNUNullExpr *expr) {
  auto ty = getMLIRType(expr->getType()).cast<mlir::IntegerType>();
  return ValueCategory(builder.create<arith::ConstantIntOp>(
                           getMLIRLocation(expr->getExprLoc()), 0, ty),
                       /*isReference*/ false);
}

ValueCategory MLIRScanner::VisitIntegerLiteral(clang::IntegerLiteral *expr) {
  auto ty = getMLIRType(expr->getType()).cast<mlir::IntegerType>();
  return ValueCategory(
      builder.create<arith::ConstantIntOp>(getMLIRLocation(expr->getExprLoc()),
                                           expr->getValue().getSExtValue(), ty),
      /*isReference*/ false);
}

ValueCategory
MLIRScanner::VisitCharacterLiteral(clang::CharacterLiteral *expr) {
  auto ty = getMLIRType(expr->getType()).cast<mlir::IntegerType>();
  return ValueCategory(
      builder.create<arith::ConstantIntOp>(getMLIRLocation(expr->getExprLoc()),
                                           expr->getValue(), ty),
      /*isReference*/ false);
}

ValueCategory MLIRScanner::VisitFloatingLiteral(clang::FloatingLiteral *expr) {
  auto ty = getMLIRType(expr->getType()).cast<mlir::FloatType>();
  return ValueCategory(
      builder.create<ConstantFloatOp>(getMLIRLocation(expr->getExprLoc()),
                                      expr->getValue(), ty),
      /*isReference*/ false);
}

ValueCategory
MLIRScanner::VisitImaginaryLiteral(clang::ImaginaryLiteral *expr) {
  auto mt = getMLIRType(expr->getType()).cast<MemRefType>();
  auto ty = mt.getElementType().cast<FloatType>();

  OpBuilder abuilder(builder.getContext());
  abuilder.setInsertionPointToStart(allocationScope);
  auto iloc = getMLIRLocation(expr->getExprLoc());
  auto alloc = abuilder.create<mlir::memref::AllocaOp>(iloc, mt);
  builder.create<mlir::memref::StoreOp>(
      iloc,
      builder.create<ConstantFloatOp>(iloc,
                                      APFloat(ty.getFloatSemantics(), "0"), ty),
      alloc, getConstantIndex(0));
  builder.create<mlir::memref::StoreOp>(
      iloc, Visit(expr->getSubExpr()).getValue(builder), alloc,
      getConstantIndex(1));
  return ValueCategory(alloc,
                       /*isReference*/ true);
}

ValueCategory
MLIRScanner::VisitCXXBoolLiteralExpr(clang::CXXBoolLiteralExpr *expr) {
  auto ty = getMLIRType(expr->getType()).cast<mlir::IntegerType>();
  return ValueCategory(
      builder.create<ConstantIntOp>(getMLIRLocation(expr->getExprLoc()),
                                    expr->getValue(), ty),
      /*isReference*/ false);
}

ValueCategory MLIRScanner::VisitStringLiteral(clang::StringLiteral *expr) {
  auto loc = getMLIRLocation(expr->getExprLoc());
  return ValueCategory(
      Glob.GetOrCreateGlobalLLVMString(loc, builder, expr->getString()),
      /*isReference*/ true);
}

ValueCategory MLIRScanner::VisitParenExpr(clang::ParenExpr *expr) {
  return Visit(expr->getSubExpr());
}

ValueCategory
MLIRScanner::VisitImplicitValueInitExpr(clang::ImplicitValueInitExpr *decl) {
  auto Mty = getMLIRType(decl->getType());

  if (auto FT = Mty.dyn_cast<mlir::FloatType>())
    return ValueCategory(builder.create<ConstantFloatOp>(
                             loc, APFloat(FT.getFloatSemantics(), "0"), FT),
                         /*isReference*/ false);
  if (auto IT = Mty.dyn_cast<mlir::IntegerType>())
    return ValueCategory(builder.create<ConstantIntOp>(loc, 0, IT),
                         /*isReference*/ false);
  if (auto MT = Mty.dyn_cast<mlir::MemRefType>())
    return ValueCategory(
        builder.create<polygeist::Pointer2MemrefOp>(
            loc, MT,
            builder.create<mlir::LLVM::NullOp>(
                loc, LLVM::LLVMPointerType::get(builder.getI8Type()))),
        false);
  if (auto PT = Mty.dyn_cast<mlir::LLVM::LLVMPointerType>())
    return ValueCategory(builder.create<mlir::LLVM::NullOp>(loc, PT), false);
  for (auto child : decl->children()) {
    child->dump();
  }
  decl->dump();
  llvm::errs() << " mty: " << Mty << "\n";
  assert(0 && "bad");
}

/// Construct corresponding MLIR operations to initialize the given value by a
/// provided InitListExpr.
mlir::Attribute MLIRScanner::InitializeValueByInitListExpr(mlir::Value toInit,
                                                           clang::Expr *expr) {
  // Struct initializan requires an extra 0, since the first index
  // is the pointer index, and then the struct index.
  auto PTT = expr->getType()->getUnqualifiedDesugaredType();

  bool inner = false;
  if (isa<RecordType>(PTT) || isa<clang::ComplexType>(PTT)) {
    if (auto mt = toInit.getType().dyn_cast<MemRefType>()) {
      inner = true;
    }
  }

  while (auto CO = toInit.getDefiningOp<memref::CastOp>())
    toInit = CO.source();

  // Recursively visit the initialization expression following the linear
  // increment of the memory address.
  std::function<mlir::DenseElementsAttr(Expr *, mlir::Value, bool)> helper =
      [&](Expr *expr, mlir::Value toInit,
          bool inner) -> mlir::DenseElementsAttr {
    Location loc = toInit.getLoc();
    if (InitListExpr *initListExpr = dyn_cast<InitListExpr>(expr)) {

      if (inner) {
        if (auto mt = toInit.getType().dyn_cast<MemRefType>()) {
          auto shape = std::vector<int64_t>(mt.getShape());
          assert(!shape.empty());
          if (shape.size() > 1) {
            shape.erase(shape.begin());
          } else {
            shape[0] = -1;
          }
          auto mt0 = mlir::MemRefType::get(shape, mt.getElementType(),
                                           MemRefLayoutAttrInterface(),
                                           mt.getMemorySpace());
          toInit = builder.create<polygeist::SubIndexOp>(loc, mt0, toInit,
                                                         getConstantIndex(0));
        }
      }

      unsigned num = 0;
      if (initListExpr->hasArrayFiller()) {
        if (auto MT = toInit.getType().dyn_cast<MemRefType>()) {
          auto shape = MT.getShape();
          assert(shape.size() > 0);
          assert(shape[0] != -1);
          num = shape[0];
        } else if (auto PT =
                       toInit.getType().dyn_cast<LLVM::LLVMPointerType>()) {
          if (auto AT = PT.getElementType().dyn_cast<LLVM::LLVMArrayType>()) {
            num = AT.getNumElements();
          } else if (auto AT =
                         PT.getElementType().dyn_cast<LLVM::LLVMStructType>()) {
            num = AT.getBody().size();
          } else {
            toInit.getType().dump();
            assert(0 && "TODO get number of values in array filler expression");
          }
        } else {
          toInit.getType().dump();
          assert(0 && "TODO get number of values in array filler expression");
        }
      } else {
        num = initListExpr->getNumInits();
      }

      SmallVector<char> attrs;
      bool allSub = true;
      for (unsigned i = 0, e = num; i < e; ++i) {

        mlir::Value next;
        if (auto mt = toInit.getType().dyn_cast<MemRefType>()) {
          auto shape = std::vector<int64_t>(mt.getShape());
          assert(!shape.empty());
          shape[0] = -1;

          if (mt.getElementType()
                  .isa<mlir::sycl::AccessorType,
                       mlir::sycl::AccessorImplDeviceType,
                       mlir::sycl::ArrayType, mlir::sycl::ItemType,
                       mlir::sycl::NdItemType, mlir::sycl::GroupType>()) {
            llvm_unreachable("not implemented yet");
          }

          mlir::Type ET;
          if (auto ST =
                  mt.getElementType().dyn_cast<mlir::LLVM::LLVMStructType>()) {
            ET = mlir::MemRefType::get(shape, ST.getBody()[i],
                                       MemRefLayoutAttrInterface(),
                                       mt.getMemorySpace());
          } else if (auto ST = mt.getElementType()
                                   .dyn_cast<mlir::sycl::ItemBaseType>()) {
            ET = mlir::MemRefType::get(shape, ST.getBody()[i],
                                       MemRefLayoutAttrInterface(),
                                       mt.getMemorySpace());
          } else {
            ET = mlir::MemRefType::get(shape, mt.getElementType(),
                                       MemRefLayoutAttrInterface(),
                                       mt.getMemorySpace());
          }
          next = builder.create<polygeist::SubIndexOp>(loc, ET, toInit,
                                                       getConstantIndex(i));
        } else {
          auto PT = toInit.getType().cast<LLVM::LLVMPointerType>();
          auto ET = PT.getElementType();
          mlir::Type nextType;
          if (auto ST = ET.dyn_cast<LLVM::LLVMStructType>())
            nextType = ST.getBody()[i];
          else if (auto AT = ET.dyn_cast<LLVM::LLVMArrayType>())
            nextType = AT.getElementType();
          else
            assert(0 && "unknown inner type");

          mlir::Value idxs[] = {
              builder.create<ConstantIntOp>(loc, 0, 32),
              builder.create<ConstantIntOp>(loc, i, 32),
          };
          next = builder.create<LLVM::GEPOp>(
              loc, LLVM::LLVMPointerType::get(nextType, PT.getAddressSpace()),
              toInit, idxs);
        }

        auto sub =
            helper(initListExpr->hasArrayFiller() ? initListExpr->getInit(0)
                                                  : initListExpr->getInit(i),
                   next, true);
        if (sub) {
          size_t n = 1;
          if (sub.isSplat())
            n = sub.size();
          for (size_t i = 0; i < n; i++)
            for (auto ea : sub.getRawData())
              attrs.push_back(ea);
        } else {
          allSub = false;
        }
      }
      if (!allSub)
        return mlir::DenseElementsAttr();
      if (auto mt = toInit.getType().dyn_cast<MemRefType>()) {
        return DenseElementsAttr::getFromRawBuffer(
            RankedTensorType::get(mt.getShape(), mt.getElementType()), attrs);
      }
      return mlir::DenseElementsAttr();
    } else {
      bool isArray = false;
      Glob.getMLIRType(expr->getType(), &isArray);
      ValueCategory sub = Visit(expr);
      ValueCategory(toInit, /*isReference*/ true).store(builder, sub, isArray);
      if (!sub.isReference)
        if (auto mt = toInit.getType().dyn_cast<MemRefType>()) {
          if (auto cop = sub.val.getDefiningOp<ConstantIntOp>())
            return DenseElementsAttr::get(
                RankedTensorType::get(std::vector<int64_t>({1}),
                                      mt.getElementType()),
                cop.getValue());
          if (auto cop = sub.val.getDefiningOp<ConstantFloatOp>())
            return DenseElementsAttr::get(
                RankedTensorType::get(std::vector<int64_t>({1}),
                                      mt.getElementType()),
                cop.getValue());
        }
      return mlir::DenseElementsAttr();
    }
  };

  return helper(expr, toInit, inner);
}

ValueCategory MLIRScanner::VisitVarDecl(clang::VarDecl *decl) {
  decl = decl->getCanonicalDecl();
  mlir::Type subType = getMLIRType(decl->getType());
  ValueCategory inite = nullptr;

  unsigned defaultAddrSpace = 0;
  if (const DeclContext *declCtx = decl->getParentFunctionOrMethod()) {
    auto &FD = cast<FunctionDecl>(*declCtx);
    defaultAddrSpace = getDefaultAddrSpace(FD);
  }

  const unsigned memtype =
      decl->hasAttr<CUDASharedAttr>() ? 5 : defaultAddrSpace;
  bool LLVMABI = false;
  bool isArray = false;

  if (Glob.getMLIRType(
              Glob.CGM.getContext().getLValueReferenceType(decl->getType()))
          .isa<mlir::LLVM::LLVMPointerType>())
    LLVMABI = true;
  else
    Glob.getMLIRType(decl->getType(), &isArray);

  if (!LLVMABI && isArray) {
    subType = Glob.getMLIRType(
        Glob.CGM.getContext().getLValueReferenceType(decl->getType()));
  }

  if (auto init = decl->getInit()) {
    if (!isa<InitListExpr>(init) && !isa<CXXConstructExpr>(init)) {
      auto visit = Visit(init);
      if (!visit.val) {
        decl->dump();
        assert(visit.val);
      }
      bool isReference = init->isLValue() || init->isXValue();
      if (isReference) {
        assert(visit.isReference);
        builder.create<polygeist::TrivialUseOp>(loc, visit.val);
        return params[decl] = visit;
      }
      if (isArray) {
        assert(visit.isReference);
        inite = visit;
      } else {
        inite = ValueCategory(visit.getValue(builder), /*isRef*/ false);
        if (!inite.val) {
          init->dump();
          assert(0 && inite.val);
        }
        subType = inite.val.getType();
      }
    }
  } else if (auto ava = decl->getAttr<AlignValueAttr>()) {
    if (auto algn = dyn_cast<clang::ConstantExpr>(ava->getAlignment())) {
      for (auto a : algn->children()) {
        if (auto IL = dyn_cast<IntegerLiteral>(a)) {
          if (IL->getValue() == 8192) {
            llvm::Type *T = Glob.CGM.getTypes().ConvertType(decl->getType());
            subType = Glob.typeTranslator.translateType(T);
            LLVMABI = true;
            break;
          }
        }
      }
    }
  } else if (auto ava = decl->getAttr<InitPriorityAttr>()) {
    if (ava->getPriority() == 8192) {
      llvm::Type *T = Glob.CGM.getTypes().ConvertType(decl->getType());
      subType = Glob.typeTranslator.translateType(T);
      LLVMABI = true;
    }
  }

  mlir::Value op;

  Block *block = nullptr;
  Block::iterator iter;

  if (decl->isStaticLocal() && memtype == 0) {
    OpBuilder abuilder(builder.getContext());
    abuilder.setInsertionPointToStart(allocationScope);
    auto varLoc = getMLIRLocation(decl->getBeginLoc());

    if (Glob.getMLIRType(Glob.CGM.getContext().getPointerType(decl->getType()))
            .isa<mlir::LLVM::LLVMPointerType>()) {
      op = abuilder.create<mlir::LLVM::AddressOfOp>(
          varLoc, Glob.GetOrCreateLLVMGlobal(
                      decl, (function.getName() + "@static@").str()));
    } else {
      auto gv = Glob.GetOrCreateGlobal(
          decl, (function.getName() + "@static@").str(), /*tryInit*/ false);
      op = abuilder.create<memref::GetGlobalOp>(varLoc, gv.first.type(),
                                                gv.first.getName());
    }
    params[decl] = ValueCategory(op, /*isReference*/ true);
    if (decl->getInit()) {
      auto mr = MemRefType::get({1}, builder.getI1Type());
      bool inits[1] = {true};
      auto rtt = RankedTensorType::get({1}, builder.getI1Type());
      auto init_value = DenseIntElementsAttr::get(rtt, inits);
      OpBuilder gbuilder(builder.getContext());
      gbuilder.setInsertionPointToStart(module->getBody());
      auto name = Glob.CGM.getMangledName(decl);
      auto globalOp = gbuilder.create<mlir::memref::GlobalOp>(
          module->getLoc(),
          builder.getStringAttr(function.getName() + "@static@" + name +
                                "@init"),
          /*sym_visibility*/ mlir::StringAttr(), mlir::TypeAttr::get(mr),
          init_value, mlir::UnitAttr(), /*alignment*/ nullptr);
      SymbolTable::setSymbolVisibility(globalOp,
                                       mlir::SymbolTable::Visibility::Private);

      auto boolop =
          builder.create<memref::GetGlobalOp>(varLoc, mr, globalOp.getName());
      auto cond = builder.create<memref::LoadOp>(
          varLoc, boolop, std::vector<mlir::Value>({getConstantIndex(0)}));

      auto ifOp = builder.create<scf::IfOp>(varLoc, cond, /*hasElse*/ false);
      block = builder.getInsertionBlock();
      iter = builder.getInsertionPoint();
      builder.setInsertionPointToStart(&ifOp.getThenRegion().back());
      builder.create<memref::StoreOp>(
          varLoc, builder.create<ConstantIntOp>(varLoc, false, 1), boolop,
          std::vector<mlir::Value>({getConstantIndex(0)}));
    }
  } else
    op = createAllocOp(subType, decl, memtype, isArray, LLVMABI);

  if (inite.val) {
    ValueCategory(op, /*isReference*/ true).store(builder, inite, isArray);
  } else if (auto init = decl->getInit()) {
    if (isa<InitListExpr>(init)) {
      InitializeValueByInitListExpr(op, init);
    } else if (auto CE = dyn_cast<CXXConstructExpr>(init)) {
      VisitConstructCommon(CE, decl, memtype, op);
    } else
      assert(0 && "unknown init list");
  }
  if (block)
    builder.setInsertionPoint(block, iter);
  return ValueCategory(op, /*isReference*/ true);
}

ValueCategory
MLIRScanner::VisitCXXDefaultArgExpr(clang::CXXDefaultArgExpr *expr) {
  return Visit(expr->getExpr());
}

ValueCategory MLIRScanner::VisitCXXThisExpr(clang::CXXThisExpr *expr) {
  return ThisVal;
}

ValueCategory MLIRScanner::VisitPredefinedExpr(clang::PredefinedExpr *expr) {
  return VisitStringLiteral(expr->getFunctionName());
}

ValueCategory MLIRScanner::VisitInitListExpr(clang::InitListExpr *expr) {
  mlir::Type subType = getMLIRType(expr->getType());
  bool isArray = false;
  bool LLVMABI = false;

  if (Glob.getMLIRType(
              Glob.CGM.getContext().getLValueReferenceType(expr->getType()))
          .isa<mlir::LLVM::LLVMPointerType>())
    LLVMABI = true;
  else {
    Glob.getMLIRType(expr->getType(), &isArray);
    if (isArray)
      subType = Glob.getMLIRType(
          Glob.CGM.getContext().getLValueReferenceType(expr->getType()));
  }
  auto op = createAllocOp(subType, nullptr, /*memtype*/ 0, isArray, LLVMABI);
  InitializeValueByInitListExpr(op, expr);
  return ValueCategory(op, true);
}

ValueCategory MLIRScanner::VisitCXXStdInitializerListExpr(
    clang::CXXStdInitializerListExpr *expr) {

  auto ArrayPtr = Visit(expr->getSubExpr());

  const ConstantArrayType *ArrayType =
      Glob.CGM.getContext().getAsConstantArrayType(
          expr->getSubExpr()->getType());
  assert(ArrayType && "std::initializer_list constructed from non-array");

  // FIXME: Perform the checks on the field types in SemaInit.
  RecordDecl *Record = expr->getType()->castAs<RecordType>()->getDecl();
  auto Field = Record->field_begin();

  mlir::Type subType = getMLIRType(expr->getType());

  mlir::Value res = builder.create<LLVM::UndefOp>(loc, subType);

  ArrayPtr = CommonArrayToPointer(ArrayPtr);

  res = builder.create<LLVM::InsertValueOp>(loc, res.getType(), res,
                                            ArrayPtr.getValue(builder),
                                            builder.getI64ArrayAttr(0));
  Field++;
  auto iTy = getMLIRType(Field->getType()).cast<mlir::IntegerType>();
  res = builder.create<LLVM::InsertValueOp>(
      loc, res.getType(), res,
      builder.create<arith::ConstantIntOp>(
          loc, ArrayType->getSize().getZExtValue(), iTy.getWidth()),
      builder.getI64ArrayAttr(1));
  return ValueCategory(res, /*isRef*/ false);
}

ValueCategory
MLIRScanner::VisitArrayInitIndexExpr(clang::ArrayInitIndexExpr *expr) {
  assert(arrayinit.size());
  return ValueCategory(builder.create<IndexCastOp>(
                           loc, getMLIRType(expr->getType()), arrayinit.back()),
                       /*isReference*/ false);
}

static const clang::ConstantArrayType *getCAT(const clang::Type *T) {
  const clang::Type *Child;
  if (auto CAT = dyn_cast<clang::ConstantArrayType>(T)) {
    return CAT;
  } else if (auto ET = dyn_cast<clang::ElaboratedType>(T)) {
    Child = ET->getNamedType().getTypePtr();
  } else if (auto TypeDefT = dyn_cast<clang::TypedefType>(T)) {
    Child = TypeDefT->getUnqualifiedDesugaredType();
  } else {
    llvm_unreachable("Unhandled case\n");
  }
  return getCAT(Child);
}

ValueCategory MLIRScanner::VisitArrayInitLoop(clang::ArrayInitLoopExpr *expr,
                                              ValueCategory tostore) {
  const clang::ConstantArrayType *CAT = getCAT(expr->getType().getTypePtr());
  llvm::errs() << "warning recomputing common in arrayinitloopexpr\n";
  std::vector<mlir::Value> start = {getConstantIndex(0)};
  std::vector<mlir::Value> sizes = {
      getConstantIndex(CAT->getSize().getLimitedValue())};
  AffineMap map = builder.getSymbolIdentityMap();
  auto affineOp = builder.create<AffineForOp>(loc, start, map, sizes, map);

  auto oldpoint = builder.getInsertionPoint();
  auto oldblock = builder.getInsertionBlock();

  builder.setInsertionPointToStart(&affineOp.getLoopBody().front());

  arrayinit.push_back(affineOp.getInductionVar());

  auto alu =
      CommonArrayLookup(CommonArrayToPointer(tostore),
                        affineOp.getInductionVar(), /*isImplicitRef*/ false);

  if (auto AILE = dyn_cast<ArrayInitLoopExpr>(expr->getSubExpr())) {
    VisitArrayInitLoop(AILE, alu);
  } else {
    auto val = Visit(expr->getSubExpr());
    if (!val.val) {
      expr->dump();
      expr->getSubExpr()->dump();
    }
    assert(val.val);
    assert(tostore.isReference);
    bool isArray = false;
    Glob.getMLIRType(expr->getSubExpr()->getType(), &isArray);
    alu.store(builder, val, isArray);
  }

  arrayinit.pop_back();

  builder.setInsertionPoint(oldblock, oldpoint);
  return nullptr;
}

ValueCategory
MLIRScanner::VisitCXXFunctionalCastExpr(clang::CXXFunctionalCastExpr *expr) {
  if (expr->getType()->isVoidType()) {
    Visit(expr->getSubExpr());
    return nullptr;
  }
  if (expr->getCastKind() == clang::CastKind::CK_NoOp)
    return Visit(expr->getSubExpr());
  if (expr->getCastKind() == clang::CastKind::CK_ConstructorConversion)
    return Visit(expr->getSubExpr());
  return VisitCastExpr(expr);
}

ValueCategory
MLIRScanner::VisitCXXBindTemporaryExpr(clang::CXXBindTemporaryExpr *expr) {
  return Visit(expr->getSubExpr());
}

ValueCategory MLIRScanner::VisitLambdaExpr(clang::LambdaExpr *expr) {

  // llvm::DenseMap<const VarDecl *, FieldDecl *> InnerCaptures;
  // FieldDecl *ThisCapture = nullptr;

  // expr->getLambdaClass()->getCaptureFields(InnerCaptures, ThisCapture);

  bool LLVMABI = false;
  mlir::Type t = Glob.getMLIRType(expr->getCallOperator()->getThisType());

  bool isArray =
      false; // isa<clang::ArrayType>(expr->getCallOperator()->getThisType());
  Glob.getMLIRType(expr->getCallOperator()->getThisObjectType(), &isArray);

  if (auto PT = t.dyn_cast<mlir::LLVM::LLVMPointerType>()) {
    LLVMABI = true;
    t = PT.getElementType();
  }
  if (auto mt = t.dyn_cast<MemRefType>()) {
    auto shape = std::vector<int64_t>(mt.getShape());
    if (!isArray)
      shape[0] = 1;
    t = mlir::MemRefType::get(shape, mt.getElementType(),
                              MemRefLayoutAttrInterface(), mt.getMemorySpace());
  }
  auto op = createAllocOp(t, nullptr, /*memtype*/ 0, isArray, LLVMABI);

  for (auto tup : llvm::zip(expr->getLambdaClass()->captures(),
                            expr->getLambdaClass()->fields())) {
    auto C = std::get<0>(tup);
    auto field = std::get<1>(tup);
    if (C.capturesThis())
      continue;
    else if (!C.capturesVariable())
      continue;

    auto CK = C.getCaptureKind();
    auto var = C.getCapturedVar();

    ValueCategory result;

    if (params.find(var) != params.end()) {
      result = params[var];
    } else {
      if (auto VD = dyn_cast<VarDecl>(var)) {
        if (Captures.find(VD) != Captures.end()) {
          FieldDecl *field = Captures[VD];
          result = CommonFieldLookup(
              cast<CXXMethodDecl>(EmittingFunctionDecl)->getThisObjectType(),
              field, ThisVal.val, /*isLValue*/ false);
          assert(CaptureKinds.find(VD) != CaptureKinds.end());
          if (CaptureKinds[VD] == LambdaCaptureKind::LCK_ByRef)
            result = result.dereference(builder);
          goto endp;
        }
      }
      EmittingFunctionDecl->dump();
      expr->dump();
      function.dump();
      llvm::errs() << "<pairs>\n";
      for (auto p : params)
        p.first->dump();
      llvm::errs() << "</pairs>";
      var->dump();
    }
  endp:

    bool isArray = false;
    Glob.getMLIRType(field->getType(), &isArray);

    if (CK == LambdaCaptureKind::LCK_ByCopy)
      CommonFieldLookup(expr->getCallOperator()->getThisObjectType(), field, op,
                        /*isLValue*/ false)
          .store(builder, result, isArray);
    else {
      assert(CK == LambdaCaptureKind::LCK_ByRef);
      assert(result.isReference);

      auto val = result.val;

      if (auto mt = val.getType().dyn_cast<MemRefType>()) {
        auto shape = std::vector<int64_t>(mt.getShape());
        shape[0] = -1;
        val = builder.create<memref::CastOp>(
            loc,
            MemRefType::get(shape, mt.getElementType(),
                            MemRefLayoutAttrInterface(), mt.getMemorySpace()),
            val);
      }

      CommonFieldLookup(expr->getCallOperator()->getThisObjectType(), field, op,
                        /*isLValue*/ false)
          .store(builder, val);
    }
  }
  return ValueCategory(op, /*isReference*/ true);
}

// TODO actually deallocate
ValueCategory MLIRScanner::VisitMaterializeTemporaryExpr(
    clang::MaterializeTemporaryExpr *expr) {
  auto v = Visit(expr->getSubExpr());
  if (!v.val) {
    expr->dump();
  }
  assert(v.val);

  bool isArray = false;
  bool LLVMABI = false;
  if (Glob.getMLIRType(Glob.CGM.getContext().getLValueReferenceType(
                           expr->getSubExpr()->getType()))
          .isa<mlir::LLVM::LLVMPointerType>())
    LLVMABI = true;
  else {
    Glob.getMLIRType(expr->getSubExpr()->getType(), &isArray);
  }
  if (isArray)
    return v;

  llvm::errs() << "cleanup of materialized not handled";
  auto op = createAllocOp(getMLIRType(expr->getSubExpr()->getType()), nullptr,
                          0, /*isArray*/ isArray, /*LLVMABI*/ LLVMABI);

  ValueCategory(op, /*isRefererence*/ true).store(builder, v, isArray);
  return ValueCategory(op, /*isRefererence*/ true);
}

ValueCategory MLIRScanner::VisitCXXDeleteExpr(clang::CXXDeleteExpr *expr) {
  auto loc = getMLIRLocation(expr->getExprLoc());
  expr->dump();
  llvm::errs() << "warning not calling destructor on delete\n";

  mlir::Value toDelete = Visit(expr->getArgument()).getValue(builder);

  if (toDelete.getType().isa<mlir::MemRefType>()) {
    builder.create<mlir::memref::DeallocOp>(loc, toDelete);
  } else {
    mlir::Value args[1] = {builder.create<LLVM::BitcastOp>(
        loc, LLVM::LLVMPointerType::get(builder.getI8Type()), toDelete)};
    builder.create<mlir::LLVM::CallOp>(loc, Glob.GetOrCreateFreeFunction(),
                                       args);
  }

  return nullptr;
}
ValueCategory MLIRScanner::VisitCXXNewExpr(clang::CXXNewExpr *expr) {
  auto loc = getMLIRLocation(expr->getExprLoc());

  mlir::Value count;

  if (expr->isArray()) {
    count = Visit(*expr->raw_arg_begin()).getValue(builder);
    count = builder.create<IndexCastOp>(
        loc, mlir::IndexType::get(builder.getContext()), count);
  } else {
    count = getConstantIndex(1);
  }
  assert(count);

  auto ty = getMLIRType(expr->getType());

  mlir::Value alloc;
  mlir::Value arrayCons;
  if (!expr->placement_arguments().empty()) {
    mlir::Value val = Visit(*expr->placement_arg_begin()).getValue(builder);
    if (auto mt = ty.dyn_cast<mlir::MemRefType>()) {
      arrayCons = alloc =
          builder.create<polygeist::Pointer2MemrefOp>(loc, mt, val);
    } else {
      arrayCons = alloc = builder.create<mlir::LLVM::BitcastOp>(loc, ty, val);
      auto PT = ty.cast<LLVM::LLVMPointerType>();
      if (expr->isArray())
        arrayCons = builder.create<mlir::LLVM::BitcastOp>(
            loc,
            LLVM::LLVMPointerType::get(
                LLVM::LLVMArrayType::get(PT.getElementType(), 0),
                PT.getAddressSpace()),
            alloc);
    }
  } else if (auto mt = ty.dyn_cast<mlir::MemRefType>()) {
    auto shape = std::vector<int64_t>(mt.getShape());
    mlir::Value args[1] = {count};
    arrayCons = alloc = builder.create<mlir::memref::AllocOp>(loc, mt, args);
    if (expr->hasInitializer() && isa<InitListExpr>(expr->getInitializer()))
      (void)InitializeValueByInitListExpr(alloc, expr->getInitializer());

  } else {
    auto i64 = mlir::IntegerType::get(count.getContext(), 64);
    auto typeSize = getTypeSize(expr->getAllocatedType());
    mlir::Value args[1] = {builder.create<arith::MulIOp>(loc, typeSize, count)};
    args[0] = builder.create<IndexCastOp>(loc, i64, args[0]);
    arrayCons = alloc = builder.create<mlir::LLVM::BitcastOp>(
        loc, ty,
        builder
            .create<mlir::LLVM::CallOp>(loc, Glob.GetOrCreateMallocFunction(),
                                        args)
            ->getResult(0));
    auto PT = ty.cast<LLVM::LLVMPointerType>();
    if (expr->isArray())
      arrayCons = builder.create<mlir::LLVM::BitcastOp>(
          loc,
          LLVM::LLVMPointerType::get(
              LLVM::LLVMArrayType::get(PT.getElementType(), 0),
              PT.getAddressSpace()),
          alloc);
  }
  assert(alloc);

  if (expr->getConstructExpr()) {
    VisitConstructCommon(
        const_cast<CXXConstructExpr *>(expr->getConstructExpr()),
        /*name*/ nullptr, /*memtype*/ 0, arrayCons, count);
  }
  return ValueCategory(alloc, /*isRefererence*/ false);
}

mlir::Value add(MLIRScanner &sc, mlir::OpBuilder &builder, mlir::Location loc,
                mlir::Value lhs, mlir::Value rhs) {
  assert(lhs);
  assert(rhs);
  if (auto op = lhs.getDefiningOp<ConstantIntOp>()) {
    if (op.value() == 0) {
      return rhs;
    }
  }

  if (auto op = lhs.getDefiningOp<ConstantIndexOp>()) {
    if (op.value() == 0) {
      return rhs;
    }
  }

  if (auto op = rhs.getDefiningOp<ConstantIntOp>()) {
    if (op.value() == 0) {
      return lhs;
    }
  }

  if (auto op = rhs.getDefiningOp<ConstantIndexOp>()) {
    if (op.value() == 0) {
      return lhs;
    }
  }
  return builder.create<AddIOp>(loc, lhs, rhs);
}

mlir::Value MLIRScanner::castToIndex(mlir::Location loc, mlir::Value val) {
  assert(val && "Expect non-null value");

  if (auto op = val.getDefiningOp<ConstantIntOp>())
    return getConstantIndex(op.value());

  return builder.create<arith::IndexCastOp>(
      loc, mlir::IndexType::get(val.getContext()), val);
}

ValueCategory
MLIRScanner::VisitCXXScalarValueInitExpr(clang::CXXScalarValueInitExpr *expr) {
  auto loc = getMLIRLocation(expr->getExprLoc());

  bool isArray = false;
  mlir::Type melem = Glob.getMLIRType(expr->getType(), &isArray);
  assert(!isArray);

  if (melem.isa<mlir::IntegerType>())
    return ValueCategory(builder.create<ConstantIntOp>(loc, 0, melem), false);
  else if (auto MT = melem.dyn_cast<mlir::MemRefType>())
    return ValueCategory(
        builder.create<polygeist::Pointer2MemrefOp>(
            loc, MT,
            builder.create<mlir::LLVM::NullOp>(
                loc, LLVM::LLVMPointerType::get(builder.getI8Type()))),
        false);
  else if (auto PT = melem.dyn_cast<mlir::LLVM::LLVMPointerType>())
    return ValueCategory(builder.create<mlir::LLVM::NullOp>(loc, PT), false);
  else {
    if (!melem.isa<FloatType>())
      expr->dump();
    auto ft = melem.cast<FloatType>();
    return ValueCategory(builder.create<ConstantFloatOp>(
                             loc, APFloat(ft.getFloatSemantics(), "0"), ft),
                         false);
  }
}

ValueCategory MLIRScanner::VisitCXXPseudoDestructorExpr(
    clang::CXXPseudoDestructorExpr *expr) {
  Visit(expr->getBase());
  llvm::errs() << "not running pseudo destructor\n";
  return nullptr;
}

ValueCategory
MLIRScanner::VisitCXXConstructExpr(clang::CXXConstructExpr *cons) {
  return VisitConstructCommon(cons, /*name*/ nullptr, /*space*/ 0);
}

ValueCategory MLIRScanner::VisitConstructCommon(clang::CXXConstructExpr *cons,
                                                VarDecl *name, unsigned memtype,
                                                mlir::Value op,
                                                mlir::Value count) {
  auto loc = getMLIRLocation(cons->getExprLoc());

  bool isArray = false;
  mlir::Type subType = Glob.getMLIRType(cons->getType(), &isArray);

  bool LLVMABI = false;
  auto ptrty = Glob.getMLIRType(
      Glob.CGM.getContext().getLValueReferenceType(cons->getType()));
  if (ptrty.isa<mlir::LLVM::LLVMPointerType>())
    LLVMABI = true;
  else if (isArray) {
    subType = ptrty;
    isArray = true;
  }
  if (op == nullptr)
    op = createAllocOp(subType, name, memtype, isArray, LLVMABI);

  auto decl = cons->getConstructor();
  if (cons->requiresZeroInitialization()) {
    mlir::Value val = op;
    if (val.getType().isa<MemRefType>()) {
      val = builder.create<polygeist::Memref2PointerOp>(
          loc,
          LLVM::LLVMPointerType::get(
              builder.getI8Type(),
              val.getType().cast<MemRefType>().getMemorySpaceAsInt()),
          val);
    } else {
      val = builder.create<LLVM::BitcastOp>(
          loc,
          LLVM::LLVMPointerType::get(
              builder.getI8Type(),
              val.getType().cast<LLVM::LLVMPointerType>().getAddressSpace()),
          val);
    }
    mlir::Value size = getTypeSize(cons->getType());

    auto i8_0 = builder.create<ConstantIntOp>(loc, 0, 8);
    auto sizev =
        builder.create<arith::IndexCastOp>(loc, builder.getI64Type(), size);

    auto falsev = builder.create<ConstantIntOp>(loc, false, 1);
    builder.create<LLVM::MemsetOp>(loc, val, i8_0, sizev, falsev);
  }

  if (decl->isTrivial() && decl->isDefaultConstructor())
    return ValueCategory(op, /*isReference*/ true);

  mlir::Block::iterator oldpoint;
  mlir::Block *oldblock;
  ValueCategory endobj(op, /*isReference*/ true);

  ValueCategory obj(op, /*isReference*/ true);
  QualType innerType = cons->getType();
  if (auto arrayType = Glob.CGM.getContext().getAsArrayType(cons->getType())) {
    innerType = arrayType->getElementType();
    mlir::Value size;
    if (count)
      size = count;
    else {
      auto CAT = cast<clang::ConstantArrayType>(arrayType);
      size = getConstantIndex(CAT->getSize().getLimitedValue());
    }
    auto forOp = builder.create<scf::ForOp>(loc, getConstantIndex(0), size,
                                            getConstantIndex(1));
    oldpoint = builder.getInsertionPoint();
    oldblock = builder.getInsertionBlock();

    builder.setInsertionPointToStart(&forOp.getLoopBody().front());
    assert(obj.isReference);
    obj = CommonArrayToPointer(obj);
    obj = CommonArrayLookup(obj, forOp.getInductionVar(),
                            /*isImplicitRef*/ false, /*removeIndex*/ false);
    assert(obj.isReference);
  }

  /// If the constructor is part of the SYCL namespace, we may not want the
  /// GetOrCreateMLIRFunction to add this FuncOp to the functionsToEmit dequeu,
  /// since we will create it's equivalent with SYCL operations. Please note
  /// that we still generate some constructors that we need for lowering some
  /// sycl op.  Therefore, in those case, we set ShouldEmit back to "true" by
  /// looking them up in our "registry" of supported constructors.

  bool ShouldEmit = !mlirclang::isNamespaceSYCL(
      cons->getConstructor()->getEnclosingNamespaceContext());

  if (const FunctionDecl *FuncDecl =
          dyn_cast<FunctionDecl>(cons->getConstructor())) {
    std::string name;
    MLIRScanner::getMangledFuncName(name, FuncDecl, Glob.CGM);
    name = (PrefixABI + name);

    LLVM_DEBUG(llvm::dbgs() << "Starting codegen of " << name << "\n");

    if (isSupportedFunctions(name)) {
      LLVM_DEBUG(llvm::dbgs()
                 << "Function found in registry, continue codegen-ing...\n");
      ShouldEmit = true;
    }
  }

  auto tocall =
      Glob.GetOrCreateMLIRFunction(cons->getConstructor(), ShouldEmit);

  SmallVector<std::pair<ValueCategory, clang::Expr *>> args;
  args.emplace_back(make_pair(obj, (clang::Expr *)nullptr));
  for (auto a : cons->arguments())
    args.push_back(make_pair(Visit(a), a));
  CallHelper(tocall, innerType, args,
             /*retType*/ Glob.CGM.getContext().VoidTy, false, cons);

  if (Glob.CGM.getContext().getAsArrayType(cons->getType())) {
    builder.setInsertionPoint(oldblock, oldpoint);
  }
  return endobj;
}

ValueCategory MLIRScanner::CommonArrayToPointer(ValueCategory scalar) {
  assert(scalar.val);
  assert(scalar.isReference);
  if (auto PT = scalar.val.getType().dyn_cast<mlir::LLVM::LLVMPointerType>()) {
    if (PT.getElementType().isa<mlir::LLVM::LLVMPointerType>())
      return ValueCategory(scalar.val, /*isRef*/ false);
    mlir::Value vec[2] = {builder.create<ConstantIntOp>(loc, 0, 32),
                          builder.create<ConstantIntOp>(loc, 0, 32)};
    if (!PT.getElementType().isa<mlir::LLVM::LLVMArrayType>()) {
      EmittingFunctionDecl->dump();
      function.dump();
      llvm::errs() << " sval: " << scalar.val << "\n";
      llvm::errs() << PT << "\n";
    }
    auto ET =
        PT.getElementType().cast<mlir::LLVM::LLVMArrayType>().getElementType();
    return ValueCategory(
        builder.create<mlir::LLVM::GEPOp>(
            loc, mlir::LLVM::LLVMPointerType::get(ET, PT.getAddressSpace()),
            scalar.val, vec),
        /*isReference*/ false);
  }

  auto mt = scalar.val.getType().cast<MemRefType>();
  auto shape = std::vector<int64_t>(mt.getShape());
  // if (shape.size() > 1) {
  //  shape.erase(shape.begin());
  //} else {
  shape[0] = -1;
  //}
  auto mt0 =
      mlir::MemRefType::get(shape, mt.getElementType(),
                            MemRefLayoutAttrInterface(), mt.getMemorySpace());

  auto post = builder.create<memref::CastOp>(loc, mt0, scalar.val);
  return ValueCategory(post, /*isReference*/ false);
}

ValueCategory MLIRScanner::CommonArrayLookup(ValueCategory array,
                                             mlir::Value idx,
                                             bool isImplicitRefResult,
                                             bool removeIndex) {
  mlir::Value val = array.getValue(builder);
  assert(val);

  if (val.getType().isa<LLVM::LLVMPointerType>()) {

    mlir::Value vals[] = {
        builder.create<IndexCastOp>(loc, builder.getIntegerType(64), idx)};
    // TODO sub
    return ValueCategory(
        builder.create<mlir::LLVM::GEPOp>(loc, val.getType(), val, vals),
        /*isReference*/ true);
  }
  if (!val.getType().isa<MemRefType>()) {
    EmittingFunctionDecl->dump();
    builder.getInsertionBlock()->dump();
    function.dump();
    llvm::errs() << "value: " << val << "\n";
  }

  ValueCategory dref;
  {
    auto mt = val.getType().cast<MemRefType>();
    auto shape = std::vector<int64_t>(mt.getShape());
    shape[0] = -1;
    auto mt0 =
        mlir::MemRefType::get(shape, mt.getElementType(),
                              MemRefLayoutAttrInterface(), mt.getMemorySpace());
    auto post = builder.create<polygeist::SubIndexOp>(loc, mt0, val, idx);
    // TODO sub
    dref = ValueCategory(post, /*isReference*/ true);
  }
  assert(dref.isReference);
  if (!removeIndex)
    return dref;

  auto mt = dref.val.getType().cast<MemRefType>();
  auto shape = std::vector<int64_t>(mt.getShape());
  if (shape.size() == 1 || (shape.size() == 2 && isImplicitRefResult)) {
    shape[0] = -1;
  } else {
    shape.erase(shape.begin());
  }
  auto mt0 =
      mlir::MemRefType::get(shape, mt.getElementType(),
                            MemRefLayoutAttrInterface(), mt.getMemorySpace());
  auto post = builder.create<polygeist::SubIndexOp>(loc, mt0, dref.val,
                                                    getConstantIndex(0));
  return ValueCategory(post, /*isReference*/ true);
}

ValueCategory
MLIRScanner::VisitArraySubscriptExpr(clang::ArraySubscriptExpr *expr) {
  auto moo = Visit(expr->getLHS());

  auto rhs = Visit(expr->getRHS()).getValue(builder);
  // Check the RHS has been successfully emitted
  assert(rhs);
  auto idx = castToIndex(getMLIRLocation(expr->getRBracketLoc()), rhs);
  if (isa<clang::VectorType>(
          expr->getLHS()->getType()->getUnqualifiedDesugaredType())) {
    assert(moo.isReference);
    moo.isReference = false;
    auto mt = moo.val.getType().cast<MemRefType>();

    auto shape = std::vector<int64_t>(mt.getShape());
    shape.erase(shape.begin());
    auto mt0 =
        mlir::MemRefType::get(shape, mt.getElementType(),
                              MemRefLayoutAttrInterface(), mt.getMemorySpace());
    moo.val = builder.create<polygeist::SubIndexOp>(loc, mt0, moo.val,
                                                    getConstantIndex(0));
  }
  bool isArray = false;
  if (!Glob.CGM.getContext().getAsArrayType(expr->getType()))
    Glob.getMLIRType(expr->getType(), &isArray);
  return CommonArrayLookup(moo, idx, isArray);
}

const clang::FunctionDecl *MLIRScanner::EmitCallee(const Expr *E) {
  E = E->IgnoreParens();
  // Look through function-to-pointer decay.
  if (auto ICE = dyn_cast<ImplicitCastExpr>(E)) {
    if (ICE->getCastKind() == CK_FunctionToPointerDecay ||
        ICE->getCastKind() == CK_BuiltinFnToFnPtr) {
      return EmitCallee(ICE->getSubExpr());
    }

    // Resolve direct calls.
  } else if (auto DRE = dyn_cast<DeclRefExpr>(E)) {
    if (auto FD = dyn_cast<FunctionDecl>(DRE->getDecl())) {
      return FD;
    }

  } else if (auto ME = dyn_cast<MemberExpr>(E)) {
    if (auto FD = dyn_cast<FunctionDecl>(ME->getMemberDecl())) {
      // TODO EmitIgnoredExpr(ME->getBase());
      return FD;
    }

    // Look through template substitutions.
  } else if (auto NTTP = dyn_cast<SubstNonTypeTemplateParmExpr>(E)) {
    return EmitCallee(NTTP->getReplacement());
  } else if (auto UOp = dyn_cast<clang::UnaryOperator>(E)) {
    if (UOp->getOpcode() == UnaryOperatorKind::UO_AddrOf) {
      return EmitCallee(UOp->getSubExpr());
    }
  }

  return nullptr;
}

std::pair<ValueCategory, bool>
MLIRScanner::EmitBuiltinOps(clang::CallExpr *expr) {
  if (auto ic = dyn_cast<ImplicitCastExpr>(expr->getCallee())) {
    if (auto sr = dyn_cast<DeclRefExpr>(ic->getSubExpr())) {
      if (sr->getDecl()->getIdentifier() &&
          sr->getDecl()->getName() == "__log2f") {
        std::vector<mlir::Value> args;
        for (auto a : expr->arguments()) {
          args.push_back(Visit(a).getValue(builder));
        }
        return make_pair(
            ValueCategory(builder.create<mlir::math::Log2Op>(loc, args[0]),
                          /*isReference*/ false),
            true);
      }
      if (sr->getDecl()->getIdentifier() && sr->getDecl()->getName() == "log") {
        std::vector<mlir::Value> args;
        for (auto a : expr->arguments()) {
          args.push_back(Visit(a).getValue(builder));
        }
        return make_pair(
            ValueCategory(builder.create<mlir::math::LogOp>(loc, args[0]),
                          /*isReference*/ false),
            true);
      }
      if (sr->getDecl()->getIdentifier() &&
          (sr->getDecl()->getName() == "ceil")) {
        std::vector<mlir::Value> args;
        for (auto a : expr->arguments()) {
          args.push_back(Visit(a).getValue(builder));
        }
        return make_pair(
            ValueCategory(builder.create<math::CeilOp>(loc, args[0]),
                          /*isReference*/ false),
            true);
      }
      if (sr->getDecl()->getIdentifier() &&
          (sr->getDecl()->getName() == "sqrtf" ||
           sr->getDecl()->getName() == "sqrt")) {
        std::vector<mlir::Value> args;
        for (auto a : expr->arguments()) {
          args.push_back(Visit(a).getValue(builder));
        }
        return make_pair(
            ValueCategory(builder.create<mlir::math::SqrtOp>(loc, args[0]),
                          /*isReference*/ false),
            true);
      }
      if (sr->getDecl()->getIdentifier() &&
          (sr->getDecl()->getName() == "expf" ||
           sr->getDecl()->getName() == "exp")) {
        std::vector<mlir::Value> args;
        for (auto a : expr->arguments()) {
          args.push_back(Visit(a).getValue(builder));
        }
        return make_pair(
            ValueCategory(builder.create<mlir::math::ExpOp>(loc, args[0]),
                          /*isReference*/ false),
            true);
      }
      if (sr->getDecl()->getIdentifier() && sr->getDecl()->getName() == "sin") {
        std::vector<mlir::Value> args;
        for (auto a : expr->arguments()) {
          args.push_back(Visit(a).getValue(builder));
        }
        return make_pair(
            ValueCategory(builder.create<mlir::math::SinOp>(loc, args[0]),
                          /*isReference*/ false),
            true);
      }

      if (sr->getDecl()->getIdentifier() && sr->getDecl()->getName() == "cos") {
        std::vector<mlir::Value> args;
        for (auto a : expr->arguments()) {
          args.push_back(Visit(a).getValue(builder));
        }
        return make_pair(
            ValueCategory(builder.create<mlir::math::CosOp>(loc, args[0]),
                          /*isReference*/ false),
            true);
      }
    }
  }

  return make_pair(ValueCategory(), false);
}

std::pair<ValueCategory, bool>
MLIRScanner::EmitGPUCallExpr(clang::CallExpr *expr) {
  auto loc = getMLIRLocation(expr->getExprLoc());
  if (auto ic = dyn_cast<ImplicitCastExpr>(expr->getCallee())) {
    if (auto sr = dyn_cast<DeclRefExpr>(ic->getSubExpr())) {
      if (sr->getDecl()->getIdentifier() &&
          sr->getDecl()->getName() == "__syncthreads") {
        builder.create<mlir::NVVM::Barrier0Op>(loc);
        return make_pair(ValueCategory(), true);
      }
      if (sr->getDecl()->getIdentifier() &&
          sr->getDecl()->getName() == "cudaFuncSetCacheConfig") {
        llvm::errs() << " Not emitting GPU option: cudaFuncSetCacheConfig\n";
        return make_pair(ValueCategory(), true);
      }
      // TODO move free out.
      if (sr->getDecl()->getIdentifier() &&
          (sr->getDecl()->getName() == "free" ||
           sr->getDecl()->getName() == "cudaFree" ||
           sr->getDecl()->getName() == "cudaFreeHost")) {

        auto sub = expr->getArg(0);
        while (auto BC = dyn_cast<clang::CastExpr>(sub))
          sub = BC->getSubExpr();
        mlir::Value arg = Visit(sub).getValue(builder);

        if (arg.getType().isa<mlir::LLVM::LLVMPointerType>()) {
          auto callee = EmitCallee(expr->getCallee());
          auto strcmpF = Glob.GetOrCreateLLVMFunction(callee);
          mlir::Value args[] = {builder.create<LLVM::BitcastOp>(
              loc, LLVM::LLVMPointerType::get(builder.getIntegerType(8)), arg)};
          builder.create<mlir::LLVM::CallOp>(loc, strcmpF, args);
        } else {
          builder.create<mlir::memref::DeallocOp>(loc, arg);
        }
        if (sr->getDecl()->getName() == "cudaFree" ||
            sr->getDecl()->getName() == "cudaFreeHost") {
          auto ty = getMLIRType(expr->getType());
          auto op = builder.create<ConstantIntOp>(loc, 0, ty);
          return make_pair(ValueCategory(op, /*isReference*/ false), true);
        }
        // TODO remove me when the free is removed.
        return make_pair(ValueCategory(), true);
      }
      if (sr->getDecl()->getIdentifier() &&
          (sr->getDecl()->getName() == "cudaMalloc" ||
           sr->getDecl()->getName() == "cudaMallocHost" ||
           sr->getDecl()->getName() == "cudaMallocPitch")) {
        auto sub = expr->getArg(0);
        while (auto BC = dyn_cast<clang::CastExpr>(sub))
          sub = BC->getSubExpr();
        {
          auto dst = Visit(sub).getValue(builder);
          if (auto omt = dst.getType().dyn_cast<MemRefType>()) {
            if (auto mt = omt.getElementType().dyn_cast<MemRefType>()) {
              auto shape = std::vector<int64_t>(mt.getShape());

              auto elemSize = getTypeSize(
                  cast<clang::PointerType>(
                      cast<clang::PointerType>(
                          sub->getType()->getUnqualifiedDesugaredType())
                          ->getPointeeType())
                      ->getPointeeType());
              mlir::Value allocSize;
              if (sr->getDecl()->getName() == "cudaMallocPitch") {
                mlir::Value width = Visit(expr->getArg(2)).getValue(builder);
                mlir::Value height = Visit(expr->getArg(3)).getValue(builder);
                // Not changing pitch from provided width here
                // TODO can consider addition alignment considerations
                Visit(expr->getArg(1))
                    .dereference(builder)
                    .store(builder, width);
                allocSize = builder.create<MulIOp>(loc, width, height);
              } else
                allocSize = Visit(expr->getArg(1)).getValue(builder);
              auto idxType = mlir::IndexType::get(builder.getContext());
              mlir::Value args[1] = {builder.create<DivUIOp>(
                  loc, builder.create<IndexCastOp>(loc, idxType, allocSize),
                  elemSize)};
              auto alloc = builder.create<mlir::memref::AllocOp>(
                  loc,
                  (sr->getDecl()->getName() != "cudaMallocHost" && !CudaLower)
                      ? mlir::MemRefType::get(
                            shape, mt.getElementType(),
                            MemRefLayoutAttrInterface(),
                            wrapIntegerMemorySpace(1, mt.getContext()))
                      : mt,
                  args);
              ValueCategory(dst, /*isReference*/ true)
                  .store(builder,
                         builder.create<mlir::memref::CastOp>(loc, mt, alloc));
              auto retTy = getMLIRType(expr->getType());
              return make_pair(
                  ValueCategory(builder.create<ConstantIntOp>(loc, 0, retTy),
                                /*isReference*/ false),
                  true);
            }
          }
        }
      }
    }

    auto createBlockIdOp = [&](gpu::Dimension str,
                               mlir::Type mlirType) -> mlir::Value {
      return builder.create<IndexCastOp>(
          loc, mlirType,
          builder.create<mlir::gpu::BlockIdOp>(
              loc, mlir::IndexType::get(builder.getContext()), str));
    };

    auto createBlockDimOp = [&](gpu::Dimension str,
                                mlir::Type mlirType) -> mlir::Value {
      return builder.create<IndexCastOp>(
          loc, mlirType,
          builder.create<mlir::gpu::BlockDimOp>(
              loc, mlir::IndexType::get(builder.getContext()), str));
    };

    auto createThreadIdOp = [&](gpu::Dimension str,
                                mlir::Type mlirType) -> mlir::Value {
      return builder.create<IndexCastOp>(
          loc, mlirType,
          builder.create<mlir::gpu::ThreadIdOp>(
              loc, mlir::IndexType::get(builder.getContext()), str));
    };

    auto createGridDimOp = [&](gpu::Dimension str,
                               mlir::Type mlirType) -> mlir::Value {
      return builder.create<IndexCastOp>(
          loc, mlirType,
          builder.create<mlir::gpu::GridDimOp>(
              loc, mlir::IndexType::get(builder.getContext()), str));
    };

    if (auto ME = dyn_cast<MemberExpr>(ic->getSubExpr())) {
      auto memberName = ME->getMemberDecl()->getName();

      if (auto sr2 = dyn_cast<OpaqueValueExpr>(ME->getBase())) {
        if (auto sr = dyn_cast<DeclRefExpr>(sr2->getSourceExpr())) {
          if (sr->getDecl()->getName() == "blockIdx") {
            auto mlirType = getMLIRType(expr->getType());
            if (memberName == "__fetch_builtin_x") {
              return make_pair(
                  ValueCategory(createBlockIdOp(gpu::Dimension::x, mlirType),
                                /*isReference*/ false),
                  true);
            }
            if (memberName == "__fetch_builtin_y") {
              return make_pair(
                  ValueCategory(createBlockIdOp(gpu::Dimension::y, mlirType),
                                /*isReference*/ false),
                  true);
            }
            if (memberName == "__fetch_builtin_z") {
              return make_pair(
                  ValueCategory(createBlockIdOp(gpu::Dimension::z, mlirType),
                                /*isReference*/ false),
                  true);
            }
          }
          if (sr->getDecl()->getName() == "blockDim") {
            auto mlirType = getMLIRType(expr->getType());
            if (memberName == "__fetch_builtin_x") {
              return make_pair(
                  ValueCategory(createBlockDimOp(gpu::Dimension::x, mlirType),
                                /*isReference*/ false),
                  true);
            }
            if (memberName == "__fetch_builtin_y") {
              return make_pair(
                  ValueCategory(createBlockDimOp(gpu::Dimension::y, mlirType),
                                /*isReference*/ false),
                  true);
            }
            if (memberName == "__fetch_builtin_z") {
              return make_pair(
                  ValueCategory(createBlockDimOp(gpu::Dimension::z, mlirType),
                                /*isReference*/ false),
                  true);
            }
          }
          if (sr->getDecl()->getName() == "threadIdx") {
            auto mlirType = getMLIRType(expr->getType());
            if (memberName == "__fetch_builtin_x") {
              return make_pair(
                  ValueCategory(createThreadIdOp(gpu::Dimension::x, mlirType),
                                /*isReference*/ false),
                  true);
            }
            if (memberName == "__fetch_builtin_y") {
              return make_pair(
                  ValueCategory(createThreadIdOp(gpu::Dimension::y, mlirType),
                                /*isReference*/ false),
                  true);
            }
            if (memberName == "__fetch_builtin_z") {
              return make_pair(
                  ValueCategory(createThreadIdOp(gpu::Dimension::z, mlirType),
                                /*isReference*/ false),
                  true);
            }
          }
          if (sr->getDecl()->getName() == "gridDim") {
            auto mlirType = getMLIRType(expr->getType());
            if (memberName == "__fetch_builtin_x") {
              return make_pair(
                  ValueCategory(createGridDimOp(gpu::Dimension::x, mlirType),
                                /*isReference*/ false),
                  true);
            }
            if (memberName == "__fetch_builtin_y") {
              return make_pair(
                  ValueCategory(createGridDimOp(gpu::Dimension::y, mlirType),
                                /*isReference*/ false),
                  true);
            }
            if (memberName == "__fetch_builtin_z") {
              return make_pair(
                  ValueCategory(createGridDimOp(gpu::Dimension::z, mlirType),
                                /*isReference*/ false),
                  true);
            }
          }
        }
      }
    }
  }
  return make_pair(ValueCategory(), false);
}

mlir::Operation *
MLIRScanner::EmitSYCLOps(const clang::Expr *Expr,
                         const llvm::SmallVectorImpl<mlir::Value> &Args) {
  mlir::Operation *Op = nullptr;

  if (const auto *ConsExpr = dyn_cast<clang::CXXConstructExpr>(Expr)) {
    const auto *Func = ConsExpr->getConstructor()->getAsFunction();

    if (mlirclang::isNamespaceSYCL(Func->getEnclosingNamespaceContext())) {
      if (const auto *RD = dyn_cast<clang::CXXRecordDecl>(Func->getParent())) {
        std::string name;
        MLIRScanner::getMangledFuncName(name, Func, Glob.CGM);
        Op = builder.create<mlir::sycl::SYCLConstructorOp>(loc, RD->getName(),
                                                           name, Args);
      }
    }
  } else if (const auto *CallExpr = dyn_cast<clang::CallExpr>(Expr)) {
    const auto *Func = CallExpr->getCalleeDecl()->getAsFunction();

    if (mlirclang::isNamespaceSYCL(Func->getEnclosingNamespaceContext())) {
      auto OptFuncType = llvm::Optional<llvm::StringRef>{llvm::None};
      if (const auto *RD = dyn_cast<clang::CXXRecordDecl>(Func->getParent()))
        if (!RD->getName().empty())
          OptFuncType = RD->getName();
      if (!OptFuncType) {
        /// JLE_QUEL::TODO
        /// Handle case where we can't get the parent because the callee is not
        /// a member function
        llvm::errs()
            << "Warning: generating sycl call op from unqualified function '"
            << Func->getNameAsString() << "'\n";
      }

      auto OptRetType = llvm::Optional<mlir::Type>{llvm::None};
      const auto RetType = getMLIRType(Func->getReturnType());
      if (!RetType.isa<mlir::NoneType>()) {
        OptRetType = RetType;
      }

      std::string name;
      MLIRScanner::getMangledFuncName(name, Func, Glob.CGM);
      Op = builder.create<mlir::sycl::SYCLCallOp>(
          loc, OptRetType, OptFuncType, Func->getNameAsString(), name, Args);
    }
  }

  return Op;
}

mlir::Value MLIRScanner::getConstantIndex(int x) {
  if (constants.find(x) != constants.end()) {
    return constants[x];
  }
  mlir::OpBuilder subbuilder(builder.getContext());
  subbuilder.setInsertionPointToStart(entryBlock);
  return constants[x] = subbuilder.create<ConstantIndexOp>(loc, x);
}

ValueCategory MLIRScanner::VisitMSPropertyRefExpr(MSPropertyRefExpr *expr) {
  assert(0 && "unhandled ms propertyref");
  // TODO obviously fake
  return nullptr;
}

ValueCategory
MLIRScanner::VisitPseudoObjectExpr(clang::PseudoObjectExpr *expr) {
  return Visit(expr->getResultExpr());
}

ValueCategory MLIRScanner::VisitUnaryOperator(clang::UnaryOperator *U) {
  auto loc = getMLIRLocation(U->getExprLoc());
  auto sub = Visit(U->getSubExpr());

  switch (U->getOpcode()) {
  case clang::UnaryOperator::Opcode::UO_Extension: {
    return sub;
  }
  case clang::UnaryOperator::Opcode::UO_LNot: {
    assert(sub.val);
    mlir::Value val = sub.getValue(builder);

    if (auto MT = val.getType().dyn_cast<mlir::MemRefType>()) {
      val = builder.create<polygeist::Memref2PointerOp>(
          loc,
          LLVM::LLVMPointerType::get(builder.getI8Type(),
                                     MT.getMemorySpaceAsInt()),
          val);
    }

    if (auto LT = val.getType().dyn_cast<mlir::LLVM::LLVMPointerType>()) {
      auto nullptr_llvm = builder.create<mlir::LLVM::NullOp>(loc, LT);
      auto ne = builder.create<mlir::LLVM::ICmpOp>(
          loc, mlir::LLVM::ICmpPredicate::eq, val, nullptr_llvm);
      return ValueCategory(ne, /*isReference*/ false);
    }

    if (!val.getType().isa<mlir::IntegerType>()) {
      U->dump();
      val.dump();
    }
    auto ty = val.getType().cast<mlir::IntegerType>();
    if (ty.getWidth() != 1) {
      val = builder.create<arith::CmpIOp>(
          loc, CmpIPredicate::ne, val,
          builder.create<ConstantIntOp>(loc, 0, ty));
    }
    auto c1 = builder.create<ConstantIntOp>(loc, 1, val.getType());
    mlir::Value res = builder.create<XOrIOp>(loc, val, c1);

    auto postTy = getMLIRType(U->getType()).cast<mlir::IntegerType>();
    if (postTy.getWidth() > 1)
      res = builder.create<arith::ExtUIOp>(loc, postTy, res);
    return ValueCategory(res, /*isReference*/ false);
  }
  case clang::UnaryOperator::Opcode::UO_Not: {
    assert(sub.val);
    mlir::Value val = sub.getValue(builder);

    if (!val.getType().isa<mlir::IntegerType>()) {
      U->dump();
      val.dump();
    }
    auto ty = val.getType().cast<mlir::IntegerType>();
    auto c1 = builder.create<ConstantIntOp>(
        loc, APInt::getAllOnesValue(ty.getWidth()).getSExtValue(), ty);
    return ValueCategory(builder.create<XOrIOp>(loc, val, c1),
                         /*isReference*/ false);
  }
  case clang::UnaryOperator::Opcode::UO_Deref: {
    auto dref = sub.dereference(builder);
    return dref;
  }
  case clang::UnaryOperator::Opcode::UO_AddrOf: {
    assert(sub.isReference);
    if (sub.val.getType().isa<mlir::LLVM::LLVMPointerType>()) {
      return ValueCategory(sub.val, /*isReference*/ false);
    }

    bool isArray = false;
    Glob.getMLIRType(U->getSubExpr()->getType(), &isArray);
    auto mt = sub.val.getType().cast<MemRefType>();
    auto shape = std::vector<int64_t>(mt.getShape());
    mlir::Value res;
    shape[0] = -1;
    auto mt0 =
        mlir::MemRefType::get(shape, mt.getElementType(),
                              MemRefLayoutAttrInterface(), mt.getMemorySpace());
    res = builder.create<memref::CastOp>(loc, mt0, sub.val);
    return ValueCategory(res,
                         /*isReference*/ false);
  }
  case clang::UnaryOperator::Opcode::UO_Plus: {
    return sub;
  }
  case clang::UnaryOperator::Opcode::UO_Minus: {
    mlir::Value val = sub.getValue(builder);
    auto ty = val.getType();
    if (auto ft = ty.dyn_cast<mlir::FloatType>()) {
      if (auto CI = val.getDefiningOp<ConstantFloatOp>()) {
        auto api = CI.getValue().cast<FloatAttr>().getValue();
        return ValueCategory(builder.create<arith::ConstantOp>(
                                 loc, ty, mlir::FloatAttr::get(ty, -api)),
                             /*isReference*/ false);
      }
      return ValueCategory(builder.create<NegFOp>(loc, val),
                           /*isReference*/ false);
    } else {
      if (auto CI = val.getDefiningOp<ConstantIntOp>()) {
        auto api = CI.getValue().cast<IntegerAttr>().getValue();
        return ValueCategory(builder.create<arith::ConstantOp>(
                                 loc, ty, mlir::IntegerAttr::get(ty, -api)),
                             /*isReference*/ false);
      }
      return ValueCategory(
          builder.create<SubIOp>(loc,
                                 builder.create<ConstantIntOp>(
                                     loc, 0, ty.cast<mlir::IntegerType>()),
                                 val),
          /*isReference*/ false);
    }
  }
  case clang::UnaryOperator::Opcode::UO_PreInc:
  case clang::UnaryOperator::Opcode::UO_PostInc: {
    assert(sub.isReference);
    auto prev = sub.getValue(builder);
    auto ty = prev.getType();

    mlir::Value next;
    if (auto ft = ty.dyn_cast<mlir::FloatType>()) {
      if (prev.getType() != ty) {
        U->dump();
        llvm::errs() << " ty: " << ty << "prev: " << prev << "\n";
      }
      assert(prev.getType() == ty);
      next = builder.create<AddFOp>(
          loc, prev,
          builder.create<ConstantFloatOp>(
              loc, APFloat(ft.getFloatSemantics(), "1"), ft));
    } else if (auto mt = ty.dyn_cast<MemRefType>()) {
      auto shape = std::vector<int64_t>(mt.getShape());
      shape[0] = -1;
      auto mt0 = mlir::MemRefType::get(shape, mt.getElementType(),
                                       MemRefLayoutAttrInterface(),
                                       mt.getMemorySpace());
      next = builder.create<polygeist::SubIndexOp>(loc, mt0, prev,
                                                   getConstantIndex(1));
    } else if (auto pt = ty.dyn_cast<mlir::LLVM::LLVMPointerType>()) {
      auto ity = mlir::IntegerType::get(builder.getContext(), 64);
      next = builder.create<LLVM::GEPOp>(
          loc, pt, prev,
          std::vector<mlir::Value>(
              {builder.create<ConstantIntOp>(loc, 1, ity)}));
    } else {
      if (!ty.isa<mlir::IntegerType>()) {
        llvm::errs() << ty << " - " << prev << "\n";
        U->dump();
      }
      if (prev.getType() != ty) {
        U->dump();
        llvm::errs() << " ty: " << ty << "prev: " << prev << "\n";
      }
      assert(prev.getType() == ty);
      next = builder.create<AddIOp>(
          loc, prev,
          builder.create<ConstantIntOp>(loc, 1, ty.cast<mlir::IntegerType>()));
    }
    sub.store(builder, next);

    if (U->getOpcode() == clang::UnaryOperator::Opcode::UO_PreInc)
      return sub;
    else
      return ValueCategory(prev, /*isReference*/ false);
  }
  case clang::UnaryOperator::Opcode::UO_PreDec:
  case clang::UnaryOperator::Opcode::UO_PostDec: {
    auto ty = getMLIRType(U->getType());
    assert(sub.isReference);
    auto prev = sub.getValue(builder);

    mlir::Value next;
    if (auto ft = ty.dyn_cast<mlir::FloatType>()) {
      next = builder.create<SubFOp>(
          loc, prev,
          builder.create<ConstantFloatOp>(
              loc, APFloat(ft.getFloatSemantics(), "1"), ft));
    } else if (auto pt = ty.dyn_cast<mlir::LLVM::LLVMPointerType>()) {
      auto ity = mlir::IntegerType::get(builder.getContext(), 64);
      next = builder.create<LLVM::GEPOp>(
          loc, pt, prev,
          std::vector<mlir::Value>(
              {builder.create<ConstantIntOp>(loc, -1, ity)}));
    } else if (auto mt = ty.dyn_cast<MemRefType>()) {
      auto shape = std::vector<int64_t>(mt.getShape());
      shape[0] = -1;
      auto mt0 = mlir::MemRefType::get(shape, mt.getElementType(),
                                       MemRefLayoutAttrInterface(),
                                       mt.getMemorySpace());
      next = builder.create<polygeist::SubIndexOp>(loc, mt0, prev,
                                                   getConstantIndex(-1));
    } else {
      if (!ty.isa<mlir::IntegerType>()) {
        llvm::errs() << ty << " - " << prev << "\n";
        U->dump();
      }
      next = builder.create<SubIOp>(
          loc, prev,
          builder.create<ConstantIntOp>(loc, 1, ty.cast<mlir::IntegerType>()));
    }
    sub.store(builder, next);
    return ValueCategory(
        (U->getOpcode() == clang::UnaryOperator::Opcode::UO_PostInc) ? prev
                                                                     : next,
        /*isReference*/ false);
  }
  case clang::UnaryOperator::Opcode::UO_Real:
  case clang::UnaryOperator::Opcode::UO_Imag: {
    int fnum =
        (U->getOpcode() == clang::UnaryOperator::Opcode::UO_Real) ? 0 : 1;
    auto lhs_v = sub.val;
    assert(sub.isReference);
    if (auto mt = lhs_v.getType().dyn_cast<mlir::MemRefType>()) {
      auto shape = std::vector<int64_t>(mt.getShape());
      shape[0] = -1;
      auto mt0 = mlir::MemRefType::get(shape, mt.getElementType(),
                                       MemRefLayoutAttrInterface(),
                                       mt.getMemorySpace());
      return ValueCategory(builder.create<polygeist::SubIndexOp>(
                               loc, mt0, lhs_v, getConstantIndex(fnum)),
                           /*isReference*/ true);
    } else if (auto PT =
                   lhs_v.getType().dyn_cast<mlir::LLVM::LLVMPointerType>()) {
      mlir::Type ET;
      if (auto ST =
              PT.getElementType().dyn_cast<mlir::LLVM::LLVMStructType>()) {
        ET = ST.getBody()[fnum];
      } else {
        ET = PT.getElementType()
                 .cast<mlir::LLVM::LLVMArrayType>()
                 .getElementType();
      }
      mlir::Value vec[2] = {builder.create<ConstantIntOp>(loc, 0, 32),
                            builder.create<ConstantIntOp>(loc, fnum, 32)};
      return ValueCategory(
          builder.create<mlir::LLVM::GEPOp>(
              loc, mlir::LLVM::LLVMPointerType::get(ET, PT.getAddressSpace()),
              lhs_v, vec),
          /*isReference*/ true);
    }

    llvm::errs() << "lhs_v: " << lhs_v << "\n";
    U->dump();
    assert(0 && "unhandled real");
  }
  default: {
    U->dump();
    assert(0 && "unhandled opcode");
  }
  }
}

ValueCategory MLIRScanner::VisitSubstNonTypeTemplateParmExpr(
    SubstNonTypeTemplateParmExpr *expr) {
  return Visit(expr->getReplacement());
}

ValueCategory
MLIRScanner::VisitUnaryExprOrTypeTraitExpr(UnaryExprOrTypeTraitExpr *Uop) {
  switch (Uop->getKind()) {
  case UETT_SizeOf: {
    auto value = getTypeSize(Uop->getTypeOfArgument());
    auto retTy = getMLIRType(Uop->getType()).cast<mlir::IntegerType>();
    return ValueCategory(builder.create<arith::IndexCastOp>(loc, retTy, value),
                         /*isReference*/ false);
  }
  case UETT_AlignOf: {
    auto value = getTypeAlign(Uop->getTypeOfArgument());
    auto retTy = getMLIRType(Uop->getType()).cast<mlir::IntegerType>();
    return ValueCategory(builder.create<arith::IndexCastOp>(loc, retTy, value),
                         /*isReference*/ false);
  }
  default:
    Uop->dump();
    assert(0 && "unhandled VisitUnaryExprOrTypeTraitExpr");
  }
}

bool hasAffineArith(Operation *op, AffineExpr &expr,
                    mlir::Value &affineForIndVar) {
  // skip IndexCastOp
  if (isa<IndexCastOp>(op))
    return hasAffineArith(op->getOperand(0).getDefiningOp(), expr,
                          affineForIndVar);

  // induction variable are modelled as memref<1xType>
  // %1 = index_cast %induction : index to i32
  // %2 = alloca() : memref<1xi32>
  // store %1, %2[0] : memref<1xi32>
  // ...
  // %5 = load %2[0] : memref<1xf32>
  if (isa<mlir::memref::LoadOp>(op)) {
    auto load = cast<mlir::memref::LoadOp>(op);
    auto loadOperand = load.getOperand(0);
    if (loadOperand.getType().cast<MemRefType>().getShape().size() != 1)
      return false;
    auto maybeAllocaOp = loadOperand.getDefiningOp();
    if (!isa<mlir::memref::AllocaOp>(maybeAllocaOp))
      return false;
    auto allocaUsers = maybeAllocaOp->getUsers();
    if (llvm::none_of(allocaUsers, [](mlir::Operation *op) {
          if (isa<mlir::memref::StoreOp>(op))
            return true;
          return false;
        }))
      return false;
    for (auto user : allocaUsers)
      if (auto storeOp = dyn_cast<mlir::memref::StoreOp>(user)) {
        auto storeOperand = storeOp.getOperand(0);
        auto maybeIndexCast = storeOperand.getDefiningOp();
        if (!isa<IndexCastOp>(maybeIndexCast))
          return false;
        auto indexCastOperand = maybeIndexCast->getOperand(0);
        if (auto blockArg = indexCastOperand.dyn_cast<mlir::BlockArgument>()) {
          if (auto affineForOp = dyn_cast<mlir::AffineForOp>(
                  blockArg.getOwner()->getParentOp()))
            affineForIndVar = affineForOp.getInductionVar();
          else
            return false;
        }
      }
    return true;
  }

  // at this point we expect only AddIOp or MulIOp
  if ((!isa<AddIOp>(op)) && (!isa<MulIOp>(op))) {
    return false;
  }

  // make sure that the current op has at least one constant operand
  // (ConstantIndexOp or ConstantIntOp)
  if (llvm::none_of(op->getOperands(), [](mlir::Value operand) {
        return (isa<ConstantIndexOp>(operand.getDefiningOp()) ||
                isa<ConstantIntOp>(operand.getDefiningOp()));
      }))
    return false;

  // build affine expression by adding or multiplying constants.
  // and keep iterating on the non-constant index
  mlir::Value nonCstOperand = nullptr;
  for (auto operand : op->getOperands()) {
    if (auto constantIndexOp =
            dyn_cast<ConstantIndexOp>(operand.getDefiningOp())) {
      if (isa<AddIOp>(op))
        expr = expr + constantIndexOp.value();
      else
        expr = expr * constantIndexOp.value();
    } else if (auto constantIntOp =
                   dyn_cast<ConstantIntOp>(operand.getDefiningOp())) {
      if (isa<AddIOp>(op))
        expr = expr + constantIntOp.value();
      else
        expr = expr * constantIntOp.value();
    } else
      nonCstOperand = operand;
  }
  return hasAffineArith(nonCstOperand.getDefiningOp(), expr, affineForIndVar);
}

ValueCategory MLIRScanner::VisitAtomicExpr(clang::AtomicExpr *BO) {
  auto loc = getMLIRLocation(BO->getExprLoc());

  switch (BO->getOp()) {
  case AtomicExpr::AtomicOp::AO__atomic_add_fetch: {
    auto a0 = Visit(BO->getPtr()).getValue(builder);
    auto a1 = Visit(BO->getVal1()).getValue(builder);
    auto ty = a1.getType();
    AtomicRMWKind op;
    LLVM::AtomicBinOp lop;
    if (ty.isa<mlir::IntegerType>()) {
      op = AtomicRMWKind::addi;
      lop = LLVM::AtomicBinOp::add;
    } else {
      op = AtomicRMWKind::addf;
      lop = LLVM::AtomicBinOp::fadd;
    }
    // TODO add atomic ordering
    mlir::Value v;
    if (a0.getType().isa<MemRefType>())
      v = builder.create<memref::AtomicRMWOp>(
          loc, a1.getType(), op, a1, a0,
          std::vector<mlir::Value>({getConstantIndex(0)}));
    else
      v = builder.create<LLVM::AtomicRMWOp>(loc, a1.getType(), lop, a0, a1,
                                            LLVM::AtomicOrdering::acq_rel);

    if (ty.isa<mlir::IntegerType>())
      v = builder.create<arith::AddIOp>(loc, v, a1);
    else
      v = builder.create<arith::AddFOp>(loc, v, a1);

    return ValueCategory(v, false);
  }
  default:
    llvm::errs() << "unhandled atomic:";
    BO->dump();
    assert(0);
  }
}

ValueCategory MLIRScanner::VisitBinaryOperator(clang::BinaryOperator *BO) {
  auto loc = getMLIRLocation(BO->getExprLoc());

  auto fixInteger = [&](mlir::Value res) {
    auto prevTy = res.getType().cast<mlir::IntegerType>();
    auto postTy = getMLIRType(BO->getType()).cast<mlir::IntegerType>();
    bool signedType = true;
    if (auto bit = dyn_cast<clang::BuiltinType>(&*BO->getType())) {
      if (bit->isUnsignedInteger())
        signedType = false;
      if (bit->isSignedInteger())
        signedType = true;
    }
    if (postTy != prevTy) {
      if (signedType) {
        res = builder.create<mlir::arith::ExtSIOp>(loc, postTy, res);
      } else {
        res = builder.create<mlir::arith::ExtUIOp>(loc, postTy, res);
      }
    }
    return ValueCategory(res, /*isReference*/ false);
  };

  auto lhs = Visit(BO->getLHS());
  if (!lhs.val && BO->getOpcode() != clang::BinaryOperator::Opcode::BO_Comma) {
    BO->dump();
    BO->getLHS()->dump();
    assert(lhs.val);
  }

  switch (BO->getOpcode()) {
  case clang::BinaryOperator::Opcode::BO_LAnd: {
    mlir::Type types[] = {builder.getIntegerType(1)};
    auto cond = lhs.getValue(builder);
    if (auto LT = cond.getType().dyn_cast<mlir::LLVM::LLVMPointerType>()) {
      auto nullptr_llvm = builder.create<mlir::LLVM::NullOp>(loc, LT);
      cond = builder.create<mlir::LLVM::ICmpOp>(
          loc, mlir::LLVM::ICmpPredicate::ne, cond, nullptr_llvm);
    }
    if (!cond.getType().isa<mlir::IntegerType>()) {
      BO->dump();
      BO->getType()->dump();
      llvm::errs() << "cond: " << cond << "\n";
    }
    auto prevTy = cond.getType().cast<mlir::IntegerType>();
    if (!prevTy.isInteger(1)) {
      cond = builder.create<arith::CmpIOp>(
          loc, CmpIPredicate::ne, cond,
          builder.create<ConstantIntOp>(loc, 0, prevTy));
    }
    auto ifOp = builder.create<mlir::scf::IfOp>(loc, types, cond,
                                                /*hasElseRegion*/ true);

    auto oldpoint = builder.getInsertionPoint();
    auto oldblock = builder.getInsertionBlock();
    builder.setInsertionPointToStart(&ifOp.getThenRegion().back());

    auto rhs = Visit(BO->getRHS()).getValue(builder);
    assert(rhs != nullptr);
    if (auto LT = rhs.getType().dyn_cast<mlir::LLVM::LLVMPointerType>()) {
      auto nullptr_llvm = builder.create<mlir::LLVM::NullOp>(loc, LT);
      rhs = builder.create<mlir::LLVM::ICmpOp>(
          loc, mlir::LLVM::ICmpPredicate::ne, rhs, nullptr_llvm);
    }
    if (!rhs.getType().cast<mlir::IntegerType>().isInteger(1)) {
      rhs = builder.create<arith::CmpIOp>(
          loc, CmpIPredicate::ne, rhs,
          builder.create<ConstantIntOp>(loc, 0, rhs.getType()));
    }
    mlir::Value truearray[] = {rhs};
    builder.create<mlir::scf::YieldOp>(loc, truearray);

    builder.setInsertionPointToStart(&ifOp.getElseRegion().back());
    mlir::Value falsearray[] = {
        builder.create<ConstantIntOp>(loc, 0, types[0])};
    builder.create<mlir::scf::YieldOp>(loc, falsearray);

    builder.setInsertionPoint(oldblock, oldpoint);
    return fixInteger(ifOp.getResult(0));
  }
  case clang::BinaryOperator::Opcode::BO_LOr: {
    mlir::Type types[] = {builder.getIntegerType(1)};
    auto cond = lhs.getValue(builder);
    auto prevTy = cond.getType().cast<mlir::IntegerType>();
    if (!prevTy.isInteger(1)) {
      cond = builder.create<arith::CmpIOp>(
          loc, CmpIPredicate::ne, cond,
          builder.create<ConstantIntOp>(loc, 0, prevTy));
    }
    auto ifOp = builder.create<mlir::scf::IfOp>(loc, types, cond,
                                                /*hasElseRegion*/ true);

    auto oldpoint = builder.getInsertionPoint();
    auto oldblock = builder.getInsertionBlock();
    builder.setInsertionPointToStart(&ifOp.getThenRegion().back());

    mlir::Value truearray[] = {builder.create<ConstantIntOp>(loc, 1, types[0])};
    builder.create<mlir::scf::YieldOp>(loc, truearray);

    builder.setInsertionPointToStart(&ifOp.getElseRegion().back());
    auto rhs = Visit(BO->getRHS()).getValue(builder);
    if (!rhs.getType().cast<mlir::IntegerType>().isInteger(1)) {
      rhs = builder.create<arith::CmpIOp>(
          loc, CmpIPredicate::ne, rhs,
          builder.create<ConstantIntOp>(loc, 0, rhs.getType()));
    }
    assert(rhs != nullptr);
    mlir::Value falsearray[] = {rhs};
    builder.create<mlir::scf::YieldOp>(loc, falsearray);

    builder.setInsertionPoint(oldblock, oldpoint);

    return fixInteger(ifOp.getResult(0));
  }
  default:
    break;
  }
  auto rhs = Visit(BO->getRHS());
  if (!rhs.val && BO->getOpcode() != clang::BinaryOperator::Opcode::BO_Comma) {
    BO->getRHS()->dump();
    assert(rhs.val);
  }
  // TODO note assumptions made here about unsigned / unordered
  bool signedType = true;
  if (auto bit = dyn_cast<clang::BuiltinType>(&*BO->getType())) {
    if (bit->isUnsignedInteger())
      signedType = false;
    if (bit->isSignedInteger())
      signedType = true;
  }
  switch (BO->getOpcode()) {
  case clang::BinaryOperator::Opcode::BO_Shr: {
    auto lhsv = lhs.getValue(builder);
    auto rhsv = rhs.getValue(builder);
    auto prevTy = rhsv.getType().cast<mlir::IntegerType>();
    auto postTy = lhsv.getType().cast<mlir::IntegerType>();
    if (prevTy.getWidth() < postTy.getWidth())
      rhsv = builder.create<mlir::arith::ExtUIOp>(loc, postTy, rhsv);
    if (prevTy.getWidth() > postTy.getWidth())
      rhsv = builder.create<mlir::arith::TruncIOp>(loc, postTy, rhsv);
    assert(lhsv.getType() == rhsv.getType());
    if (signedType)
      return ValueCategory(builder.create<ShRSIOp>(loc, lhsv, rhsv),
                           /*isReference*/ false);
    else
      return ValueCategory(builder.create<ShRUIOp>(loc, lhsv, rhsv),
                           /*isReference*/ false);
  }
  case clang::BinaryOperator::Opcode::BO_Shl: {
    auto lhsv = lhs.getValue(builder);
    auto rhsv = rhs.getValue(builder);
    auto prevTy = rhsv.getType().cast<mlir::IntegerType>();
    auto postTy = lhsv.getType().cast<mlir::IntegerType>();
    if (prevTy.getWidth() < postTy.getWidth())
      rhsv = builder.create<arith::ExtUIOp>(loc, postTy, rhsv);
    if (prevTy.getWidth() > postTy.getWidth())
      rhsv = builder.create<arith::TruncIOp>(loc, postTy, rhsv);
    assert(lhsv.getType() == rhsv.getType());
    return ValueCategory(builder.create<ShLIOp>(loc, lhsv, rhsv),
                         /*isReference*/ false);
  }
  case clang::BinaryOperator::Opcode::BO_And: {
    return ValueCategory(builder.create<AndIOp>(loc, lhs.getValue(builder),
                                                rhs.getValue(builder)),
                         /*isReference*/ false);
  }
  case clang::BinaryOperator::Opcode::BO_Xor: {
    return ValueCategory(builder.create<XOrIOp>(loc, lhs.getValue(builder),
                                                rhs.getValue(builder)),
                         /*isReference*/ false);
  }
  case clang::BinaryOperator::Opcode::BO_Or: {
    // TODO short circuit
    return ValueCategory(builder.create<OrIOp>(loc, lhs.getValue(builder),
                                               rhs.getValue(builder)),
                         /*isReference*/ false);
  }
    {
      auto lhs_v = lhs.getValue(builder);
      mlir::Value res;
      if (lhs_v.getType().isa<mlir::FloatType>()) {
        res = builder.create<CmpFOp>(loc, CmpFPredicate::UGT, lhs_v,
                                     rhs.getValue(builder));
      } else {
        res = builder.create<CmpIOp>(
            loc, signedType ? CmpIPredicate::sgt : CmpIPredicate::ugt, lhs_v,
            rhs.getValue(builder));
      }
      return fixInteger(res);
    }
  case clang::BinaryOperator::Opcode::BO_GT:
  case clang::BinaryOperator::Opcode::BO_GE:
  case clang::BinaryOperator::Opcode::BO_LT:
  case clang::BinaryOperator::Opcode::BO_LE:
  case clang::BinaryOperator::Opcode::BO_EQ:
  case clang::BinaryOperator::Opcode::BO_NE: {
    signedType = true;
    if (auto bit = dyn_cast<clang::BuiltinType>(&*BO->getLHS()->getType())) {
      if (bit->isUnsignedInteger())
        signedType = false;
      if (bit->isSignedInteger())
        signedType = true;
    }
    CmpFPredicate FPred;
    CmpIPredicate IPred;
    LLVM::ICmpPredicate LPred;
    switch (BO->getOpcode()) {
    case clang::BinaryOperator::Opcode::BO_GT:
      FPred = CmpFPredicate::UGT;
      IPred = signedType ? CmpIPredicate::sgt : CmpIPredicate::ugt,
      LPred = LLVM::ICmpPredicate::ugt;
      break;
    case clang::BinaryOperator::Opcode::BO_GE:
      FPred = CmpFPredicate::UGE;
      IPred = signedType ? CmpIPredicate::sge : CmpIPredicate::uge,
      LPred = LLVM::ICmpPredicate::uge;
      break;
    case clang::BinaryOperator::Opcode::BO_LT:
      FPred = CmpFPredicate::ULT;
      IPred = signedType ? CmpIPredicate::slt : CmpIPredicate::ult,
      LPred = LLVM::ICmpPredicate::ult;
      break;
    case clang::BinaryOperator::Opcode::BO_LE:
      FPred = CmpFPredicate::ULE;
      IPred = signedType ? CmpIPredicate::sle : CmpIPredicate::ule,
      LPred = LLVM::ICmpPredicate::ule;
      break;
    case clang::BinaryOperator::Opcode::BO_EQ:
      FPred = CmpFPredicate::UEQ;
      IPred = CmpIPredicate::eq;
      LPred = LLVM::ICmpPredicate::eq;
      break;
    case clang::BinaryOperator::Opcode::BO_NE:
      FPred = CmpFPredicate::UNE;
      IPred = CmpIPredicate::ne;
      LPred = LLVM::ICmpPredicate::ne;
      break;
    default:
      llvm_unreachable("Unknown op in binary comparision switch");
    }

    auto lhs_v = lhs.getValue(builder);
    auto rhs_v = rhs.getValue(builder);
    if (auto mt = lhs_v.getType().dyn_cast<mlir::MemRefType>()) {
      lhs_v = builder.create<polygeist::Memref2PointerOp>(
          loc,
          LLVM::LLVMPointerType::get(mt.getElementType(),
                                     mt.getMemorySpaceAsInt()),
          lhs_v);
    }
    if (auto mt = rhs_v.getType().dyn_cast<mlir::MemRefType>()) {
      rhs_v = builder.create<polygeist::Memref2PointerOp>(
          loc,
          LLVM::LLVMPointerType::get(mt.getElementType(),
                                     mt.getMemorySpaceAsInt()),
          rhs_v);
    }
    mlir::Value res;
    if (lhs_v.getType().isa<mlir::FloatType>()) {
      res = builder.create<arith::CmpFOp>(loc, FPred, lhs_v, rhs_v);
    } else if (lhs_v.getType().isa<LLVM::LLVMPointerType>()) {
      res = builder.create<LLVM::ICmpOp>(loc, LPred, lhs_v, rhs_v);
    } else {
      res = builder.create<arith::CmpIOp>(loc, IPred, lhs_v, rhs_v);
    }
    return fixInteger(res);
  }
  case clang::BinaryOperator::Opcode::BO_Mul: {
    auto lhs_v = lhs.getValue(builder);
    if (lhs_v.getType().isa<mlir::FloatType>()) {
      return ValueCategory(
          builder.create<arith::MulFOp>(loc, lhs_v, rhs.getValue(builder)),
          /*isReference*/ false);
    } else {
      return ValueCategory(
          builder.create<arith::MulIOp>(loc, lhs_v, rhs.getValue(builder)),
          /*isReference*/ false);
    }
  }
  case clang::BinaryOperator::Opcode::BO_Div: {
    auto lhs_v = lhs.getValue(builder);
    if (lhs_v.getType().isa<mlir::FloatType>()) {
      return ValueCategory(
          builder.create<arith::DivFOp>(loc, lhs_v, rhs.getValue(builder)),
          /*isReference*/ false);
      ;
    } else {
      if (signedType)
        return ValueCategory(
            builder.create<arith::DivSIOp>(loc, lhs_v, rhs.getValue(builder)),
            /*isReference*/ false);
      else
        return ValueCategory(
            builder.create<arith::DivUIOp>(loc, lhs_v, rhs.getValue(builder)),
            /*isReference*/ false);
    }
  }
  case clang::BinaryOperator::Opcode::BO_Rem: {
    auto lhs_v = lhs.getValue(builder);
    if (lhs_v.getType().isa<mlir::FloatType>()) {
      return ValueCategory(
          builder.create<arith::RemFOp>(loc, lhs_v, rhs.getValue(builder)),
          /*isReference*/ false);
    } else {
      if (signedType)
        return ValueCategory(
            builder.create<arith::RemSIOp>(loc, lhs_v, rhs.getValue(builder)),
            /*isReference*/ false);
      else
        return ValueCategory(
            builder.create<arith::RemUIOp>(loc, lhs_v, rhs.getValue(builder)),
            /*isReference*/ false);
    }
  }
  case clang::BinaryOperator::Opcode::BO_Add: {
    auto lhs_v = lhs.getValue(builder);
    auto rhs_v = rhs.getValue(builder);
    if (lhs_v.getType().isa<mlir::FloatType>()) {
      return ValueCategory(builder.create<AddFOp>(loc, lhs_v, rhs_v),
                           /*isReference*/ false);
    } else if (auto mt = lhs_v.getType().dyn_cast<mlir::MemRefType>()) {
      auto shape = std::vector<int64_t>(mt.getShape());
      shape[0] = -1;
      auto mt0 = mlir::MemRefType::get(shape, mt.getElementType(),
                                       MemRefLayoutAttrInterface(),
                                       mt.getMemorySpace());
      auto ptradd = rhs_v;
      ptradd = castToIndex(loc, ptradd);
      return ValueCategory(
          builder.create<polygeist::SubIndexOp>(loc, mt0, lhs_v, ptradd),
          /*isReference*/ false);
    } else if (auto pt =
                   lhs_v.getType().dyn_cast<mlir::LLVM::LLVMPointerType>()) {
      return ValueCategory(
          builder.create<LLVM::GEPOp>(loc, pt, lhs_v,
                                      std::vector<mlir::Value>({rhs_v})),
          /*isReference*/ false);
    } else {
      if (auto lhs_c = lhs_v.getDefiningOp<ConstantIntOp>()) {
        if (auto rhs_c = rhs_v.getDefiningOp<ConstantIntOp>()) {
          return ValueCategory(
              builder.create<arith::ConstantIntOp>(
                  loc, lhs_c.value() + rhs_c.value(), lhs_c.getType()),
              false);
        }
      }
      return ValueCategory(builder.create<AddIOp>(loc, lhs_v, rhs_v),
                           /*isReference*/ false);
    }
  }
  case clang::BinaryOperator::Opcode::BO_Sub: {
    auto lhs_v = lhs.getValue(builder);
    auto rhs_v = rhs.getValue(builder);
    if (auto mt = lhs_v.getType().dyn_cast<mlir::MemRefType>()) {
      lhs_v = builder.create<polygeist::Memref2PointerOp>(
          loc,
          LLVM::LLVMPointerType::get(mt.getElementType(),
                                     mt.getMemorySpaceAsInt()),
          lhs_v);
    }
    if (auto mt = rhs_v.getType().dyn_cast<mlir::MemRefType>()) {
      rhs_v = builder.create<polygeist::Memref2PointerOp>(
          loc,
          LLVM::LLVMPointerType::get(mt.getElementType(),
                                     mt.getMemorySpaceAsInt()),
          rhs_v);
    }
    if (lhs_v.getType().isa<mlir::FloatType>()) {
      assert(rhs_v.getType() == lhs_v.getType());
      return ValueCategory(builder.create<SubFOp>(loc, lhs_v, rhs_v),
                           /*isReference*/ false);
    } else if (auto pt =
                   lhs_v.getType().dyn_cast<mlir::LLVM::LLVMPointerType>()) {
      if (auto IT = rhs_v.getType().dyn_cast<mlir::IntegerType>()) {
        mlir::Value vals[1] = {builder.create<SubIOp>(
            loc, builder.create<ConstantIntOp>(loc, 0, IT.getWidth()), rhs_v)};
        return ValueCategory(
            builder.create<LLVM::GEPOp>(loc, lhs_v.getType(), lhs_v,
                                        ArrayRef<mlir::Value>(vals)),
            false);
      }
      mlir::Value val =
          builder.create<SubIOp>(loc,
                                 builder.create<LLVM::PtrToIntOp>(
                                     loc, getMLIRType(BO->getType()), lhs_v),
                                 builder.create<LLVM::PtrToIntOp>(
                                     loc, getMLIRType(BO->getType()), rhs_v));
      val = builder.create<DivSIOp>(
          loc, val,
          builder.create<IndexCastOp>(
              loc, val.getType(),
              builder.create<polygeist::TypeSizeOp>(
                  loc, builder.getIndexType(),
                  mlir::TypeAttr::get(pt.getElementType()))));
      return ValueCategory(val, /*isReference*/ false);
    } else {
      return ValueCategory(builder.create<SubIOp>(loc, lhs_v, rhs_v),
                           /*isReference*/ false);
    }
  }
  case clang::BinaryOperator::Opcode::BO_Assign: {
    assert(lhs.isReference);
    mlir::Value tostore = rhs.getValue(builder);
    mlir::Type subType;
    if (auto PT = lhs.val.getType().dyn_cast<mlir::LLVM::LLVMPointerType>())
      subType = PT.getElementType();
    else
      subType = lhs.val.getType().cast<MemRefType>().getElementType();
    if (tostore.getType() != subType) {
      if (auto prevTy = tostore.getType().dyn_cast<mlir::IntegerType>()) {
        if (auto postTy = subType.dyn_cast<mlir::IntegerType>()) {
          bool signedType = true;
          if (auto bit = dyn_cast<clang::BuiltinType>(&*BO->getType())) {
            if (bit->isUnsignedInteger())
              signedType = false;
            if (bit->isSignedInteger())
              signedType = true;
          }

          if (prevTy.getWidth() < postTy.getWidth()) {
            if (signedType) {
              tostore = builder.create<arith::ExtSIOp>(loc, postTy, tostore);
            } else {
              tostore = builder.create<arith::ExtUIOp>(loc, postTy, tostore);
            }
          } else if (prevTy.getWidth() > postTy.getWidth()) {
            tostore = builder.create<arith::TruncIOp>(loc, postTy, tostore);
          }
        }
      }
    }
    lhs.store(builder, tostore);
    return lhs;
  }

  case clang::BinaryOperator::Opcode::BO_Comma: {
    return rhs;
  }

  case clang::BinaryOperator::Opcode::BO_AddAssign: {
    assert(lhs.isReference);
    auto prev = lhs.getValue(builder);

    mlir::Value result;
    if (auto postTy = prev.getType().dyn_cast<mlir::FloatType>()) {
      mlir::Value rhsV = rhs.getValue(builder);
      auto prevTy = rhsV.getType().cast<mlir::FloatType>();
      if (prevTy == postTy) {
      } else if (prevTy.getWidth() < postTy.getWidth()) {
        rhsV = builder.create<mlir::arith::ExtFOp>(loc, postTy, rhsV);
      } else {
        rhsV = builder.create<mlir::arith::TruncFOp>(loc, postTy, rhsV);
      }
      assert(rhsV.getType() == prev.getType());
      result = builder.create<AddFOp>(loc, prev, rhsV);
    } else if (auto pt =
                   prev.getType().dyn_cast<mlir::LLVM::LLVMPointerType>()) {
      result = builder.create<LLVM::GEPOp>(
          loc, pt, prev, std::vector<mlir::Value>({rhs.getValue(builder)}));
    } else if (auto postTy = prev.getType().dyn_cast<mlir::IntegerType>()) {
      mlir::Value rhsV = rhs.getValue(builder);
      auto prevTy = rhsV.getType().cast<mlir::IntegerType>();
      if (prevTy == postTy) {
      } else if (prevTy.getWidth() < postTy.getWidth()) {
        if (signedType) {
          rhsV = builder.create<arith::ExtSIOp>(loc, postTy, rhsV);
        } else {
          rhsV = builder.create<arith::ExtUIOp>(loc, postTy, rhsV);
        }
      } else {
        rhsV = builder.create<arith::TruncIOp>(loc, postTy, rhsV);
      }
      assert(rhsV.getType() == prev.getType());
      result = builder.create<AddIOp>(loc, prev, rhsV);
    } else if (auto postTy = prev.getType().dyn_cast<mlir::MemRefType>()) {
      mlir::Value rhsV = rhs.getValue(builder);
      auto shape = std::vector<int64_t>(postTy.getShape());
      shape[0] = -1;
      postTy = mlir::MemRefType::get(shape, postTy.getElementType(),
                                     MemRefLayoutAttrInterface(),
                                     postTy.getMemorySpace());
      auto ptradd = rhsV;
      ptradd = castToIndex(loc, ptradd);
      result = builder.create<polygeist::SubIndexOp>(loc, postTy, prev, ptradd);
    } else {
      assert(false && "Unsupported add assign type");
    }
    lhs.store(builder, result);
    return lhs;
  }
  case clang::BinaryOperator::Opcode::BO_SubAssign: {
    assert(lhs.isReference);
    auto prev = lhs.getValue(builder);

    mlir::Value result;
    if (prev.getType().isa<mlir::FloatType>()) {
      auto right = rhs.getValue(builder);
      if (right.getType() != prev.getType()) {
        auto prevTy = right.getType().cast<mlir::FloatType>();
        auto postTy = getMLIRType(BO->getType()).cast<mlir::FloatType>();

        if (prevTy.getWidth() < postTy.getWidth()) {
          right = builder.create<arith::ExtFOp>(loc, postTy, right);
        } else {
          right = builder.create<arith::TruncFOp>(loc, postTy, right);
        }
      }
      if (right.getType() != prev.getType()) {
        BO->dump();
        llvm::errs() << " p:" << prev << " r:" << right << "\n";
      }
      assert(right.getType() == prev.getType());
      result = builder.create<SubFOp>(loc, prev, right);
    } else {
      result = builder.create<SubIOp>(loc, prev, rhs.getValue(builder));
    }
    lhs.store(builder, result);
    return lhs;
  }
  case clang::BinaryOperator::Opcode::BO_MulAssign: {
    assert(lhs.isReference);
    auto prev = lhs.getValue(builder);

    mlir::Value result;
    if (prev.getType().isa<mlir::FloatType>()) {
      auto right = rhs.getValue(builder);
      if (right.getType() != prev.getType()) {
        auto prevTy = right.getType().cast<mlir::FloatType>();
        auto postTy = getMLIRType(BO->getType()).cast<mlir::FloatType>();

        if (prevTy.getWidth() < postTy.getWidth()) {
          right = builder.create<arith::ExtFOp>(loc, postTy, right);
        } else {
          right = builder.create<arith::TruncFOp>(loc, postTy, right);
        }
      }
      if (right.getType() != prev.getType()) {
        BO->dump();
        llvm::errs() << " p:" << prev << " r:" << right << "\n";
      }
      assert(right.getType() == prev.getType());
      result = builder.create<MulFOp>(loc, prev, right);
    } else {
      result = builder.create<MulIOp>(loc, prev, rhs.getValue(builder));
    }
    lhs.store(builder, result);
    return lhs;
  }
  case clang::BinaryOperator::Opcode::BO_DivAssign: {
    assert(lhs.isReference);
    auto prev = lhs.getValue(builder);

    mlir::Value result;
    if (prev.getType().isa<mlir::FloatType>()) {
      mlir::Value val = rhs.getValue(builder);
      auto prevTy = val.getType().cast<mlir::FloatType>();
      auto postTy = prev.getType().cast<mlir::FloatType>();

      if (prevTy.getWidth() < postTy.getWidth()) {
        val = builder.create<arith::ExtFOp>(loc, postTy, val);
      } else if (prevTy.getWidth() > postTy.getWidth()) {
        val = builder.create<arith::TruncFOp>(loc, postTy, val);
      }
      result = builder.create<arith::DivFOp>(loc, prev, val);
    } else {
      if (signedType)
        result =
            builder.create<arith::DivSIOp>(loc, prev, rhs.getValue(builder));
      else
        result =
            builder.create<arith::DivUIOp>(loc, prev, rhs.getValue(builder));
    }
    lhs.store(builder, result);
    return lhs;
  }
  case clang::BinaryOperator::Opcode::BO_ShrAssign: {
    assert(lhs.isReference);
    auto prev = lhs.getValue(builder);

    mlir::Value result;

    if (signedType)
      result = builder.create<ShRSIOp>(loc, prev, rhs.getValue(builder));
    else
      result = builder.create<ShRUIOp>(loc, prev, rhs.getValue(builder));
    lhs.store(builder, result);
    return lhs;
  }
  case clang::BinaryOperator::Opcode::BO_ShlAssign: {
    assert(lhs.isReference);
    auto prev = lhs.getValue(builder);

    mlir::Value result =
        builder.create<ShLIOp>(loc, prev, rhs.getValue(builder));
    lhs.store(builder, result);
    return lhs;
  }
  case clang::BinaryOperator::Opcode::BO_RemAssign: {
    assert(lhs.isReference);
    auto prev = lhs.getValue(builder);

    mlir::Value result;

    if (prev.getType().isa<mlir::FloatType>()) {
      result = builder.create<RemFOp>(loc, prev, rhs.getValue(builder));
    } else {
      if (signedType)
        result = builder.create<RemSIOp>(loc, prev, rhs.getValue(builder));
      else
        result = builder.create<RemUIOp>(loc, prev, rhs.getValue(builder));
    }
    lhs.store(builder, result);
    return lhs;
  }
  case clang::BinaryOperator::Opcode::BO_AndAssign: {
    assert(lhs.isReference);
    auto prev = lhs.getValue(builder);

    mlir::Value result =
        builder.create<AndIOp>(loc, prev, rhs.getValue(builder));
    lhs.store(builder, result);
    return lhs;
  }
  case clang::BinaryOperator::Opcode::BO_OrAssign: {
    assert(lhs.isReference);
    auto prev = lhs.getValue(builder);

    mlir::Value result =
        builder.create<OrIOp>(loc, prev, rhs.getValue(builder));
    lhs.store(builder, result);
    return lhs;
  }
  case clang::BinaryOperator::Opcode::BO_XorAssign: {
    assert(lhs.isReference);
    auto prev = lhs.getValue(builder);

    mlir::Value result =
        builder.create<XOrIOp>(loc, prev, rhs.getValue(builder));
    lhs.store(builder, result);
    return lhs;
  }

  default: {
    BO->dump();
    assert(0 && "unhandled opcode");
  }
  }
}

ValueCategory MLIRScanner::VisitExprWithCleanups(ExprWithCleanups *E) {
  auto ret = Visit(E->getSubExpr());
  for (auto &child : E->children()) {
    child->dump();
    llvm::errs() << "cleanup not handled\n";
  }
  return ret;
}

ValueCategory MLIRScanner::CommonFieldLookup(clang::QualType CT,
                                             const FieldDecl *FD,
                                             mlir::Value val, bool isLValue) {
  assert(FD && "Attempting to lookup field of nullptr");
  auto rd = FD->getParent();

  auto ST = cast<llvm::StructType>(getLLVMType(CT));

  size_t fnum = 0;

  auto CXRD = dyn_cast<CXXRecordDecl>(rd);

  if (isLLVMStructABI(rd, ST)) {
    auto &layout = Glob.CGM.getTypes().getCGRecordLayout(rd);
    fnum = layout.getLLVMFieldNo(FD);
  } else {
    fnum = 0;
    if (CXRD)
      fnum += CXRD->getDefinition()->getNumBases();
    for (auto field : rd->fields()) {
      if (field == FD) {
        break;
      }
      fnum++;
    }
  }

  if (auto PT = val.getType().dyn_cast<mlir::LLVM::LLVMPointerType>()) {
    mlir::Value vec[] = {builder.create<ConstantIntOp>(loc, 0, 32),
                         builder.create<ConstantIntOp>(loc, fnum, 32)};
    if (!PT.getElementType()
             .isa<mlir::LLVM::LLVMStructType, mlir::LLVM::LLVMArrayType>()) {
      llvm::errs() << "function: " << function << "\n";
      // rd->dump();
      FD->dump();
      FD->getType()->dump();
      llvm::errs() << " val: " << val << " - pt: " << PT << " fn: " << fnum
                   << " ST: " << *ST << "\n";
    }
    mlir::Type ET;
    if (auto ST = PT.getElementType().dyn_cast<mlir::LLVM::LLVMStructType>()) {
      ET = ST.getBody()[fnum];
    } else {
      ET = PT.getElementType()
               .cast<mlir::LLVM::LLVMArrayType>()
               .getElementType();
    }
    mlir::Value commonGEP = builder.create<mlir::LLVM::GEPOp>(
        loc, mlir::LLVM::LLVMPointerType::get(ET, PT.getAddressSpace()), val,
        vec);
    if (rd->isUnion()) {
      auto subType =
          Glob.typeTranslator.translateType(getLLVMType(FD->getType()));
      commonGEP = builder.create<mlir::LLVM::BitcastOp>(
          loc, mlir::LLVM::LLVMPointerType::get(subType, PT.getAddressSpace()),
          commonGEP);
    }
    if (isLValue)
      commonGEP =
          ValueCategory(commonGEP, /*isReference*/ true).getValue(builder);
    return ValueCategory(commonGEP, /*isReference*/ true);
  }
  auto mt = val.getType().cast<MemRefType>();
  auto shape = std::vector<int64_t>(mt.getShape());
  if (shape.size() > 1) {
    shape.erase(shape.begin());
  } else {
    shape[0] = -1;
  }

  // JLE_QUEL::THOUGHTS
  // This redundancy is here because we might, at some point, create
  // an equivalent GEP or SubIndexOp operation for each sycl types or otherwise
  // clean the redundancy
  mlir::Value Result;
  if (auto ST = mt.getElementType().dyn_cast<mlir::LLVM::LLVMStructType>()) {
    assert(fnum < ST.getBody().size() && "ERROR");

    const auto ElementType = ST.getBody()[fnum];
    const auto ResultType = mlir::MemRefType::get(
        shape, ElementType, MemRefLayoutAttrInterface(), mt.getMemorySpace());

    Result = builder.create<polygeist::SubIndexOp>(loc, ResultType, val,
                                                   getConstantIndex(fnum));
  } else if (auto AT =
                 mt.getElementType().dyn_cast<mlir::sycl::AccessorType>()) {
    assert(fnum < AT.getBody().size() && "ERROR");

    const auto ElementType = AT.getBody()[fnum];
    const auto ResultType = mlir::MemRefType::get(
        shape, ElementType, MemRefLayoutAttrInterface(), mt.getMemorySpace());

    Result = builder.create<polygeist::SubIndexOp>(loc, ResultType, val,
                                                   getConstantIndex(fnum));
  } else if (auto AT = mt.getElementType()
                           .dyn_cast<mlir::sycl::AccessorImplDeviceType>()) {
    assert(fnum < AT.getBody().size() && "ERROR");

    const auto ElementType = AT.getBody()[fnum];
    const auto ResultType = mlir::MemRefType::get(
        shape, ElementType, MemRefLayoutAttrInterface(), mt.getMemorySpace());

    Result = builder.create<polygeist::SubIndexOp>(loc, ResultType, val,
                                                   getConstantIndex(fnum));
  } else if (auto AT = mt.getElementType().dyn_cast<mlir::sycl::ArrayType>()) {
    assert(fnum < AT.getBody().size() && "ERROR");
    const auto ElementType = AT.getBody()[fnum];

    Result = builder.create<polygeist::SubIndexOp>(loc, ElementType, val,
                                                   getConstantIndex(fnum));
  } else if (auto IT = mt.getElementType().dyn_cast<mlir::sycl::IDType>()) {
    llvm_unreachable("not implemented");
  } else if (auto RT = mt.getElementType().dyn_cast<mlir::sycl::RangeType>()) {
    llvm_unreachable("not implemented");
  } else if (auto RT = mt.getElementType().dyn_cast<mlir::sycl::ItemType>()) {
    assert(fnum < RT.getBody().size() && "ERROR");

    const auto ElementType = RT.getBody()[fnum];
    const auto ResultType = mlir::MemRefType::get(
        shape, ElementType, MemRefLayoutAttrInterface(), mt.getMemorySpace());

    Result = builder.create<polygeist::SubIndexOp>(loc, ResultType, val,
                                                   getConstantIndex(fnum));
  } else if (auto RT =
                 mt.getElementType().dyn_cast<mlir::sycl::ItemBaseType>()) {
    assert(fnum < RT.getBody().size() && "ERROR");

    const auto ElementType = RT.getBody()[fnum];
    const auto ResultType = mlir::MemRefType::get(
        shape, ElementType, MemRefLayoutAttrInterface(), mt.getMemorySpace());

    Result = builder.create<polygeist::SubIndexOp>(loc, ResultType, val,
                                                   getConstantIndex(fnum));
  } else if (auto RT = mt.getElementType().dyn_cast<mlir::sycl::NdItemType>()) {
    assert(fnum < RT.getBody().size() && "ERROR");

    const auto ElementType = RT.getBody()[fnum];
    const auto ResultType = mlir::MemRefType::get(
        shape, ElementType, MemRefLayoutAttrInterface(), mt.getMemorySpace());

    Result = builder.create<polygeist::SubIndexOp>(loc, ResultType, val,
                                                   getConstantIndex(fnum));
  } else if (auto RT = mt.getElementType().dyn_cast<mlir::sycl::GroupType>()) {
    assert(fnum < RT.getBody().size() && "ERROR");

    const auto ElementType = RT.getBody()[fnum];
    const auto ResultType = mlir::MemRefType::get(
        shape, ElementType, MemRefLayoutAttrInterface(), mt.getMemorySpace());

    Result = builder.create<polygeist::SubIndexOp>(loc, ResultType, val,
                                                   getConstantIndex(fnum));
  } else {
    auto mt0 =
        mlir::MemRefType::get(shape, mt.getElementType(),
                              MemRefLayoutAttrInterface(), mt.getMemorySpace());
    shape[0] = -1;
    auto mt1 =
        mlir::MemRefType::get(shape, mt.getElementType(),
                              MemRefLayoutAttrInterface(), mt.getMemorySpace());

    Result = builder.create<polygeist::SubIndexOp>(loc, mt0, val,
                                                   getConstantIndex(0));
    Result = builder.create<polygeist::SubIndexOp>(loc, mt1, Result,
                                                   getConstantIndex(fnum));
  }

  if (isLValue) {
    Result = ValueCategory(Result, /*isReference*/ true).getValue(builder);
  }

  return ValueCategory(Result, /*isReference*/ true);
}

ValueCategory MLIRScanner::VisitDeclRefExpr(DeclRefExpr *E) {
  auto name = E->getDecl()->getName().str();

  if (auto tocall = dyn_cast<FunctionDecl>(E->getDecl()))
    return ValueCategory(builder.create<LLVM::AddressOfOp>(
                             loc, Glob.GetOrCreateLLVMFunction(tocall)),
                         /*isReference*/ true);

  if (auto VD = dyn_cast<VarDecl>(E->getDecl())) {
    if (Captures.find(VD) != Captures.end()) {
      FieldDecl *field = Captures[VD];
      auto res = CommonFieldLookup(
          cast<CXXMethodDecl>(EmittingFunctionDecl)->getThisObjectType(), field,
          ThisVal.val,
          isa<clang::ReferenceType>(
              field->getType()->getUnqualifiedDesugaredType()));
      assert(CaptureKinds.find(VD) != CaptureKinds.end());
      return res;
    }
  }

  if (auto PD = dyn_cast<VarDecl>(E->getDecl())) {
    auto found = params.find(PD);
    if (found != params.end()) {
      auto res = found->second;
      assert(res.val);
      return res;
    }
  }
  if (auto ED = dyn_cast<EnumConstantDecl>(E->getDecl())) {
    auto ty = getMLIRType(E->getType()).cast<mlir::IntegerType>();
    return ValueCategory(
        builder.create<ConstantIntOp>(loc, ED->getInitVal().getExtValue(), ty),
        /*isReference*/ false);

    if (!ED->getInitExpr())
      ED->dump();
    return Visit(ED->getInitExpr());
  }
  if (auto VD = dyn_cast<ValueDecl>(E->getDecl())) {
    if (Glob.getMLIRType(Glob.CGM.getContext().getPointerType(E->getType()))
            .isa<mlir::LLVM::LLVMPointerType>() ||
        name == "stderr" || name == "stdout" || name == "stdin" ||
        (E->hasQualifier())) {
      return ValueCategory(builder.create<mlir::LLVM::AddressOfOp>(
                               loc, Glob.GetOrCreateLLVMGlobal(VD)),
                           /*isReference*/ true);
    }

    auto gv = Glob.GetOrCreateGlobal(VD, /*prefix=*/"");
    auto gv2 = builder.create<memref::GetGlobalOp>(loc, gv.first.type(),
                                                   gv.first.getName());
    bool isArray = gv.second;
    // TODO check reference
    if (isArray)
      return ValueCategory(gv2, /*isReference*/ true);
    else
      return ValueCategory(gv2, /*isReference*/ true);
    // return gv2;
  }
  E->dump();
  E->getDecl()->dump();
  llvm::errs() << "couldn't find " << name << "\n";
  assert(0 && "couldnt find value");
  return nullptr;
}

ValueCategory MLIRScanner::VisitOpaqueValueExpr(OpaqueValueExpr *E) {
  if (!E->getSourceExpr()) {
    E->dump();
    assert(E->getSourceExpr());
  }
  auto res = Visit(E->getSourceExpr());
  if (!res.val) {
    E->dump();
    E->getSourceExpr()->dump();
    assert(res.val);
  }
  return res;
}

ValueCategory MLIRScanner::VisitCXXTypeidExpr(clang::CXXTypeidExpr *E) {
  QualType T;
  if (E->isTypeOperand())
    T = E->getTypeOperand(Glob.CGM.getContext());
  else
    T = E->getExprOperand()->getType();
  llvm::Constant *C = Glob.CGM.GetAddrOfRTTIDescriptor(T);
  llvm::errs() << *C << "\n";
  auto ty = getMLIRType(E->getType());
  llvm::errs() << ty << "\n";
  assert(0 && "unhandled typeid");
}

ValueCategory
MLIRScanner::VisitCXXDefaultInitExpr(clang::CXXDefaultInitExpr *expr) {
  assert(ThisVal.val);
  auto toset = Visit(expr->getExpr());
  assert(!ThisVal.isReference);
  assert(toset.val);

  bool isArray = false;
  Glob.getMLIRType(expr->getExpr()->getType(), &isArray);

  auto cfl = CommonFieldLookup(
      cast<CXXMethodDecl>(EmittingFunctionDecl)->getThisObjectType(),
      expr->getField(), ThisVal.val, /*isLValue*/ false);
  assert(cfl.val);
  cfl.store(builder, toset, isArray);
  return cfl;
}

ValueCategory MLIRScanner::VisitCXXNoexceptExpr(CXXNoexceptExpr *expr) {
  auto ty = getMLIRType(expr->getType()).cast<mlir::IntegerType>();
  return ValueCategory(
      builder.create<ConstantIntOp>(getMLIRLocation(expr->getExprLoc()),
                                    expr->getValue(), ty),
      /*isReference*/ false);
}

ValueCategory MLIRScanner::VisitMemberExpr(MemberExpr *ME) {
  auto memberName = ME->getMemberDecl()->getName();
  if (auto sr2 = dyn_cast<OpaqueValueExpr>(ME->getBase())) {
    if (auto sr = dyn_cast<DeclRefExpr>(sr2->getSourceExpr())) {
      if (sr->getDecl()->getName() == "blockIdx") {
        if (memberName == "__fetch_builtin_x") {
        }
        llvm::errs() << "known block index";
      }
      if (sr->getDecl()->getName() == "blockDim") {
        llvm::errs() << "known block dim";
      }
      if (sr->getDecl()->getName() == "threadIdx") {
        llvm::errs() << "known thread index";
      }
      if (sr->getDecl()->getName() == "gridDim") {
        llvm::errs() << "known grid index";
      }
    }
  }
  auto base = Visit(ME->getBase());
  clang::QualType OT = ME->getBase()->getType();
  if (ME->isArrow()) {
    if (!base.val) {
      ME->dump();
    }
    base = base.dereference(builder);
    OT = cast<clang::PointerType>(OT->getUnqualifiedDesugaredType())
             ->getPointeeType();
  }
  if (!base.isReference) {
    EmittingFunctionDecl->dump();
    function.dump();
    ME->dump();
    llvm::errs() << "base value: " << base.val << "\n";
  }
  assert(base.isReference);
  const FieldDecl *field = cast<FieldDecl>(ME->getMemberDecl());
  return CommonFieldLookup(
      OT, field, base.val,
      isa<clang::ReferenceType>(
          field->getType()->getUnqualifiedDesugaredType()));
}

static bool isSyclIDorRangetoArray(mlir::Type &nt, mlir::Value &value) {
  mlir::Type elemTy = value.getType().dyn_cast<MemRefType>().getElementType();
  return ((elemTy.isa<sycl::IDType>() || elemTy.isa<sycl::RangeType>()) &&
          nt.dyn_cast<MemRefType>().getElementType().isa<sycl::ArrayType>());
}

mlir::Value MLIRScanner::GetAddressOfDerivedClass(
    mlir::Value value, const CXXRecordDecl *DerivedClass,
    CastExpr::path_const_iterator Start, CastExpr::path_const_iterator End) {
  const ASTContext &Context = Glob.CGM.getContext();

  SmallVector<const CXXRecordDecl *> ToBase = {DerivedClass};
  SmallVector<const CXXBaseSpecifier *> Bases;
  for (auto I = Start; I != End; I++) {
    const CXXBaseSpecifier *Base = *I;
    const auto *BaseDecl =
        cast<CXXRecordDecl>(Base->getType()->castAs<RecordType>()->getDecl());
    ToBase.push_back(BaseDecl);
    Bases.push_back(Base);
  }

  for (int i = ToBase.size() - 1; i > 0; i--) {
    const CXXBaseSpecifier *Base = Bases[i - 1];

    const auto *BaseDecl =
        cast<CXXRecordDecl>(Base->getType()->castAs<RecordType>()->getDecl());
    const auto *RD = ToBase[i - 1];
    // Get the layout.
    const ASTRecordLayout &Layout = Context.getASTRecordLayout(RD);
    assert(!Base->isVirtual() && "Should not see virtual bases here!");

    // Add the offset.

    mlir::Type nt = getMLIRType(
        Glob.CGM.getContext().getLValueReferenceType(Base->getType()));

    mlir::Value Offset = nullptr;
    if (isLLVMStructABI(RD, /*ST*/ nullptr)) {
      Offset = builder.create<arith::ConstantIntOp>(
          loc, -(ssize_t)Layout.getBaseClassOffset(BaseDecl).getQuantity(), 32);
    } else {
      Offset = builder.create<arith::ConstantIntOp>(loc, 0, 32);
      bool found = false;
      for (auto f : RD->bases()) {
        if (f.getType().getTypePtr()->getUnqualifiedDesugaredType() ==
            Base->getType()->getUnqualifiedDesugaredType()) {
          found = true;
          break;
        }
        bool subType = false;
        mlir::Type nt = Glob.getMLIRType(f.getType(), &subType, false);
        Offset = builder.create<arith::SubIOp>(
            loc, Offset,
            builder.create<IndexCastOp>(
                loc, Offset.getType(),
                builder.create<polygeist::TypeSizeOp>(
                    loc, builder.getIndexType(), mlir::TypeAttr::get(nt))));
      }
      assert(found);
    }

    mlir::Value ptr = value;
    if (auto PT = ptr.getType().dyn_cast<LLVM::LLVMPointerType>())
      ptr = builder.create<LLVM::BitcastOp>(
          loc,
          LLVM::LLVMPointerType::get(builder.getI8Type(), PT.getAddressSpace()),
          ptr);
    else
      ptr = builder.create<polygeist::Memref2PointerOp>(
          loc,
          LLVM::LLVMPointerType::get(builder.getI8Type(), PT.getAddressSpace()),
          ptr);

    mlir::Value idx[] = {Offset};
    ptr = builder.create<LLVM::GEPOp>(loc, ptr.getType(), ptr, idx);

    if (auto PT = nt.dyn_cast<mlir::LLVM::LLVMPointerType>())
      value = builder.create<LLVM::BitcastOp>(
          loc,
          LLVM::LLVMPointerType::get(
              PT.getElementType(),
              ptr.getType().cast<LLVM::LLVMPointerType>().getAddressSpace()),
          ptr);
    else
      value = builder.create<polygeist::Pointer2MemrefOp>(loc, nt, ptr);
  }

  return value;
}

mlir::Value MLIRScanner::GetAddressOfBaseClass(
    mlir::Value value, const CXXRecordDecl *DerivedClass,
    ArrayRef<const clang::Type *> BaseTypes, ArrayRef<bool> BaseVirtuals) {
  const CXXRecordDecl *RD = DerivedClass;

  for (auto tup : llvm::zip(BaseTypes, BaseVirtuals)) {

    auto BaseType = std::get<0>(tup);

    const auto *BaseDecl =
        cast<CXXRecordDecl>(BaseType->castAs<RecordType>()->getDecl());
    // Add the offset.

    mlir::Type nt = getMLIRType(
        Glob.CGM.getContext().getLValueReferenceType(QualType(BaseType, 0)));

    size_t fnum;
    bool subIndex = true;

    if (isLLVMStructABI(RD, /*ST*/ nullptr)) {
      auto &layout = Glob.CGM.getTypes().getCGRecordLayout(RD);
      if (std::get<1>(tup))
        fnum = layout.getVirtualBaseIndex(BaseDecl);
      else {
        if (!layout.hasNonVirtualBaseLLVMField(BaseDecl)) {
          subIndex = false;
        } else {
          fnum = layout.getNonVirtualBaseLLVMFieldNo(BaseDecl);
        }
      }
    } else {
      assert(!std::get<1>(tup) && "Should not see virtual bases here!");
      fnum = 0;
      bool found = false;
      for (auto f : RD->bases()) {
        if (f.getType().getTypePtr()->getUnqualifiedDesugaredType() ==
            BaseType->getUnqualifiedDesugaredType()) {
          found = true;
          break;
        }
        fnum++;
      }
      assert(found);
    }

    if (subIndex) {
      if (auto mt = value.getType().dyn_cast<MemRefType>()) {
        auto shape = std::vector<int64_t>(mt.getShape());
        // We do not remove dimensions for an id->array or range->array, because
        // the later cast will be incompatible due to dimension mismatch.
        if (!isSyclIDorRangetoArray(nt, value))
          shape.erase(shape.begin());
        auto mt0 = mlir::MemRefType::get(shape, mt.getElementType(),
                                         MemRefLayoutAttrInterface(),
                                         mt.getMemorySpace());
        value = builder.create<polygeist::SubIndexOp>(loc, mt0, value,
                                                      getConstantIndex(fnum));
      } else {
        mlir::Value idx[] = {
            builder.create<arith::ConstantIntOp>(loc, 0, 32),
            builder.create<arith::ConstantIntOp>(loc, fnum, 32)};
        auto PT = value.getType().cast<LLVM::LLVMPointerType>();
        mlir::Type ET;
        if (auto ST =
                PT.getElementType().dyn_cast<mlir::LLVM::LLVMStructType>()) {
          ET = ST.getBody()[fnum];
        } else {
          ET = PT.getElementType()
                   .cast<mlir::LLVM::LLVMArrayType>()
                   .getElementType();
        }

        value = builder.create<LLVM::GEPOp>(
            loc, LLVM::LLVMPointerType::get(ET, PT.getAddressSpace()), value,
            idx);
      }
    }

    auto pt = nt.dyn_cast<mlir::LLVM::LLVMPointerType>();
    if (auto opt = value.getType().dyn_cast<mlir::LLVM::LLVMPointerType>()) {
      if (!pt) {
        value = builder.create<polygeist::Pointer2MemrefOp>(loc, nt, value);
      } else {
        if (value.getType() != nt)
          value = builder.create<mlir::LLVM::BitcastOp>(loc, pt, value);
      }
    } else {
      assert(value.getType().isa<MemRefType>());
      if (pt) {
        value = builder.create<polygeist::Memref2PointerOp>(loc, pt, value);
      } else {
        if (value.getType() != nt) {
          if (isSyclIDorRangetoArray(nt, value))
            value = builder.create<sycl::SYCLCastOp>(loc, nt, value);
          else
            value = builder.create<memref::CastOp>(loc, nt, value);
        }
      }
    }

    RD = BaseDecl;
  }

  return value;
}

ValueCategory MLIRScanner::VisitCastExpr(CastExpr *E) {
  auto loc = getMLIRLocation(E->getExprLoc());
  switch (E->getCastKind()) {

  case clang::CastKind::CK_NullToPointer: {
    auto llvmType = getMLIRType(E->getType());
    if (llvmType.isa<LLVM::LLVMPointerType>())
      return ValueCategory(builder.create<mlir::LLVM::NullOp>(loc, llvmType),
                           /*isReference*/ false);
    else
      return ValueCategory(
          builder.create<polygeist::Pointer2MemrefOp>(
              loc, llvmType,
              builder.create<mlir::LLVM::NullOp>(
                  loc, LLVM::LLVMPointerType::get(builder.getI8Type()))),
          false);
  }
  case clang::CastKind::CK_UserDefinedConversion: {
    return Visit(E->getSubExpr());
  }
  case clang::CastKind::CK_AddressSpaceConversion: {
    auto scalar = Visit(E->getSubExpr());
    // JLE_QUEL::TODO (II-201)
    // assert(scalar.isReference);
    return ValueCategory(scalar.val, scalar.isReference);
  }
  case clang::CastKind::CK_Dynamic: {
    E->dump();
    assert(0 && "dynamic cast not handled yet\n");
  }
  case clang::CastKind::CK_UncheckedDerivedToBase:
  case clang::CastKind::CK_DerivedToBase: {
    auto se = Visit(E->getSubExpr());
    if (!se.val) {
      E->dump();
    }
    assert(se.val);
    auto Derived =
         (E->isLValue() || E->isXValue())
            ? cast<CXXRecordDecl>(
                  E->getSubExpr()->getType()->castAs<RecordType>()->getDecl())
            : E->getSubExpr()->getType()->getPointeeCXXRecordDecl();
    SmallVector<const clang::Type *> BaseTypes;
    SmallVector<bool> BaseVirtual;
    for (auto B : E->path()) {
      BaseTypes.push_back(B->getType().getTypePtr());
      BaseVirtual.push_back(B->isVirtual());
    }

    if (auto ut = se.val.getType().dyn_cast<mlir::MemRefType>()) {
      auto mt = getMLIRType((E->isLValue() || E->isXValue())
                                ? Glob.CGM.getContext().getLValueReferenceType(
                                      E->getType())
                                : E->getType())
                    .dyn_cast<mlir::MemRefType>();

      if (ut.getShape().size() != mt.getShape().size()) {
        E->dump();
        llvm::errs() << " se.val: " << se.val << " ut: " << ut << " mt: " << mt
                     << "\n";
      }
      assert(ut.getShape().size() == mt.getShape().size());
      auto ty = mlir::MemRefType::get(mt.getShape(), mt.getElementType(),
                                      MemRefLayoutAttrInterface(),
                                      ut.getMemorySpace());
      if (ty.getElementType().getDialect().getNamespace() ==
              mlir::sycl::SYCLDialect::getDialectNamespace() &&
          ut.getElementType().getDialect().getNamespace() ==
              mlir::sycl::SYCLDialect::getDialectNamespace() &&
          ty.getElementType() != ut.getElementType()) {
        return ValueCategory(
            builder.create<mlir::sycl::SYCLCastOp>(loc, ty, se.val),
            /*isReference*/ se.isReference);
      }
    }

    mlir::Value val =
        GetAddressOfBaseClass(se.val, Derived, BaseTypes, BaseVirtual);
    if (E->getCastKind() != clang::CastKind::CK_UncheckedDerivedToBase &&
        !isa<CXXThisExpr>(E->IgnoreParens())) {
      mlir::Value ptr = val;
      if (auto MT = ptr.getType().dyn_cast<MemRefType>())
        ptr = builder.create<polygeist::Memref2PointerOp>(
            loc,
            LLVM::LLVMPointerType::get(MT.getElementType(),
                                       MT.getMemorySpaceAsInt()),
            ptr);
      mlir::Value nullptr_llvm =
          builder.create<mlir::LLVM::NullOp>(loc, ptr.getType());
      auto ne = builder.create<mlir::LLVM::ICmpOp>(
          loc, mlir::LLVM::ICmpPredicate::ne, ptr, nullptr_llvm);
      if (auto MT = ptr.getType().dyn_cast<MemRefType>())
        nullptr_llvm =
            builder.create<polygeist::Pointer2MemrefOp>(loc, MT, nullptr_llvm);
      val = builder.create<arith::SelectOp>(loc, ne, val, nullptr_llvm);
    }

    return ValueCategory(val, se.isReference);
  }
  case clang::CastKind::CK_BaseToDerived: {
    auto se = Visit(E->getSubExpr());
    if (!se.val) {
      E->dump();
    }
    assert(se.val);
    auto Derived =
        (E->isLValue() || E->isXValue())
            ? cast<CXXRecordDecl>(E->getType()->castAs<RecordType>()->getDecl())
            : E->getType()->getPointeeCXXRecordDecl();
    mlir::Value val = GetAddressOfDerivedClass(se.val, Derived, E->path_begin(),
                                               E->path_end());
    /*
    if (ShouldNullCheckClassCastValue(E)) {
        mlir::Value ptr = val;
        if (auto MT = ptr.getType().dyn_cast<MemRefType>())
            ptr = builder.create<polygeist::Memref2PointerOp>(loc,
    LLVM::LLVMPointerType::get(MT.getElementType()), ptr); auto nullptr_llvm =
    builder.create<mlir::LLVM::NullOp>(loc, ptr.getType()); auto ne =
    builder.create<mlir::LLVM::ICmpOp>( loc, mlir::LLVM::ICmpPredicate::ne, ptr,
    nullptr_llvm); if (auto MT = ptr.getType().dyn_cast<MemRefType>())
           nullptr_llvm = builder.create<polygeist::Pointer2MemrefOp>(loc, MT,
    nullptr_llvm); val = builder.create<arith::SelectOp>(loc, ne, val,
    nullptr_llvm);
    }
    */
    return ValueCategory(val, se.isReference);
  }
  case clang::CastKind::CK_BitCast: {

    if (auto CI = dyn_cast<clang::CallExpr>(E->getSubExpr()))
      if (auto ic = dyn_cast<ImplicitCastExpr>(CI->getCallee()))
        if (auto sr = dyn_cast<DeclRefExpr>(ic->getSubExpr())) {
          if (sr->getDecl()->getIdentifier() &&
              sr->getDecl()->getName() == "polybench_alloc_data") {
            if (auto mt =
                    getMLIRType(E->getType()).dyn_cast<mlir::MemRefType>()) {
              auto shape = std::vector<int64_t>(mt.getShape());
              // shape.erase(shape.begin());
              auto mt0 = mlir::MemRefType::get(shape, mt.getElementType(),
                                               MemRefLayoutAttrInterface(),
                                               mt.getMemorySpace());

              auto alloc = builder.create<mlir::memref::AllocOp>(loc, mt0);
              return ValueCategory(alloc, /*isReference*/ false);
            }
          }
        }

    if (auto CI = dyn_cast<clang::CallExpr>(E->getSubExpr()))
      if (auto ic = dyn_cast<ImplicitCastExpr>(CI->getCallee()))
        if (auto sr = dyn_cast<DeclRefExpr>(ic->getSubExpr())) {
          if (sr->getDecl()->getIdentifier() &&
              (sr->getDecl()->getName() == "malloc" ||
               sr->getDecl()->getName() == "calloc"))
            if (auto mt =
                    getMLIRType(E->getType()).dyn_cast<mlir::MemRefType>()) {
              auto shape = std::vector<int64_t>(mt.getShape());

              auto elemSize =
                  getTypeSize(cast<clang::PointerType>(
                                  E->getType()->getUnqualifiedDesugaredType())
                                  ->getPointeeType());
              mlir::Value allocSize = builder.create<IndexCastOp>(
                  loc, mlir::IndexType::get(builder.getContext()),
                  Visit(CI->getArg(0)).getValue(builder));
              if (sr->getDecl()->getName() == "calloc") {
                allocSize = builder.create<MulIOp>(
                    loc, allocSize,
                    builder.create<arith::IndexCastOp>(
                        loc, mlir::IndexType::get(builder.getContext()),
                        Visit(CI->getArg(1)).getValue(builder)));
              }
              mlir::Value args[1] = {
                  builder.create<DivUIOp>(loc, allocSize, elemSize)};
              auto alloc = builder.create<mlir::memref::AllocOp>(loc, mt, args);
              if (sr->getDecl()->getName() == "calloc") {
                mlir::Value val = alloc;
                if (val.getType().isa<MemRefType>()) {
                  val = builder.create<polygeist::Memref2PointerOp>(
                      loc,
                      LLVM::LLVMPointerType::get(builder.getI8Type(),
                                                 val.getType()
                                                     .cast<MemRefType>()
                                                     .getMemorySpaceAsInt()),
                      val);
                } else {
                  val = builder.create<LLVM::BitcastOp>(
                      loc,
                      LLVM::LLVMPointerType::get(
                          builder.getI8Type(),
                          val.getType()
                              .cast<LLVM::LLVMPointerType>()
                              .getAddressSpace()),
                      val);
                }
                auto i8_0 = builder.create<arith::ConstantIntOp>(loc, 0, 8);
                auto sizev = builder.create<arith::IndexCastOp>(
                    loc, builder.getI64Type(), allocSize);
                auto falsev =
                    builder.create<arith::ConstantIntOp>(loc, false, 1);
                builder.create<LLVM::MemsetOp>(loc, val, i8_0, sizev, falsev);
              }
              return ValueCategory(alloc, /*isReference*/ false);
            }
        }
    auto se = Visit(E->getSubExpr());
    if (!se.val) {
      E->dump();
    }
    auto scalar = se.getValue(builder);
    if (auto spt = scalar.getType().dyn_cast<mlir::LLVM::LLVMPointerType>()) {
      auto nt = getMLIRType(E->getType());
      LLVM::LLVMPointerType pt = nt.dyn_cast<LLVM::LLVMPointerType>();
      if (!pt) {
        return ValueCategory(
            builder.create<polygeist::Pointer2MemrefOp>(loc, nt, scalar),
            false);
      }
      pt = LLVM::LLVMPointerType::get(pt.getElementType(),
                                      spt.getAddressSpace());
      auto nval = builder.create<mlir::LLVM::BitcastOp>(loc, pt, scalar);
      return ValueCategory(nval, /*isReference*/ false);
    }
    if (!scalar.getType().isa<mlir::MemRefType>()) {
      E->dump();
      E->getType()->dump();
      llvm::errs() << "scalar: " << scalar << "\n";
    }
    auto ut = scalar.getType().cast<mlir::MemRefType>();
    auto mlirty = getMLIRType(E->getType());

    if (auto PT = mlirty.dyn_cast<mlir::LLVM::LLVMPointerType>()) {
      return ValueCategory(
          builder.create<mlir::polygeist::Memref2PointerOp>(loc, PT, scalar),
          /*isReference*/ false);
    } else if (auto mt = mlirty.dyn_cast<mlir::MemRefType>()) {
      auto ty = mlir::MemRefType::get(mt.getShape(), mt.getElementType(),
                                      MemRefLayoutAttrInterface(),
                                      ut.getMemorySpace());
      if (ut.getShape().size() == mt.getShape().size() + 1) {
        return ValueCategory(builder.create<mlir::polygeist::SubIndexOp>(
                                 loc, ty, scalar, getConstantIndex(0)),
                             /*isReference*/ false);
      }
      if (ut.getShape().size() != mt.getShape().size()) {
        return ValueCategory(
            builder.create<polygeist::Pointer2MemrefOp>(
                loc, ty,
                builder.create<polygeist::Memref2PointerOp>(
                    loc, LLVM::LLVMPointerType::get(builder.getI8Type()),
                    scalar)),
            /*isReference*/ false);
      }
      return ValueCategory(builder.create<memref::CastOp>(loc, ty, scalar),
                           /*isReference*/ false);
    } else {
      E->dump();
      E->getType()->dump();
      llvm::errs() << " scalar: " << scalar << " mlirty: " << mlirty << "\n";
      assert(0 && "illegal type for cast");
      llvm_unreachable("illegal type for cast");
    }
  }
  case clang::CastKind::CK_LValueToRValue: {
    if (auto dr = dyn_cast<DeclRefExpr>(E->getSubExpr())) {
      if (auto VD = dyn_cast<VarDecl>(dr->getDecl()->getCanonicalDecl())) {
        if (NOUR_Constant == dr->isNonOdrUse()) {
          auto VarD = cast<VarDecl>(VD);
          if (!VarD->getInit()) {
            E->dump();
            VarD->dump();
          }
          assert(VarD->getInit());
          return Visit(VarD->getInit());
        }
      }
      if (dr->getDecl()->getIdentifier() &&
          dr->getDecl()->getName() == "warpSize") {
        auto mlirType = getMLIRType(E->getType());
        return ValueCategory(
            builder.create<mlir::NVVM::WarpSizeOp>(loc, mlirType),
            /*isReference*/ false);
      }
      /*
      if (dr->isNonOdrUseReason() == clang::NonOdrUseReason::NOUR_Constant) {
        dr->dump();
        auto VD = cast<VarDecl>(dr->getDecl());
        assert(VD->getInit());
      }
      */
    }
    auto prev = Visit(E->getSubExpr());

    bool isArray = false;
    Glob.getMLIRType(E->getType(), &isArray);
    if (isArray)
      return prev;

    auto lres = prev.getValue(builder);
    if (!prev.isReference) {
      E->dump();
      lres.dump();
    }
    assert(prev.isReference);
    return ValueCategory(lres, /*isReference*/ false);
  }
  case clang::CastKind::CK_IntegralToFloating: {
    auto scalar = Visit(E->getSubExpr()).getValue(builder);
    auto ty = getMLIRType(E->getType()).cast<mlir::FloatType>();
    bool signedType = true;
    if (auto bit = dyn_cast<clang::BuiltinType>(&*E->getSubExpr()->getType())) {
      if (bit->isUnsignedInteger())
        signedType = false;
      if (bit->isSignedInteger())
        signedType = true;
    }
    if (signedType)
      return ValueCategory(
          builder.create<mlir::arith::SIToFPOp>(loc, ty, scalar),
          /*isReference*/ false);
    else
      return ValueCategory(
          builder.create<mlir::arith::UIToFPOp>(loc, ty, scalar),
          /*isReference*/ false);
  }
  case clang::CastKind::CK_FloatingToIntegral: {
    auto scalar = Visit(E->getSubExpr()).getValue(builder);
    auto ty = getMLIRType(E->getType()).cast<mlir::IntegerType>();
    bool signedType = true;
    if (auto bit = dyn_cast<clang::BuiltinType>(&*E->getType())) {
      if (bit->isUnsignedInteger())
        signedType = false;
      if (bit->isSignedInteger())
        signedType = true;
    }
    if (signedType)
      return ValueCategory(
          builder.create<mlir::arith::FPToSIOp>(loc, ty, scalar),
          /*isReference*/ false);
    else
      return ValueCategory(
          builder.create<mlir::arith::FPToUIOp>(loc, ty, scalar),
          /*isReference*/ false);
  }
  case clang::CastKind::CK_IntegralCast: {
    auto scalar = Visit(E->getSubExpr()).getValue(builder);
    assert(scalar);
    auto postTy = getMLIRType(E->getType()).cast<mlir::IntegerType>();
    if (scalar.getType().isa<mlir::LLVM::LLVMPointerType>()) {
      return ValueCategory(
          builder.create<mlir::LLVM::PtrToIntOp>(loc, postTy, scalar),
          /*isReference*/ false);
    }
    if (scalar.getType().isa<mlir::IndexType>() ||
        postTy.isa<mlir::IndexType>()) {
      return ValueCategory(builder.create<IndexCastOp>(loc, postTy, scalar),
                           false);
    }
    if (!scalar.getType().isa<mlir::IntegerType>()) {
      E->dump();
      llvm::errs() << " scalar: " << scalar << "\n";
    }
    auto prevTy = scalar.getType().cast<mlir::IntegerType>();
    bool signedType = true;
    if (auto bit = dyn_cast<clang::BuiltinType>(&*E->getSubExpr()->getType())) {
      if (bit->isUnsignedInteger())
        signedType = false;
      if (bit->isSignedInteger())
        signedType = true;
    }

    if (prevTy == postTy)
      return ValueCategory(scalar, /*isReference*/ false);
    if (prevTy.getWidth() < postTy.getWidth()) {
      if (signedType) {
        if (auto CI = scalar.getDefiningOp<arith::ConstantIntOp>()) {
          return ValueCategory(
              builder.create<arith::ConstantOp>(
                  loc, postTy,
                  mlir::IntegerAttr::get(
                      postTy, CI.getValue().cast<IntegerAttr>().getValue().sext(
                                  postTy.getWidth()))),
              /*isReference*/ false);
        }
        return ValueCategory(
            builder.create<arith::ExtSIOp>(loc, postTy, scalar),
            /*isReference*/ false);
      } else {
        if (auto CI = scalar.getDefiningOp<arith::ConstantIntOp>()) {
          return ValueCategory(
              builder.create<arith::ConstantOp>(
                  loc, postTy,
                  mlir::IntegerAttr::get(
                      postTy, CI.getValue().cast<IntegerAttr>().getValue().zext(
                                  postTy.getWidth()))),
              /*isReference*/ false);
        }
        return ValueCategory(
            builder.create<arith::ExtUIOp>(loc, postTy, scalar),
            /*isReference*/ false);
      }
    } else {
      if (auto CI = scalar.getDefiningOp<ConstantIntOp>()) {
        return ValueCategory(
            builder.create<arith::ConstantOp>(
                loc, postTy,
                mlir::IntegerAttr::get(
                    postTy, CI.getValue().cast<IntegerAttr>().getValue().trunc(
                                postTy.getWidth()))),
            /*isReference*/ false);
      }
      return ValueCategory(builder.create<arith::TruncIOp>(loc, postTy, scalar),
                           /*isReference*/ false);
    }
  }
  case clang::CastKind::CK_FloatingCast: {
    auto scalar = Visit(E->getSubExpr()).getValue(builder);
    if (!scalar.getType().isa<mlir::FloatType>()) {
      E->dump();
      llvm::errs() << "scalar: " << scalar << "\n";
    }
    auto prevTy = scalar.getType().cast<mlir::FloatType>();
    auto postTy = getMLIRType(E->getType()).cast<mlir::FloatType>();

    if (prevTy == postTy)
      return ValueCategory(scalar, /*isReference*/ false);
    if (auto c = scalar.getDefiningOp<ConstantFloatOp>()) {
      APFloat Val = c.getValue().cast<FloatAttr>().getValue();
      bool ignored;
      Val.convert(postTy.getFloatSemantics(), APFloat::rmNearestTiesToEven,
                  &ignored);
      return ValueCategory(builder.create<arith::ConstantOp>(
                               loc, postTy, mlir::FloatAttr::get(postTy, Val)),
                           false);
    }
    if (prevTy.getWidth() < postTy.getWidth()) {
      return ValueCategory(builder.create<arith::ExtFOp>(loc, postTy, scalar),
                           /*isReference*/ false);
    } else {
      return ValueCategory(builder.create<arith::TruncFOp>(loc, postTy, scalar),
                           /*isReference*/ false);
    }
  }
  case clang::CastKind::CK_ArrayToPointerDecay: {
    return CommonArrayToPointer(Visit(E->getSubExpr()));

#if 0
    auto mt = scalar.val.getType().cast<mlir::MemRefType>();
    auto shape2 = std::vector<int64_t>(mt.getShape());
    if (shape2.size() == 0) {
      E->dump();
      //nex.dump();
      assert(0);
    }
    shape2[0] = -1;
    auto nex = mlir::MemRefType::get(shape2, mt.getElementType(),
                                     mt.getLayout(), mt.getMemorySpace());
    auto cst = builder.create<mlir::MemRefCastOp>(loc, scalar.val, nex);
    //llvm::errs() << "<ArrayToPtrDecay>\n";
    //E->dump();
    //llvm::errs() << cst << " - " << scalar.val << "\n";
    //auto offs = scalar.offsets;
    //offs.push_back(getConstantIndex(0));
    return ValueCategory(cst, scalar.isReference);
#endif
  }
  case clang::CastKind::CK_FunctionToPointerDecay: {
    auto scalar = Visit(E->getSubExpr());
    assert(scalar.isReference);
    return ValueCategory(scalar.val, /*isReference*/ false);
  }
  case clang::CastKind::CK_ConstructorConversion:
  case clang::CastKind::CK_NoOp: {
    return Visit(E->getSubExpr());
  }
  case clang::CastKind::CK_ToVoid: {
    Visit(E->getSubExpr());
    return nullptr;
  }
  case clang::CastKind::CK_PointerToBoolean: {
    auto scalar = Visit(E->getSubExpr()).getValue(builder);
    if (auto mt = scalar.getType().dyn_cast<mlir::MemRefType>()) {
      scalar = builder.create<polygeist::Memref2PointerOp>(
          loc,
          LLVM::LLVMPointerType::get(mt.getElementType(),
                                     mt.getMemorySpaceAsInt()),
          scalar);
    }
    if (auto LT = scalar.getType().dyn_cast<mlir::LLVM::LLVMPointerType>()) {
      auto nullptr_llvm = builder.create<mlir::LLVM::NullOp>(loc, LT);
      auto ne = builder.create<mlir::LLVM::ICmpOp>(
          loc, mlir::LLVM::ICmpPredicate::ne, scalar, nullptr_llvm);
      return ValueCategory(ne, /*isReference*/ false);
    }
    function.dump();
    llvm::errs() << "scalar: " << scalar << "\n";
    E->dump();
    assert(0 && "unhandled ptrtobool cast");
  }
  case clang::CastKind::CK_PointerToIntegral: {
    auto scalar = Visit(E->getSubExpr()).getValue(builder);
    if (auto mt = scalar.getType().dyn_cast<mlir::MemRefType>()) {
      scalar = builder.create<polygeist::Memref2PointerOp>(
          loc,
          LLVM::LLVMPointerType::get(mt.getElementType(),
                                     mt.getMemorySpaceAsInt()),
          scalar);
    }
    if (auto LT = scalar.getType().dyn_cast<mlir::LLVM::LLVMPointerType>()) {
      auto mlirType = getMLIRType(E->getType());
      auto val = builder.create<mlir::LLVM::PtrToIntOp>(loc, mlirType, scalar);
      return ValueCategory(val, /*isReference*/ false);
    }
    function.dump();
    llvm::errs() << "scalar: " << scalar << "\n";
    E->dump();
    assert(0 && "unhandled ptrtoint cast");
  }
  case clang::CastKind::CK_IntegralToBoolean: {
    auto res = Visit(E->getSubExpr()).getValue(builder);
    auto prevTy = res.getType().cast<mlir::IntegerType>();
    res = builder.create<arith::CmpIOp>(
        loc, CmpIPredicate::ne, res,
        builder.create<ConstantIntOp>(loc, 0, prevTy));
    auto postTy = getMLIRType(E->getType()).cast<mlir::IntegerType>();
    bool signedType = true;
    if (auto bit = dyn_cast<clang::BuiltinType>(&*E->getType())) {
      if (bit->isUnsignedInteger())
        signedType = false;
      if (bit->isSignedInteger())
        signedType = true;
    }
    if (postTy.getWidth() > 1) {
      if (signedType) {
        res = builder.create<arith::ExtSIOp>(loc, postTy, res);
      } else {
        res = builder.create<arith::ExtUIOp>(loc, postTy, res);
      }
    }
    return ValueCategory(res, /*isReference*/ false);
  }
  case clang::CastKind::CK_FloatingToBoolean: {
    auto res = Visit(E->getSubExpr()).getValue(builder);
    auto prevTy = res.getType().cast<mlir::FloatType>();
    auto postTy = getMLIRType(E->getType()).cast<mlir::IntegerType>();
    bool signedType = true;
    if (auto bit = dyn_cast<clang::BuiltinType>(&*E->getType())) {
      if (bit->isUnsignedInteger())
        signedType = false;
      if (bit->isSignedInteger())
        signedType = true;
    }
    auto Zero = builder.create<ConstantFloatOp>(
        loc, APFloat::getZero(prevTy.getFloatSemantics()), prevTy);
    res = builder.create<arith::CmpFOp>(loc, CmpFPredicate::UNE, res, Zero);
    if (1 < postTy.getWidth()) {
      if (signedType) {
        res = builder.create<arith::ExtSIOp>(loc, postTy, res);
      } else {
        res = builder.create<arith::ExtUIOp>(loc, postTy, res);
      }
    }
    return ValueCategory(res, /*isReference*/ false);
  }
  case clang::CastKind::CK_IntegralToPointer: {
    auto vc = Visit(E->getSubExpr());
    if (!vc.val) {
      E->dump();
    }
    assert(vc.val);
    auto res = vc.getValue(builder);
    auto postTy = getMLIRType(E->getType());
    if (postTy.isa<LLVM::LLVMPointerType>())
      res = builder.create<LLVM::IntToPtrOp>(loc, postTy, res);
    else {
      assert(postTy.isa<MemRefType>());
      res = builder.create<LLVM::IntToPtrOp>(
          loc, LLVM::LLVMPointerType::get(builder.getI8Type()), res);
      res = builder.create<polygeist::Pointer2MemrefOp>(loc, postTy, res);
    }
    return ValueCategory(res, /*isReference*/ false);
  }

  default:
    if (EmittingFunctionDecl)
      EmittingFunctionDecl->dump();
    E->dump();
    assert(0 && "unhandled cast");
  }
}

ValueCategory
MLIRScanner::VisitConditionalOperator(clang::ConditionalOperator *E) {
  auto cond = Visit(E->getCond()).getValue(builder);
  assert(cond != nullptr);
  if (auto LT = cond.getType().dyn_cast<mlir::LLVM::LLVMPointerType>()) {
    auto nullptr_llvm = builder.create<mlir::LLVM::NullOp>(loc, LT);
    cond = builder.create<mlir::LLVM::ICmpOp>(
        loc, mlir::LLVM::ICmpPredicate::ne, cond, nullptr_llvm);
  }
  auto prevTy = cond.getType().cast<mlir::IntegerType>();
  if (!prevTy.isInteger(1)) {
    cond = builder.create<arith::CmpIOp>(
        loc, CmpIPredicate::ne, cond,
        builder.create<ConstantIntOp>(loc, 0, prevTy));
  }
  std::vector<mlir::Type> types;
  if (!E->getType()->isVoidType())
    types.push_back(getMLIRType(E->getType()));
  auto ifOp = builder.create<mlir::scf::IfOp>(loc, types, cond,
                                              /*hasElseRegion*/ true);

  auto oldpoint = builder.getInsertionPoint();
  auto oldblock = builder.getInsertionBlock();
  builder.setInsertionPointToStart(&ifOp.getThenRegion().back());

  auto trueExpr = Visit(E->getTrueExpr());

  bool isReference = E->isLValue() || E->isXValue();

  std::vector<mlir::Value> truearray;
  if (!E->getType()->isVoidType()) {
    if (!trueExpr.val) {
      E->dump();
    }
    assert(trueExpr.val);
    mlir::Value truev;
    if (isReference) {
      assert(trueExpr.isReference);
      truev = trueExpr.val;
    } else {
      if (trueExpr.isReference)
        if (auto mt = trueExpr.val.getType().dyn_cast<MemRefType>())
          if (mt.getShape().size() != 1) {
            E->dump();
            E->getTrueExpr()->dump();
            llvm::errs() << " trueExpr: " << trueExpr.val << "\n";
            assert(0);
          }
      truev = trueExpr.getValue(builder);
    }
    assert(truev != nullptr);
    truearray.push_back(truev);
    builder.create<mlir::scf::YieldOp>(loc, truearray);
  }

  builder.setInsertionPointToStart(&ifOp.getElseRegion().back());

  auto falseExpr = Visit(E->getFalseExpr());
  std::vector<mlir::Value> falsearray;
  if (!E->getType()->isVoidType()) {
    mlir::Value falsev;
    if (isReference) {
      assert(falseExpr.isReference);
      falsev = falseExpr.val;
    } else
      falsev = falseExpr.getValue(builder);
    assert(falsev != nullptr);
    falsearray.push_back(falsev);
    builder.create<mlir::scf::YieldOp>(loc, falsearray);
  }

  builder.setInsertionPoint(oldblock, oldpoint);

  for (size_t i = 0; i < truearray.size(); i++)
    types[i] = truearray[i].getType();
  auto newIfOp = builder.create<mlir::scf::IfOp>(loc, types, cond,
                                                 /*hasElseRegion*/ true);
  newIfOp.getThenRegion().takeBody(ifOp.getThenRegion());
  newIfOp.getElseRegion().takeBody(ifOp.getElseRegion());
  ifOp.erase();
  return ValueCategory(newIfOp.getResult(0), /*isReference*/ isReference);
}

ValueCategory MLIRScanner::VisitStmtExpr(clang::StmtExpr *stmt) {
  ValueCategory off = nullptr;
  for (auto a : stmt->getSubStmt()->children()) {
    off = Visit(a);
  }
  return off;
}

mlir::LLVM::LLVMFuncOp MLIRASTConsumer::GetOrCreateMallocFunction() {
  std::string name = "malloc";
  if (llvmFunctions.find(name) != llvmFunctions.end()) {
    return llvmFunctions[name];
  }
  auto ctx = module->getContext();
  mlir::Type types[] = {mlir::IntegerType::get(ctx, 64)};
  auto llvmFnType = LLVM::LLVMFunctionType::get(
      LLVM::LLVMPointerType::get(mlir::IntegerType::get(ctx, 8)), types, false);

  LLVM::Linkage lnk = LLVM::Linkage::External;
  mlir::OpBuilder builder(module->getContext());
  builder.setInsertionPointToStart(module->getBody());
  return llvmFunctions[name] = builder.create<LLVM::LLVMFuncOp>(
             module->getLoc(), name, llvmFnType, lnk);
}
mlir::LLVM::LLVMFuncOp MLIRASTConsumer::GetOrCreateFreeFunction() {
  std::string name = "free";
  if (llvmFunctions.find(name) != llvmFunctions.end()) {
    return llvmFunctions[name];
  }
  auto ctx = module->getContext();
  mlir::Type types[] = {
      LLVM::LLVMPointerType::get(mlir::IntegerType::get(ctx, 8))};
  auto llvmFnType =
      LLVM::LLVMFunctionType::get(LLVM::LLVMVoidType::get(ctx), types, false);

  LLVM::Linkage lnk = LLVM::Linkage::External;
  mlir::OpBuilder builder(module->getContext());
  builder.setInsertionPointToStart(module->getBody());
  return llvmFunctions[name] = builder.create<LLVM::LLVMFuncOp>(
             module->getLoc(), name, llvmFnType, lnk);
}

mlir::LLVM::LLVMFuncOp
MLIRASTConsumer::GetOrCreateLLVMFunction(const FunctionDecl *FD) {
  std::string name;
  MLIRScanner::getMangledFuncName(name, FD, CGM);

  if (name != "malloc" && name != "free")
    name = (PrefixABI + name);

  if (llvmFunctions.find(name) != llvmFunctions.end()) {
    return llvmFunctions[name];
  }

  std::vector<mlir::Type> types;
  if (auto CC = dyn_cast<CXXMethodDecl>(FD)) {
    types.push_back(typeTranslator.translateType(
        anonymize(getLLVMType(CC->getThisType()))));
  }
  for (auto parm : FD->parameters()) {
    types.push_back(typeTranslator.translateType(
        anonymize(getLLVMType(parm->getOriginalType()))));
  }

  auto rt =
      typeTranslator.translateType(anonymize(getLLVMType(FD->getReturnType())));

  auto llvmFnType = LLVM::LLVMFunctionType::get(rt, types,
                                                /*isVarArg=*/FD->isVariadic());

  LLVM::Linkage lnk;
  switch (CGM.getFunctionLinkage(FD)) {
  case llvm::GlobalValue::LinkageTypes::InternalLinkage:
    lnk = LLVM::Linkage::Internal;
    break;
  case llvm::GlobalValue::LinkageTypes::ExternalLinkage:
    lnk = LLVM::Linkage::External;
    break;
  case llvm::GlobalValue::LinkageTypes::AvailableExternallyLinkage:
    // Available Externally not supported in MLIR LLVM Dialect
    // lnk = LLVM::Linkage::AvailableExternally;
    lnk = LLVM::Linkage::External;
    break;
  case llvm::GlobalValue::LinkageTypes::LinkOnceAnyLinkage:
    lnk = LLVM::Linkage::Linkonce;
    break;
  case llvm::GlobalValue::LinkageTypes::WeakAnyLinkage:
    lnk = LLVM::Linkage::Weak;
    break;
  case llvm::GlobalValue::LinkageTypes::WeakODRLinkage:
    lnk = LLVM::Linkage::WeakODR;
    break;
  case llvm::GlobalValue::LinkageTypes::CommonLinkage:
    lnk = LLVM::Linkage::Common;
    break;
  case llvm::GlobalValue::LinkageTypes::AppendingLinkage:
    lnk = LLVM::Linkage::Appending;
    break;
  case llvm::GlobalValue::LinkageTypes::ExternalWeakLinkage:
    lnk = LLVM::Linkage::ExternWeak;
    break;
  case llvm::GlobalValue::LinkageTypes::LinkOnceODRLinkage:
    lnk = LLVM::Linkage::LinkonceODR;
    break;
  case llvm::GlobalValue::LinkageTypes::PrivateLinkage:
    lnk = LLVM::Linkage::Private;
    break;
  }
  // Insert the function into the body of the parent module.
  mlir::OpBuilder builder(module->getContext());
  builder.setInsertionPointToStart(module->getBody());
  return llvmFunctions[name] = builder.create<LLVM::LLVMFuncOp>(
             module->getLoc(), name, llvmFnType, lnk);
}

mlir::LLVM::GlobalOp
MLIRASTConsumer::GetOrCreateLLVMGlobal(const ValueDecl *FD,
                                       std::string prefix) {
  std::string name = prefix + CGM.getMangledName(FD).str();

  name = (PrefixABI + name);

  if (llvmGlobals.find(name) != llvmGlobals.end()) {
    return llvmGlobals[name];
  }

  LLVM::Linkage lnk;
  auto VD = dyn_cast<VarDecl>(FD);
  if (!VD)
    FD->dump();
  VD = VD->getCanonicalDecl();

  auto linkage = CGM.getLLVMLinkageVarDefinition(VD, /*isConstant*/ false);
  switch (linkage) {
  case llvm::GlobalValue::LinkageTypes::InternalLinkage:
    lnk = LLVM::Linkage::Internal;
    break;
  case llvm::GlobalValue::LinkageTypes::ExternalLinkage:
    lnk = LLVM::Linkage::External;
    break;
  case llvm::GlobalValue::LinkageTypes::AvailableExternallyLinkage:
    lnk = LLVM::Linkage::AvailableExternally;
    break;
  case llvm::GlobalValue::LinkageTypes::LinkOnceAnyLinkage:
    lnk = LLVM::Linkage::Linkonce;
    break;
  case llvm::GlobalValue::LinkageTypes::WeakAnyLinkage:
    lnk = LLVM::Linkage::Weak;
    break;
  case llvm::GlobalValue::LinkageTypes::WeakODRLinkage:
    lnk = LLVM::Linkage::WeakODR;
    break;
  case llvm::GlobalValue::LinkageTypes::CommonLinkage:
    lnk = LLVM::Linkage::Common;
    break;
  case llvm::GlobalValue::LinkageTypes::AppendingLinkage:
    lnk = LLVM::Linkage::Appending;
    break;
  case llvm::GlobalValue::LinkageTypes::ExternalWeakLinkage:
    lnk = LLVM::Linkage::ExternWeak;
    break;
  case llvm::GlobalValue::LinkageTypes::LinkOnceODRLinkage:
    lnk = LLVM::Linkage::LinkonceODR;
    break;
  case llvm::GlobalValue::LinkageTypes::PrivateLinkage:
    lnk = LLVM::Linkage::Private;
    break;
  }

  auto rt = getMLIRType(FD->getType());

  mlir::OpBuilder builder(module->getContext());
  builder.setInsertionPointToStart(module->getBody());

  auto glob = builder.create<LLVM::GlobalOp>(
      module->getLoc(), rt, /*constant*/ false, lnk, name, mlir::Attribute());

  if (VD->getInit() ||
      VD->isThisDeclarationADefinition() == VarDecl::Definition ||
      VD->isThisDeclarationADefinition() == VarDecl::TentativeDefinition) {
    Block *blk = new Block();
    builder.setInsertionPointToStart(blk);
    mlir::Value res;
    if (auto init = VD->getInit()) {
      MLIRScanner ms(*this, module, LTInfo);
      ms.setEntryAndAllocBlock(blk);
      res = ms.Visit(const_cast<Expr *>(init)).getValue(builder);
    } else {
      res = builder.create<LLVM::UndefOp>(module->getLoc(), rt);
    }
    bool legal = true;
    for (Operation &op : *blk) {
      auto iface = dyn_cast<MemoryEffectOpInterface>(op);
      if (!iface || !iface.hasNoEffect()) {
        legal = false;
        break;
      }
    }
    if (legal) {
      builder.create<LLVM::ReturnOp>(module->getLoc(),
                                     std::vector<mlir::Value>({res}));
      glob.getInitializerRegion().push_back(blk);
    } else {
      Block *blk2 = new Block();
      builder.setInsertionPointToEnd(blk2);
      mlir::Value nres = builder.create<LLVM::UndefOp>(module->getLoc(), rt);
      builder.create<LLVM::ReturnOp>(module->getLoc(),
                                     std::vector<mlir::Value>({nres}));
      glob.getInitializerRegion().push_back(blk2);

      builder.setInsertionPointToStart(module->getBody());
      auto funcName = name + "@init";
      LLVM::GlobalCtorsOp ctors = nullptr;
      for (auto &op : *module->getBody()) {
        if (auto c = dyn_cast<LLVM::GlobalCtorsOp>(&op)) {
          ctors = c;
        }
      }
      SmallVector<mlir::Attribute> funcs;
      funcs.push_back(FlatSymbolRefAttr::get(module->getContext(), funcName));
      SmallVector<mlir::Attribute> idxs;
      idxs.push_back(builder.getI32IntegerAttr(0));
      if (ctors) {
        for (auto f : ctors.getCtors())
          funcs.push_back(f);
        for (auto v : ctors.getPriorities())
          idxs.push_back(v);
        ctors->erase();
      }

      builder.create<LLVM::GlobalCtorsOp>(module->getLoc(),
                                          builder.getArrayAttr(funcs),
                                          builder.getArrayAttr(idxs));

      auto llvmFnType = LLVM::LLVMFunctionType::get(
          mlir::LLVM::LLVMVoidType::get(module->getContext()),
          ArrayRef<mlir::Type>(), false);

      auto func = builder.create<LLVM::LLVMFuncOp>(
          module->getLoc(), funcName, llvmFnType, LLVM::Linkage::Private);
      func.getRegion().push_back(blk);
      builder.setInsertionPointToEnd(blk);
      builder.create<LLVM::StoreOp>(
          module->getLoc(), res,
          builder.create<LLVM::AddressOfOp>(module->getLoc(), glob));
      builder.create<LLVM::ReturnOp>(module->getLoc(), ArrayRef<mlir::Value>());
    }
  }
  if (lnk == LLVM::Linkage::Private || lnk == LLVM::Linkage::Internal) {
    SymbolTable::setSymbolVisibility(glob,
                                     mlir::SymbolTable::Visibility::Private);
  }
  return llvmGlobals[name] = glob;
}

std::pair<mlir::memref::GlobalOp, bool>
MLIRASTConsumer::GetOrCreateGlobal(const ValueDecl *FD, std::string prefix,
                                   bool tryInit) {
  std::string name = prefix + CGM.getMangledName(FD).str();

  name = (PrefixABI + name);

  if (globals.find(name) != globals.end()) {
    return globals[name];
  }

  auto rt = getMLIRType(FD->getType());
  unsigned memspace = 0;
  bool isArray = isa<clang::ArrayType>(FD->getType());
  bool isExtVectorType =
      isa<clang::ExtVectorType>(FD->getType()->getUnqualifiedDesugaredType());

  mlir::MemRefType mr;
  if (!isArray && !isExtVectorType) {
    mr = mlir::MemRefType::get(1, rt, {}, memspace);
  } else {
    auto mt = rt.cast<mlir::MemRefType>();
    mr = mlir::MemRefType::get(
        mt.getShape(), mt.getElementType(), MemRefLayoutAttrInterface(),
        wrapIntegerMemorySpace(memspace, mt.getContext()));
  }

  mlir::SymbolTable::Visibility lnk;
  mlir::Attribute initial_value;

  mlir::OpBuilder builder(module->getContext());
  builder.setInsertionPointToStart(module->getBody());

  auto VD = dyn_cast<VarDecl>(FD);
  if (!VD)
    FD->dump();
  VD = VD->getCanonicalDecl();

  if (VD->isThisDeclarationADefinition() == VarDecl::Definition) {
    initial_value = builder.getUnitAttr();
  } else if (VD->isThisDeclarationADefinition() ==
             VarDecl::TentativeDefinition) {
    initial_value = builder.getUnitAttr();
  }

  switch (CGM.getLLVMLinkageVarDefinition(VD,
                                          /*isConstant*/ false)) {
  case llvm::GlobalValue::LinkageTypes::InternalLinkage:
    lnk = mlir::SymbolTable::Visibility::Private;
    break;
  case llvm::GlobalValue::LinkageTypes::ExternalLinkage:
    lnk = mlir::SymbolTable::Visibility::Public;
    break;
  case llvm::GlobalValue::LinkageTypes::AvailableExternallyLinkage:
    lnk = mlir::SymbolTable::Visibility::Public;
    break;
  case llvm::GlobalValue::LinkageTypes::LinkOnceAnyLinkage:
    lnk = mlir::SymbolTable::Visibility::Public;
    break;
  case llvm::GlobalValue::LinkageTypes::WeakAnyLinkage:
    lnk = mlir::SymbolTable::Visibility::Public;
    break;
  case llvm::GlobalValue::LinkageTypes::WeakODRLinkage:
    lnk = mlir::SymbolTable::Visibility::Public;
    break;
  case llvm::GlobalValue::LinkageTypes::CommonLinkage:
    lnk = mlir::SymbolTable::Visibility::Public;
    break;
  case llvm::GlobalValue::LinkageTypes::AppendingLinkage:
    lnk = mlir::SymbolTable::Visibility::Public;
    break;
  case llvm::GlobalValue::LinkageTypes::ExternalWeakLinkage:
    lnk = mlir::SymbolTable::Visibility::Public;
    break;
  case llvm::GlobalValue::LinkageTypes::LinkOnceODRLinkage:
    lnk = mlir::SymbolTable::Visibility::Public;
    break;
  case llvm::GlobalValue::LinkageTypes::PrivateLinkage:
    lnk = mlir::SymbolTable::Visibility::Private;
    break;
  }

  auto globalOp = builder.create<mlir::memref::GlobalOp>(
      module->getLoc(), builder.getStringAttr(name),
      /*sym_visibility*/ mlir::StringAttr(), mlir::TypeAttr::get(mr),
      initial_value, mlir::UnitAttr(), /*alignment*/ nullptr);
  SymbolTable::setSymbolVisibility(globalOp, lnk);

  globals[name] = std::make_pair(globalOp, isArray);

  if (tryInit)
    if (auto init = VD->getInit()) {
      MLIRScanner ms(*this, module, LTInfo);
      mlir::Block *B = new Block();
      ms.setEntryAndAllocBlock(B);
      OpBuilder builder(module->getContext());
      builder.setInsertionPointToEnd(B);
      auto op = builder.create<memref::AllocaOp>(module->getLoc(), mr);

      bool initialized = false;
      if (isa<InitListExpr>(init)) {
        if (auto A = ms.InitializeValueByInitListExpr(
                op, const_cast<clang::Expr *>(init))) {
          initialized = true;
          initial_value = A;
        }
      } else {
        auto VC = ms.Visit(const_cast<clang::Expr *>(init));
        if (!VC.isReference) {
          if (auto cop = VC.val.getDefiningOp<arith::ConstantOp>()) {
            initial_value = cop.getValue();
            initial_value = SplatElementsAttr::get(
                RankedTensorType::get(mr.getShape(), mr.getElementType()),
                initial_value);
            initialized = true;
          }
        }
      }

      if (!initialized) {
        FD->dump();
        init->dump();
        llvm::errs() << " warning not initializing global: " << name << "\n";
      } else {
        globalOp.initial_valueAttr(initial_value);
      }
      delete B;
    }

  return globals[name];
}

mlir::Value MLIRASTConsumer::GetOrCreateGlobalLLVMString(
    mlir::Location loc, mlir::OpBuilder &builder, StringRef value) {
  using namespace mlir;
  // Create the global at the entry of the module.
  if (llvmStringGlobals.find(value.str()) == llvmStringGlobals.end()) {
    OpBuilder::InsertionGuard insertGuard(builder);
    builder.setInsertionPointToStart(module->getBody());
    auto type = LLVM::LLVMArrayType::get(
        mlir::IntegerType::get(builder.getContext(), 8), value.size() + 1);
    llvmStringGlobals[value.str()] = builder.create<LLVM::GlobalOp>(
        loc, type, /*isConstant=*/true, LLVM::Linkage::Internal,
        "str" + std::to_string(llvmStringGlobals.size()),
        builder.getStringAttr(value.str() + '\0'));
  }

  LLVM::GlobalOp global = llvmStringGlobals[value.str()];
  // Get the pointer to the first character in the global string.
  mlir::Value globalPtr = builder.create<mlir::LLVM::AddressOfOp>(loc, global);
  return globalPtr;
}

mlir::func::FuncOp MLIRASTConsumer::GetOrCreateMLIRFunction(
    const FunctionDecl *FD, const bool ShouldEmit, bool getDeviceStub) {
  assert(FD->getTemplatedKind() !=
         FunctionDecl::TemplatedKind::TK_FunctionTemplate);
  assert(
      FD->getTemplatedKind() !=
      FunctionDecl::TemplatedKind::TK_DependentFunctionTemplateSpecialization);

  std::string name;
  if (getDeviceStub)
    name =
        CGM.getMangledName(GlobalDecl(FD, KernelReferenceKind::Kernel)).str();
  else
    MLIRScanner::getMangledFuncName(name, FD, CGM);

  name = (PrefixABI + name);

  assert(name != "free");

  llvm::GlobalValue::LinkageTypes LV;
  if (!FD->hasBody() || !ShouldEmit)
    LV = llvm::GlobalValue::LinkageTypes::ExternalLinkage;
  else if (auto CC = dyn_cast<CXXConstructorDecl>(FD))
    LV = CGM.getFunctionLinkage(GlobalDecl(CC, CXXCtorType::Ctor_Complete));
  else if (auto CC = dyn_cast<CXXDestructorDecl>(FD))
    LV = CGM.getFunctionLinkage(GlobalDecl(CC, CXXDtorType::Dtor_Complete));
  else
    LV = CGM.getFunctionLinkage(FD);

  LLVM::Linkage lnk;
  switch (LV) {
  case llvm::GlobalValue::LinkageTypes::InternalLinkage:
    lnk = LLVM::Linkage::Internal;
    break;
  case llvm::GlobalValue::LinkageTypes::ExternalLinkage:
    lnk = LLVM::Linkage::External;
    break;
  case llvm::GlobalValue::LinkageTypes::AvailableExternallyLinkage:
    lnk = LLVM::Linkage::AvailableExternally;
    break;
  case llvm::GlobalValue::LinkageTypes::LinkOnceAnyLinkage:
    lnk = LLVM::Linkage::Linkonce;
    break;
  case llvm::GlobalValue::LinkageTypes::WeakAnyLinkage:
    lnk = LLVM::Linkage::Weak;
    break;
  case llvm::GlobalValue::LinkageTypes::WeakODRLinkage:
    lnk = LLVM::Linkage::WeakODR;
    break;
  case llvm::GlobalValue::LinkageTypes::CommonLinkage:
    lnk = LLVM::Linkage::Common;
    break;
  case llvm::GlobalValue::LinkageTypes::AppendingLinkage:
    lnk = LLVM::Linkage::Appending;
    break;
  case llvm::GlobalValue::LinkageTypes::ExternalWeakLinkage:
    lnk = LLVM::Linkage::ExternWeak;
    break;
  case llvm::GlobalValue::LinkageTypes::LinkOnceODRLinkage:
    lnk = LLVM::Linkage::LinkonceODR;
    break;
  case llvm::GlobalValue::LinkageTypes::PrivateLinkage:
    lnk = LLVM::Linkage::Private;
    break;
  }

  const FunctionDecl *Def = nullptr;
  if (!FD->isDefined(Def, /*checkforfriend*/ true))
    Def = FD;

  if (functions.find(name) != functions.end()) {
    auto function = functions[name];

    if (Def->isThisDeclarationADefinition()) {
      if (LV == llvm::GlobalValue::InternalLinkage ||
          LV == llvm::GlobalValue::PrivateLinkage || !Def->isDefined() ||
          Def->hasAttr<CUDAGlobalAttr>() || Def->hasAttr<CUDADeviceAttr>() ||
          !ShouldEmit) {
        SymbolTable::setSymbolVisibility(function,
                                         SymbolTable::Visibility::Private);
      } else {
        SymbolTable::setSymbolVisibility(function,
                                         SymbolTable::Visibility::Public);
      }
      mlir::OpBuilder builder(module->getContext());
      NamedAttrList attrs(function->getAttrDictionary());
      attrs.set("llvm.linkage",
                mlir::LLVM::LinkageAttr::get(builder.getContext(), lnk));
      function->setAttrs(attrs.getDictionary(builder.getContext()));
      if (ShouldEmit) {
        functionsToEmit.push_back(Def);
      }
    }
    assert(function->getParentOp() == module.get());
    return function;
  }

  std::vector<mlir::Type> types;
  std::vector<std::string> names;

  if (auto CC = dyn_cast<CXXMethodDecl>(FD)) {
    if (CC->isInstance()) {
      auto t = getMLIRType(CC->getThisType());

      bool isArray = false; // isa<clang::ArrayType>(CC->getThisType());
      getMLIRType(CC->getThisObjectType(), &isArray);
      if (auto mt = t.dyn_cast<MemRefType>()) {
        auto shape = std::vector<int64_t>(mt.getShape());
        // shape[0] = 1;
        t = mlir::MemRefType::get(shape, mt.getElementType(),
                                  MemRefLayoutAttrInterface(),
                                  mt.getMemorySpace());
      }
      if (!t.isa<LLVM::LLVMPointerType, MemRefType>()) {
        FD->dump();
        CC->getThisType()->dump();
        llvm::errs() << " t: " << t << " isArray: " << (int)isArray
                     << " LLTy: " << *getLLVMType(CC->getThisType())
                     << " mlirty: " << getMLIRType(CC->getThisType()) << "\n";
      }
      assert(((bool)t.isa<LLVM::LLVMPointerType, MemRefType>()));
      types.push_back(t);
      names.push_back("this");
    }
  }
  for (auto parm : FD->parameters()) {
    bool llvmType = name == "main" && types.size() == 1;
    if (auto ava = parm->getAttr<AlignValueAttr>()) {
      if (auto algn = dyn_cast<clang::ConstantExpr>(ava->getAlignment())) {
        for (auto a : algn->children()) {
          if (auto IL = dyn_cast<IntegerLiteral>(a)) {
            if (IL->getValue() == 8192) {
              llvmType = true;
              break;
            }
          }
        }
      }
    }
    if (llvmType) {
      types.push_back(typeTranslator.translateType(
          anonymize(getLLVMType(parm->getType()))));
    } else {
      bool ArrayStruct = false;
      auto t = getMLIRType(parm->getType(), &ArrayStruct);
      if (ArrayStruct) {
        t = getMLIRType(
            CGM.getContext().getLValueReferenceType(parm->getType()));
      }

      types.push_back(t);
    }
    names.push_back(parm->getName().str());
  }

  bool isArrayReturn = false;
  getMLIRType(FD->getReturnType(), &isArrayReturn);

  std::vector<mlir::Type> rettypes;

  if (isArrayReturn) {
    auto mt = getMLIRType(
                  CGM.getContext().getLValueReferenceType(FD->getReturnType()))
                  .cast<MemRefType>();

    auto shape = std::vector<int64_t>(mt.getShape());
    assert(shape.size() == 2);

    types.push_back(mt);
  } else {
    auto rt = getMLIRType(FD->getReturnType());
    if (!rt.isa<mlir::NoneType>()) {
      rettypes.push_back(rt);
    }
  }
  mlir::OpBuilder builder(module->getContext());
  auto funcType = builder.getFunctionType(types, rettypes);
  mlir::func::FuncOp function = mlir::func::FuncOp(mlir::func::FuncOp::create(
      getMLIRLocation(FD->getLocation()), name, funcType));

  if (LV == llvm::GlobalValue::InternalLinkage ||
      LV == llvm::GlobalValue::PrivateLinkage || !FD->isDefined() ||
      FD->hasAttr<CUDAGlobalAttr>() || FD->hasAttr<CUDADeviceAttr>() ||
      !ShouldEmit) {
    SymbolTable::setSymbolVisibility(function,
                                     SymbolTable::Visibility::Private);
  } else {
    SymbolTable::setSymbolVisibility(function, SymbolTable::Visibility::Public);
  }

  setMLIRFunctionAttributes(function, *FD, lnk, builder.getContext());

  functions[name] = function;
  module->push_back(function);

  if (Def->isThisDeclarationADefinition()) {
    assert(Def->getTemplatedKind() !=
           FunctionDecl::TemplatedKind::TK_FunctionTemplate);
    assert(Def->getTemplatedKind() !=
           FunctionDecl::TemplatedKind::
               TK_DependentFunctionTemplateSpecialization);
    if (ShouldEmit) {
      functionsToEmit.push_back(Def);
    }
  } else if (ShouldEmit) {
    emitIfFound.insert(name);
  }
  assert(function->getParentOp() == module.get());
  return function;
}

void MLIRASTConsumer::run() {
  while (functionsToEmit.size()) {
    const FunctionDecl *FD = functionsToEmit.front();

    LLVM_DEBUG(llvm::dbgs() << "\n-- FUNCTION BEING EMITTED: "
                            << FD->getNameAsString() << " --\n\n";);

    assert(FD->getBody());
    functionsToEmit.pop_front();
    assert(FD->getTemplatedKind() != FunctionDecl::TK_FunctionTemplate);
    assert(FD->getTemplatedKind() !=
           FunctionDecl::TemplatedKind::
               TK_DependentFunctionTemplateSpecialization);
    std::string name;

    MLIRScanner::getMangledFuncName(name, FD, CGM);

    if (done.count(name))
      continue;
    done.insert(name);
    MLIRScanner ms(*this, module, LTInfo);
    auto Function = GetOrCreateMLIRFunction(FD, true);
    ms.init(Function, FD);

    LLVM_DEBUG({
      llvm::dbgs() << "\n";
      Function.dump();
      llvm::dbgs() << "\n";

      if (functionsToEmit.size()) {
        llvm::dbgs() << "-- FUNCTION(S) LEFT TO BE EMITTED --\n";

        for (const auto *FD : functionsToEmit) {
          llvm::dbgs() << "  [+] " << FD->getNameAsString() << "(";
          for (unsigned int index = 0; index < FD->getNumParams(); index += 1) {
            printf("%s",
                   FD->getParamDecl(index)->getType().getAsString().c_str());
            if (index + 1 != FD->getNumParams())
              llvm::dbgs() << ", ";
          }
          llvm::dbgs() << ")\n";
        }
        llvm::dbgs() << "\n";
      }
    });
  }
}

void MLIRASTConsumer::HandleDeclContext(DeclContext *DC) {

  for (auto D : DC->decls()) {
    if (auto NS = dyn_cast<clang::NamespaceDecl>(D)) {
      HandleDeclContext(NS);
      continue;
    }
    if (auto NS = dyn_cast<clang::ExternCContextDecl>(D)) {
      HandleDeclContext(NS);
      continue;
    }
    if (auto NS = dyn_cast<clang::LinkageSpecDecl>(D)) {
      HandleDeclContext(NS);
      continue;
    }
    const FunctionDecl *fd = dyn_cast<clang::FunctionDecl>(D);
    if (!fd) {
      continue;
    }
    if (!fd->doesThisDeclarationHaveABody()) {
      if (!fd->doesDeclarationForceExternallyVisibleDefinition()) {
        continue;
      }
    }
    if (!fd->hasBody())
      continue;

    if (fd->isTemplated()) {
      continue;
    }

    bool externLinkage = true;
    /*
    auto LV = CGM.getFunctionLinkage(fd);
    if (LV == llvm::GlobalValue::InternalLinkage || LV ==
    llvm::GlobalValue::PrivateLinkage) externLinkage = false; if
    (fd->isInlineSpecified()) externLinkage = false;
    */
    if (!CGM.getContext().DeclMustBeEmitted(fd))
      externLinkage = false;

    std::string name;
    MLIRScanner::getMangledFuncName(name, fd, CGM);

    // Don't create std functions unless necessary
    if (StringRef(name).startswith("_ZNKSt"))
      continue;
    if (StringRef(name).startswith("_ZSt"))
      continue;
    if (StringRef(name).startswith("_ZNSt"))
      continue;
    if (StringRef(name).startswith("_ZN9__gnu"))
      continue;
    if (name == "cudaGetDevice" || name == "cudaMalloc")
      continue;

    if ((emitIfFound.count("*") && name != "fpclassify" && !fd->isStatic() &&
         externLinkage) ||
        emitIfFound.count(name)) {
      functionsToEmit.push_back(fd);
    } else {
    }
  }
}

bool MLIRASTConsumer::HandleTopLevelDecl(DeclGroupRef dg) {
  DeclGroupRef::iterator it;

  if (error)
    return true;

  for (it = dg.begin(); it != dg.end(); ++it) {
    if (auto NS = dyn_cast<clang::NamespaceDecl>(*it)) {
      HandleDeclContext(NS);
      continue;
    }
    if (auto NS = dyn_cast<clang::ExternCContextDecl>(*it)) {
      HandleDeclContext(NS);
      continue;
    }
    if (auto NS = dyn_cast<clang::LinkageSpecDecl>(*it)) {
      HandleDeclContext(NS);
      continue;
    }
    const FunctionDecl *fd = dyn_cast<clang::FunctionDecl>(*it);
    if (!fd) {
      continue;
    }
    if (!fd->doesThisDeclarationHaveABody()) {
      if (!fd->doesDeclarationForceExternallyVisibleDefinition()) {
        continue;
      }
    }
    if (!fd->hasBody())
      continue;
    if (fd->isTemplated()) {
      continue;
    }

    //  if (fd->getIdentifier())
    //    llvm::errs() << "Func name: " << fd->getName() << "\n";
    //  llvm::errs() << "Func Body && Loc " << "\n";
    //  fd->getBody()->dump();
    //  fd->getLocation().dump(SM);

    bool externLinkage = true;
    /*
    auto LV = CGM.getFunctionLinkage(fd);
    if (LV == llvm::GlobalValue::InternalLinkage || LV ==
    llvm::GlobalValue::PrivateLinkage) externLinkage = false; if
    (fd->isInlineSpecified()) externLinkage = false;
    */
    if (!CGM.getContext().DeclMustBeEmitted(fd))
      externLinkage = false;

    std::string name;
    MLIRScanner::getMangledFuncName(name, fd, CGM);

    // Don't create std functions unless necessary
    if (StringRef(name).startswith("_ZNKSt"))
      continue;
    if (StringRef(name).startswith("_ZSt"))
      continue;
    if (StringRef(name).startswith("_ZNSt"))
      continue;
    if (StringRef(name).startswith("_ZN9__gnu"))
      continue;
    if (name == "cudaGetDevice" || name == "cudaMalloc")
      continue;

    if ((emitIfFound.count("*") && name != "fpclassify" && !fd->isStatic() &&
         externLinkage) ||
        emitIfFound.count(name) || fd->hasAttr<OpenCLKernelAttr>() ||
        fd->hasAttr<SYCLDeviceAttr>()) {
      functionsToEmit.push_back(fd);
    } else {
    }
  }

  return true;
}

// Wait until Sema has instantiated all the relevant code
// before running codegen on the selected functions.
void MLIRASTConsumer::HandleTranslationUnit(ASTContext &C) { run(); }

mlir::Location MLIRASTConsumer::getMLIRLocation(clang::SourceLocation loc) {
  auto spellingLoc = SM.getSpellingLoc(loc);
  auto lineNumber = SM.getSpellingLineNumber(spellingLoc);
  auto colNumber = SM.getSpellingColumnNumber(spellingLoc);
  auto fileId = SM.getFilename(spellingLoc);

  auto ctx = module->getContext();
  return FileLineColLoc::get(ctx, fileId, lineNumber, colNumber);
}

void MLIRASTConsumer::setMLIRFunctionAttributes(mlir::func::FuncOp &function,
                                                const FunctionDecl &FD,
                                                LLVM::Linkage lnk,
                                                MLIRContext *ctx) const {
  bool isSycl = FD.hasAttr<SYCLDeviceAttr>() || FD.hasAttr<SYCLKernelAttr>();

  NamedAttrList attrs(function->getAttrDictionary());
  attrs.set("llvm.linkage", mlir::LLVM::LinkageAttr::get(ctx, lnk));

  if (!isSycl) {
    // HACK: we want to avoid setting additional attributes on non-sycl
    // functions because we do not want to adjust the test cases at this time
    // (if we did we would have merge conflicts if we ever update polygeist).
    function->setAttrs(attrs.getDictionary(ctx));
    return;
  }

  // Calling conventions for SPIRV functions.
  attrs.set("llvm.cconv", mlir::LLVM::CConvAttr::get(
                              ctx, FD.hasAttr<SYCLKernelAttr>()
                                       ? mlir::LLVM::cconv::CConv::SPIR_KERNEL
                                       : mlir::LLVM::cconv::CConv::SPIR_FUNC));

  // SYCL v1.2.1 s3.10:
  //   kernels and device function cannot include RTTI information,
  //   exception classes, recursive code, virtual functions or make use of
  //   C++ libraries that are not compiled for the device.
  std::vector<mlir::Attribute> passThroughAttrs;
  passThroughAttrs.push_back(StringAttr::get(ctx, "norecurse"));
  passThroughAttrs.push_back(StringAttr::get(ctx, "nounwind"));

  if (CGM.getLangOpts().assumeFunctionsAreConvergent())
    passThroughAttrs.push_back(StringAttr::get(ctx, "convergent"));

  auto functionMustProgress = [&]() -> bool {
    if (CGM.getCodeGenOpts().getFiniteLoops() ==
        CodeGenOptions::FiniteLoopsKind::Never)
      return false;
    return CGM.getLangOpts().CPlusPlus11;
  };

  if (functionMustProgress())
    passThroughAttrs.push_back(StringAttr::get(ctx, "mustprogress"));

  attrs.set("passthrough", ArrayAttr::get(ctx, {passThroughAttrs}));

  function->setAttrs(attrs.getDictionary(ctx));
}

/// Iteratively get the size of each dim of the given ConstantArrayType inst.
static void getConstantArrayShapeAndElemType(const clang::QualType &ty,
                                             SmallVectorImpl<int64_t> &shape,
                                             clang::QualType &elemTy) {
  shape.clear();

  clang::QualType curTy = ty;
  while (curTy->isConstantArrayType()) {
    auto cstArrTy = cast<clang::ConstantArrayType>(curTy);
    shape.push_back(cstArrTy->getSize().getSExtValue());
    curTy = cstArrTy->getElementType();
  }

  elemTy = curTy;
}

mlir::Type MLIRASTConsumer::getMLIRType(clang::QualType qt, bool *implicitRef,
                                        bool allowMerge) {
  if (auto ET = dyn_cast<clang::ElaboratedType>(qt)) {
    return getMLIRType(ET->getNamedType(), implicitRef, allowMerge);
  }
  if (auto ET = dyn_cast<clang::UsingType>(qt)) {
    return getMLIRType(ET->getUnderlyingType(), implicitRef, allowMerge);
  }
  if (auto ET = dyn_cast<clang::ParenType>(qt)) {
    return getMLIRType(ET->getInnerType(), implicitRef, allowMerge);
  }
  if (auto ET = dyn_cast<clang::DeducedType>(qt)) {
    return getMLIRType(ET->getDeducedType(), implicitRef, allowMerge);
  }
  if (auto ST = dyn_cast<clang::SubstTemplateTypeParmType>(qt)) {
    return getMLIRType(ST->getReplacementType(), implicitRef, allowMerge);
  }
  if (auto ST = dyn_cast<clang::TemplateSpecializationType>(qt)) {
    return getMLIRType(ST->desugar(), implicitRef, allowMerge);
  }
  if (auto ST = dyn_cast<clang::TypedefType>(qt)) {
    return getMLIRType(ST->desugar(), implicitRef, allowMerge);
  }
  if (auto DT = dyn_cast<clang::DecltypeType>(qt)) {
    return getMLIRType(DT->desugar(), implicitRef, allowMerge);
  }

  if (auto DT = dyn_cast<clang::DecayedType>(qt)) {
    bool assumeRef = false;
    auto mlirty = getMLIRType(DT->getOriginalType(), &assumeRef, allowMerge);
    if (memRefABI && assumeRef) {
      // Constant array types like `int A[30][20]` will be converted to LLVM
      // type `[20 x i32]* %0`, which has the outermost dimension size erased,
      // and we can only recover to `memref<?x20xi32>` from there. This prevents
      // us from doing more comprehensive analysis. Here we specifically handle
      // this case by unwrapping the clang-adjusted type, to get the
      // corresponding ConstantArrayType with the full dimensions.
      if (memRefFullRank) {
        clang::QualType origTy = DT->getOriginalType();
        if (origTy->isConstantArrayType()) {
          SmallVector<int64_t, 4> shape;
          clang::QualType elemTy;
          getConstantArrayShapeAndElemType(origTy, shape, elemTy);

          return mlir::MemRefType::get(shape, getMLIRType(elemTy));
        }
      }

      // If -memref-fullrank is unset or it cannot be fulfilled.
      auto mt = mlirty.dyn_cast<MemRefType>();
      auto shape2 = std::vector<int64_t>(mt.getShape());
      shape2[0] = -1;
      return mlir::MemRefType::get(shape2, mt.getElementType(),
                                   MemRefLayoutAttrInterface(),
                                   mt.getMemorySpace());
    } else {
      return getMLIRType(DT->getAdjustedType(), implicitRef, allowMerge);
    }
    return mlirty;
  }
  if (auto CT = dyn_cast<clang::ComplexType>(qt)) {
    bool assumeRef = false;
    auto subType =
        getMLIRType(CT->getElementType(), &assumeRef, /*allowMerge*/ false);
    if (memRefABI && allowMerge) {
      assert(!assumeRef);
      if (implicitRef)
        *implicitRef = true;
      return mlir::MemRefType::get(2, subType);
    }
    mlir::Type types[2] = {subType, subType};
    return mlir::LLVM::LLVMStructType::getLiteral(module->getContext(), types);
  }
  if (auto RT = dyn_cast<clang::RecordType>(qt)) {
    if (RT->getDecl()->isInvalidDecl()) {
      RT->getDecl()->dump();
      RT->dump();
    }
    assert(!RT->getDecl()->isInvalidDecl());
    if (typeCache.find(RT) != typeCache.end())
      return typeCache[RT];
    llvm::Type *LT = CGM.getTypes().ConvertType(qt);
    if (!isa<llvm::StructType>(LT)) {
      qt->dump();
      llvm::errs() << "LT: " << *LT << "\n";
    }
    llvm::StructType *ST = cast<llvm::StructType>(LT);

    SmallPtrSet<llvm::Type *, 4> Seen;
    bool notAllSame = false;
    bool recursive = false;
    for (size_t i = 0; i < ST->getNumElements(); i++) {
      if (isRecursiveStruct(ST->getTypeAtIndex(i), ST, Seen)) {
        recursive = true;
      }
      if (ST->getTypeAtIndex(i) != ST->getTypeAtIndex(0U)) {
        notAllSame = true;
      }
    }

    const auto *RD = RT->getAsRecordDecl();
    if (mlirclang::isNamespaceSYCL(RD->getEnclosingNamespaceContext())) {
      const auto TypeName = RD->getName();
      if (TypeName == "range" || TypeName == "array" || TypeName == "id" ||
          TypeName == "accessor_common" || TypeName == "accessor" ||
          TypeName == "AccessorImplDevice" || TypeName == "item" ||
          TypeName == "ItemBase" || TypeName == "nd_item" ||
          TypeName == "group") {
        return getSYCLType(RT);
      }
      llvm::errs() << "Warning: SYCL type '" << ST->getName()
                   << "' has not been converted to SYCL MLIR\n";
    }

    auto CXRD = dyn_cast<CXXRecordDecl>(RT->getDecl());
    if (isLLVMStructABI(RT->getDecl(), ST)) {
      auto retTy = typeTranslator.translateType(anonymize(ST));
      return retTy;
    }

    /* TODO
    if (ST->getNumElements() == 1 && !recursive &&
        !RT->getDecl()->fields().empty() && ++RT->getDecl()->field_begin() ==
    RT->getDecl()->field_end()) { auto subT =
    getMLIRType((*RT->getDecl()->field_begin())->getType(), implicitRef,
    allowMerge); return subT;
    }
    */
    if (recursive)
      typeCache[RT] = LLVM::LLVMStructType::getIdentified(
          module->getContext(), ("polygeist@mlir@" + ST->getName()).str());

    SmallVector<mlir::Type, 4> types;

    bool innerLLVM = false;
    bool innerSYCL = false;
    if (CXRD) {
      for (auto f : CXRD->bases()) {
        bool subRef = false;
        auto ty = getMLIRType(f.getType(), &subRef, /*allowMerge*/ false);
        assert(!subRef);
        innerLLVM |= ty.isa<LLVM::LLVMPointerType, LLVM::LLVMStructType,
                            LLVM::LLVMArrayType>();
        types.push_back(ty);
      }
    }

    for (auto f : RT->getDecl()->fields()) {
      bool subRef = false;
      auto ty = getMLIRType(f->getType(), &subRef, /*allowMerge*/ false);
      assert(!subRef);
      innerLLVM |= ty.isa<LLVM::LLVMPointerType, LLVM::LLVMStructType,
                          LLVM::LLVMArrayType>();
      innerSYCL |=
          ty.isa<mlir::sycl::IDType, mlir::sycl::AccessorType,
                 mlir::sycl::RangeType, mlir::sycl::AccessorImplDeviceType,
                 mlir::sycl::ArrayType, mlir::sycl::ItemType,
                 mlir::sycl::ItemBaseType, mlir::sycl::NdItemType,
                 mlir::sycl::GroupType>();
      types.push_back(ty);
    }

    if (types.empty())
      if (ST->getNumElements() == 1 && ST->getElementType(0U)->isIntegerTy(8))
        return typeTranslator.translateType(anonymize(ST));

    if (recursive) {
      auto LR = typeCache[RT].setBody(types, /*isPacked*/ false);
      assert(LR.succeeded());
      return typeCache[RT];
    }

    if (!memRefABI || notAllSame || !allowMerge || innerLLVM || innerSYCL) {
      auto retTy =
          mlir::LLVM::LLVMStructType::getLiteral(module->getContext(), types);
      return retTy;
    }

    if (!types.size()) {
      RT->dump();
      llvm::errs() << "ST: " << *ST << "\n";
      llvm::errs() << "fields\n";
      for (auto f : RT->getDecl()->fields()) {
        llvm::errs() << " +++ ";
        f->getType()->dump();
        llvm::errs() << " @@@ " << *CGM.getTypes().ConvertType(f->getType())
                     << "\n";
      }
      llvm::errs() << "types\n";
      for (auto t : types)
        llvm::errs() << " --- " << t << "\n";
    }
    assert(types.size());
    if (implicitRef)
      *implicitRef = true;
    return mlir::MemRefType::get(types.size(), types[0]);
  }

  auto t = qt->getUnqualifiedDesugaredType();
  if (t->isVoidType()) {
    mlir::OpBuilder builder(module->getContext());
    return builder.getNoneType();
  }

  // if (auto AT = dyn_cast<clang::VariableArrayType>(t)) {
  //   return getMLIRType(AT->getElementType(), implicitRef, allowMerge);
  // }

  if (auto AT = dyn_cast<clang::ArrayType>(t)) {
    auto PTT = AT->getElementType()->getUnqualifiedDesugaredType();
    if (PTT->isCharType()) {
      llvm::Type *T = CGM.getTypes().ConvertType(QualType(t, 0));
      return typeTranslator.translateType(T);
    }
    bool subRef = false;
    auto ET = getMLIRType(AT->getElementType(), &subRef, allowMerge);
    int64_t size = -1;
    if (auto CAT = dyn_cast<clang::ConstantArrayType>(AT))
      size = CAT->getSize().getZExtValue();
    if (memRefABI && subRef) {
      auto mt = ET.cast<MemRefType>();
      auto shape2 = std::vector<int64_t>(mt.getShape());
      shape2.insert(shape2.begin(), size);
      if (implicitRef)
        *implicitRef = true;
      return mlir::MemRefType::get(shape2, mt.getElementType(),
                                   MemRefLayoutAttrInterface(),
                                   mt.getMemorySpace());
    }
    if (!memRefABI || !allowMerge ||
        ET.isa<LLVM::LLVMPointerType, LLVM::LLVMArrayType,
               LLVM::LLVMFunctionType, LLVM::LLVMStructType>())
      return LLVM::LLVMArrayType::get(ET, (size == -1) ? 0 : size);
    if (implicitRef)
      *implicitRef = true;
    return mlir::MemRefType::get({size}, ET);
  }

  if (auto AT = dyn_cast<clang::VectorType>(t)) {
    bool subRef = false;
    auto ET = getMLIRType(AT->getElementType(), &subRef, allowMerge);
    int64_t size = AT->getNumElements();
    if (memRefABI && subRef) {
      auto mt = ET.cast<MemRefType>();
      auto shape2 = std::vector<int64_t>(mt.getShape());
      shape2.insert(shape2.begin(), size);
      if (implicitRef)
        *implicitRef = true;
      return mlir::MemRefType::get(shape2, mt.getElementType(),
                                   MemRefLayoutAttrInterface(),
                                   mt.getMemorySpace());
    }
    if (!memRefABI || !allowMerge ||
        ET.isa<LLVM::LLVMPointerType, LLVM::LLVMArrayType,
               LLVM::LLVMFunctionType, LLVM::LLVMStructType>())
      return LLVM::LLVMFixedVectorType::get(ET, size);
    if (implicitRef)
      *implicitRef = true;
    return mlir::MemRefType::get({size}, ET);
  }

  if (auto FT = dyn_cast<clang::FunctionProtoType>(t)) {
    auto RT = getMLIRType(FT->getReturnType());
    if (RT.isa<mlir::NoneType>())
      RT = LLVM::LLVMVoidType::get(RT.getContext());
    SmallVector<mlir::Type> Args;
    for (auto T : FT->getParamTypes()) {
      Args.push_back(getMLIRType(T));
    }
    return LLVM::LLVMFunctionType::get(RT, Args, FT->isVariadic());
  }
  if (auto FT = dyn_cast<clang::FunctionNoProtoType>(t)) {
    auto RT = getMLIRType(FT->getReturnType());
    if (RT.isa<mlir::NoneType>())
      RT = LLVM::LLVMVoidType::get(RT.getContext());
    SmallVector<mlir::Type> Args;
    return LLVM::LLVMFunctionType::get(RT, Args, /*isVariadic*/ true);
  }

  if (isa<clang::PointerType, clang::ReferenceType>(t)) {
    int64_t outer = (isa<clang::PointerType>(t)) ? -1 : -1;
    auto PTT = isa<clang::PointerType>(t) ? cast<clang::PointerType>(t)
                                                ->getPointeeType()
                                                ->getUnqualifiedDesugaredType()
                                          : cast<clang::ReferenceType>(t)
                                                ->getPointeeType()
                                                ->getUnqualifiedDesugaredType();

    if (PTT->isCharType() || PTT->isVoidType()) {
      llvm::Type *T = CGM.getTypes().ConvertType(QualType(t, 0));
      return typeTranslator.translateType(T);
    }
    bool subRef = false;
    auto subType =
        getMLIRType(isa<clang::PointerType>(t)
                        ? cast<clang::PointerType>(t)->getPointeeType()
                        : cast<clang::ReferenceType>(t)->getPointeeType(),
                    &subRef, /*allowMerge*/ true);

    if (!memRefABI ||
        subType.isa<LLVM::LLVMArrayType, LLVM::LLVMStructType,
                    LLVM::LLVMPointerType, LLVM::LLVMFunctionType>()) {
      // JLE_QUEL::THOUGHTS
      // When generating the sycl_halide_kernel, If a struct type contains
      // SYCL types, that means that this is the functor, and we can't create a
      // llvm pointer that contains custom aggregate types.
      // We could create a sycl::Functor type, that will help us get rid of
      // those conditions.
      bool InnerSYCL = false;
      if (auto ST = subType.dyn_cast<mlir::LLVM::LLVMStructType>()) {
        for (auto Element : ST.getBody()) {
          if (Element.isa<mlir::sycl::IDType, mlir::sycl::AccessorType,
                          mlir::sycl::RangeType,
                          mlir::sycl::AccessorImplDeviceType,
                          mlir::sycl::ArrayType, mlir::sycl::ItemType,
                          mlir::sycl::ItemBaseType, mlir::sycl::NdItemType,
                          mlir::sycl::GroupType>()) {
            InnerSYCL = true;
          }
        }
      }

      if (!InnerSYCL) {
        return LLVM::LLVMPointerType::get(subType);
      }
    }

    if (isa<clang::ArrayType>(PTT)) {
      if (subType.isa<MemRefType>()) {
        assert(subRef);
        return subType;
      } else
        return LLVM::LLVMPointerType::get(subType);
    }

    if (isa<clang::VectorType>(PTT) || isa<clang::ComplexType>(PTT)) {
      if (subType.isa<MemRefType>()) {
        assert(subRef);
        auto mt = subType.cast<MemRefType>();
        auto shape2 = std::vector<int64_t>(mt.getShape());
        shape2.insert(shape2.begin(), outer);
        return mlir::MemRefType::get(shape2, mt.getElementType(),
                                     MemRefLayoutAttrInterface(),
                                     mt.getMemorySpace());
      } else
        return LLVM::LLVMPointerType::get(subType);
    }

    if (isa<clang::RecordType>(PTT))
      if (subRef) {
        auto mt = subType.cast<MemRefType>();
        auto shape2 = std::vector<int64_t>(mt.getShape());
        shape2.insert(shape2.begin(), outer);
        return mlir::MemRefType::get(shape2, mt.getElementType(),
                                     MemRefLayoutAttrInterface(),
                                     mt.getMemorySpace());
      }

    assert(!subRef);

    unsigned defaultAddrSpace = 0;
    if (isa<clang::RecordType>(PTT)) {
      ASTContext &Context = PTT->getAsRecordDecl()->getASTContext();
      defaultAddrSpace = Context.getTargetAddressSpace(qt);
    }
    
    return mlir::MemRefType::get({outer}, subType, {}, defaultAddrSpace);
  }

  if (t->isBuiltinType() || isa<clang::EnumType>(t)) {
    if (t->isBooleanType()) {
      OpBuilder builder(module->getContext());
      return builder.getIntegerType(8);
    }
    llvm::Type *T = CGM.getTypes().ConvertType(QualType(t, 0));
    mlir::OpBuilder builder(module->getContext());
    if (T->isVoidTy()) {
      return builder.getNoneType();
    }
    if (T->isFloatTy()) {
      return builder.getF32Type();
    }
    if (T->isDoubleTy()) {
      return builder.getF64Type();
    }
    if (T->isX86_FP80Ty())
      return builder.getF80Type();
    if (T->isFP128Ty())
      return builder.getF128Type();

    if (auto IT = dyn_cast<llvm::IntegerType>(T)) {
      return builder.getIntegerType(IT->getBitWidth());
    }
  }
  qt->dump();
  assert(0 && "unhandled type");
}

mlir::Type MLIRASTConsumer::getSYCLType(const clang::RecordType *RT) {
  const auto *RD = RT->getAsRecordDecl();
  llvm::SmallVector<mlir::Type, 4> Body;

  for (const auto *Field : RD->fields()) {
    Body.push_back(getMLIRType(Field->getType()));
  }

  if (const auto *CTS =
          llvm::dyn_cast<clang::ClassTemplateSpecializationDecl>(RD)) {
    if (CTS->getName() == "range") {
      const auto Dim =
          CTS->getTemplateArgs().get(0).getAsIntegral().getExtValue();
      return mlir::sycl::RangeType::get(module->getContext(), Dim);
    }
    if (CTS->getName() == "array") {
      const auto Dim =
          CTS->getTemplateArgs().get(0).getAsIntegral().getExtValue();
      return mlir::sycl::ArrayType::get(module->getContext(), Dim, Body);
    }
    if (CTS->getName() == "id") {
      const auto Dim =
          CTS->getTemplateArgs().get(0).getAsIntegral().getExtValue();
      return mlir::sycl::IDType::get(module->getContext(), Dim);
    }
    if (CTS->getName() == "accessor_common") {
      return mlir::sycl::AccessorCommonType::get(module->getContext());
    }
    if (CTS->getName() == "accessor") {
      const auto Type = getMLIRType(CTS->getTemplateArgs().get(0).getAsType());
      const auto Dim =
          CTS->getTemplateArgs().get(1).getAsIntegral().getExtValue();
      const auto MemAccessMode = static_cast<mlir::sycl::MemoryAccessMode>(
          CTS->getTemplateArgs().get(2).getAsIntegral().getExtValue());
      const auto MemTargetMode = static_cast<mlir::sycl::MemoryTargetMode>(
          CTS->getTemplateArgs().get(3).getAsIntegral().getExtValue());
      return mlir::sycl::AccessorType::get(module->getContext(), Type, Dim,
                                           MemAccessMode, MemTargetMode, Body);
    }
    if (CTS->getName() == "AccessorImplDevice") {
      const auto Dim =
          CTS->getTemplateArgs().get(0).getAsIntegral().getExtValue();
      return mlir::sycl::AccessorImplDeviceType::get(module->getContext(), Dim,
                                                     Body);
    }
    if (CTS->getName() == "item") {
      const auto Dim =
          CTS->getTemplateArgs().get(0).getAsIntegral().getExtValue();
      const auto Offset =
          CTS->getTemplateArgs().get(1).getAsIntegral().getExtValue();
      return mlir::sycl::ItemType::get(module->getContext(), Dim, Offset, Body);
    }
    if (CTS->getName() == "ItemBase") {
      const auto Dim =
          CTS->getTemplateArgs().get(0).getAsIntegral().getExtValue();
      const auto Offset =
          CTS->getTemplateArgs().get(1).getAsIntegral().getExtValue();
      return mlir::sycl::ItemBaseType::get(module->getContext(), Dim, Offset,
                                           Body);
    }
    if (CTS->getName() == "nd_item") {
      const auto Dim =
          CTS->getTemplateArgs().get(0).getAsIntegral().getExtValue();
      return mlir::sycl::NdItemType::get(module->getContext(), Dim, Body);
    }
    if (CTS->getName() == "group") {
      const auto Dim =
          CTS->getTemplateArgs().get(0).getAsIntegral().getExtValue();
      return mlir::sycl::GroupType::get(module->getContext(), Dim, Body);
    }
  }

  llvm_unreachable("SYCL type not handle (yet)");
}

llvm::Type *MLIRASTConsumer::getLLVMType(clang::QualType t) {
  if (t->isVoidType()) {
    return llvm::Type::getVoidTy(llvmMod.getContext());
  }
  llvm::Type *T = CGM.getTypes().ConvertType(t);
  return T;
}

#include "llvm/Support/Host.h"

#include "clang/Frontend/FrontendAction.h"
class MLIRAction : public clang::ASTFrontendAction {
public:
  std::set<std::string> emitIfFound;
  std::set<std::string> done;
  mlir::OwningOpRef<mlir::ModuleOp> &module;
  std::map<std::string, mlir::LLVM::GlobalOp> llvmStringGlobals;
  std::map<std::string, std::pair<mlir::memref::GlobalOp, bool>> globals;
  std::map<std::string, mlir::func::FuncOp> functions;
  std::map<std::string, mlir::LLVM::GlobalOp> llvmGlobals;
  std::map<std::string, mlir::LLVM::LLVMFuncOp> llvmFunctions;
  MLIRAction(std::string fn, mlir::OwningOpRef<mlir::ModuleOp> &module)
      : module(module) {
    emitIfFound.insert(fn);
  }
  std::unique_ptr<clang::ASTConsumer>
  CreateASTConsumer(CompilerInstance &CI, StringRef InFile) override {
    return std::unique_ptr<clang::ASTConsumer>(new MLIRASTConsumer(
        emitIfFound, done, llvmStringGlobals, globals, functions, llvmGlobals,
        llvmFunctions, CI.getPreprocessor(), CI.getASTContext(), module,
        CI.getSourceManager(), CI.getCodeGenOpts()));
  }
};

mlir::func::FuncOp MLIRScanner::EmitDirectCallee(const FunctionDecl *FD) {
  return Glob.GetOrCreateMLIRFunction(FD, true);
}

mlir::Location MLIRScanner::getMLIRLocation(clang::SourceLocation loc) {
  return Glob.getMLIRLocation(loc);
}

mlir::Type MLIRScanner::getMLIRType(clang::QualType t) {
  return Glob.getMLIRType(t);
}

llvm::Type *MLIRScanner::getLLVMType(clang::QualType t) {
  return Glob.getLLVMType(t);
}

mlir::Value MLIRScanner::getTypeSize(clang::QualType t) {
  // llvm::Type *T = Glob.CGM.getTypes().ConvertType(t);
  // return (Glob.llvmMod.getDataLayout().getTypeSizeInBits(T) + 7) / 8;
  bool isArray = false;
  auto innerTy = Glob.getMLIRType(t, &isArray);
  if (isArray) {
    auto MT = innerTy.cast<MemRefType>();
    size_t num = 1;
    for (auto n : MT.getShape()) {
      assert(n > 0);
      num *= n;
    }
    return builder.create<arith::MulIOp>(
        loc,
        builder.create<polygeist::TypeSizeOp>(
            loc, builder.getIndexType(),
            mlir::TypeAttr::get(MT.getElementType())),
        builder.create<arith::ConstantIndexOp>(loc, num));
  }
  assert(!isArray);
  return builder.create<polygeist::TypeSizeOp>(
      loc, builder.getIndexType(),
      mlir::TypeAttr::get(innerTy)); // DLI.getTypeSize(innerTy);
}

mlir::Value MLIRScanner::getTypeAlign(clang::QualType t) {
  // llvm::Type *T = Glob.CGM.getTypes().ConvertType(t);
  // return (Glob.llvmMod.getDataLayout().getTypeSizeInBits(T) + 7) / 8;
  bool isArray = false;
  auto innerTy = Glob.getMLIRType(t, &isArray);
  assert(!isArray);
  return builder.create<polygeist::TypeAlignOp>(
      loc, builder.getIndexType(),
      mlir::TypeAttr::get(innerTy)); // DLI.getTypeSize(innerTy);
}

void MLIRScanner::getMangledFuncName(std::string &name, const FunctionDecl *FD,
                                     CodeGen::CodeGenModule &CGM) {
  if (auto CC = dyn_cast<CXXConstructorDecl>(FD))
    name = CGM.getMangledName(GlobalDecl(CC, CXXCtorType::Ctor_Complete)).str();
  else if (auto CC = dyn_cast<CXXDestructorDecl>(FD))
    name = CGM.getMangledName(GlobalDecl(CC, CXXDtorType::Dtor_Complete)).str();
  else
    name = CGM.getMangledName(FD).str();
}

#include "clang/Frontend/TextDiagnosticBuffer.h"

static bool parseMLIR(const char *Argv0, std::vector<std::string> filenames,
                      std::string fn, std::vector<std::string> includeDirs,
                      std::vector<std::string> defines,
                      mlir::OwningOpRef<mlir::ModuleOp> &module,
                      llvm::Triple &triple, llvm::DataLayout &DL,
                      std::vector<std::string> InputCommandArgs) {

  IntrusiveRefCntPtr<DiagnosticIDs> DiagID(new DiagnosticIDs());
  // Buffer diagnostics from argument parsing so that we can output them using a
  // well formed diagnostic object.
  IntrusiveRefCntPtr<DiagnosticOptions> DiagOpts = new DiagnosticOptions();
  TextDiagnosticBuffer *DiagsBuffer = new TextDiagnosticBuffer;
  DiagnosticsEngine Diags(DiagID, &*DiagOpts, DiagsBuffer);

  bool Success;
  //{
  const char *binary = Argv0; // CudaLower ? "clang++" : "clang";
  const unique_ptr<Driver> driver(
      new Driver(binary, llvm::sys::getDefaultTargetTriple(), Diags));
  std::vector<const char *> Argv;
  Argv.push_back(binary);
  for (auto a : filenames) {
    char *chars = (char *)malloc(a.length() + 1);
    memcpy(chars, a.data(), a.length());
    chars[a.length()] = 0;
    Argv.push_back(chars);
  }
  if (FOpenMP)
    Argv.push_back("-fopenmp");
  if (TargetTripleOpt != "") {
    char *chars = (char *)malloc(TargetTripleOpt.length() + 1);
    memcpy(chars, TargetTripleOpt.data(), TargetTripleOpt.length());
    chars[TargetTripleOpt.length()] = 0;
    Argv.push_back("-target");
    Argv.push_back(chars);
  }
  if (McpuOpt != "") {
    auto a = "-mcpu=" + McpuOpt;
    char *chars = (char *)malloc(a.length() + 1);
    memcpy(chars, a.data(), a.length());
    chars[a.length()] = 0;
    Argv.push_back(chars);
  }
  if (Standard != "") {
    auto a = "-std=" + Standard;
    char *chars = (char *)malloc(a.length() + 1);
    memcpy(chars, a.data(), a.length());
    chars[a.length()] = 0;
    Argv.push_back(chars);
  }
  if (ResourceDir != "") {
    Argv.push_back("-resource-dir");
    char *chars = (char *)malloc(ResourceDir.length() + 1);
    memcpy(chars, ResourceDir.data(), ResourceDir.length());
    chars[ResourceDir.length()] = 0;
    Argv.push_back(chars);
  }
  if (SysRoot != "") {
    Argv.push_back("--sysroot");
    char *chars = (char *)malloc(SysRoot.length() + 1);
    memcpy(chars, SysRoot.data(), SysRoot.length());
    chars[SysRoot.length()] = 0;
    Argv.push_back(chars);
  }
  if (Verbose) {
    Argv.push_back("-v");
  }
  if (NoCUDAInc) {
    Argv.push_back("-nocudainc");
  }
  if (NoCUDALib) {
    Argv.push_back("-nocudalib");
  }
  if (CUDAGPUArch != "") {
    auto a = "--cuda-gpu-arch=" + CUDAGPUArch;
    char *chars = (char *)malloc(a.length() + 1);
    memcpy(chars, a.data(), a.length());
    chars[a.length()] = 0;
    Argv.push_back(chars);
  }
  if (CUDAPath != "") {
    auto a = "--cuda-path=" + CUDAPath;
    char *chars = (char *)malloc(a.length() + 1);
    memcpy(chars, a.data(), a.length());
    chars[a.length()] = 0;
    Argv.push_back(chars);
  }
  if (MArch != "") {
    auto a = "-march=" + MArch;
    char *chars = (char *)malloc(a.length() + 1);
    memcpy(chars, a.data(), a.length());
    chars[a.length()] = 0;
    Argv.push_back(chars);
  }
  for (auto a : includeDirs) {
    Argv.push_back("-I");
    char *chars = (char *)malloc(a.length() + 1);
    memcpy(chars, a.data(), a.length());
    chars[a.length()] = 0;
    Argv.push_back(chars);
  }
  for (auto a : defines) {
    char *chars = (char *)malloc(a.length() + 3);
    chars[0] = '-';
    chars[1] = 'D';
    memcpy(chars + 2, a.data(), a.length());
    chars[2 + a.length()] = 0;
    Argv.push_back(chars);
  }
  for (auto a : Includes) {
    char *chars = (char *)malloc(a.length() + 1);
    memcpy(chars, a.data(), a.length());
    chars[a.length()] = 0;
    Argv.push_back("-include");
    Argv.push_back(chars);
  }

  Argv.push_back("-emit-ast");

  llvm::SmallVector<const ArgStringList *, 4> CommandList;
  ArgStringList InputCommandArgList;

  unique_ptr<Compilation> compilation;

  if (InputCommandArgs.empty()) {
    compilation.reset(std::move(
        driver->BuildCompilation(llvm::ArrayRef<const char *>(Argv))));

    JobList &Jobs = compilation->getJobs();
    if (Jobs.size() < 1)
      return false;
    for (auto &job : Jobs) {
      Command *cmd = cast<Command>(&job);
      if (strcmp(cmd->getCreator().getName(), "clang"))
        return false;
      CommandList.push_back(&cmd->getArguments());
    }
  } else {
    for (std::string &s : InputCommandArgs) {
      InputCommandArgList.push_back(s.c_str());
    }
    CommandList.push_back(&InputCommandArgList);
  }

  MLIRAction Act(fn, module);

  for (const ArgStringList *args : CommandList) {
    std::unique_ptr<CompilerInstance> Clang(new CompilerInstance());

    Success = CompilerInvocation::CreateFromArgs(Clang->getInvocation(), *args,
                                                 Diags);
    Clang->getInvocation().getFrontendOpts().DisableFree = false;

    void *GetExecutablePathVP = (void *)(intptr_t)GetExecutablePath;
    // Infer the builtin include path if unspecified.
    if (Clang->getHeaderSearchOpts().UseBuiltinIncludes &&
        Clang->getHeaderSearchOpts().ResourceDir.size() == 0)
      Clang->getHeaderSearchOpts().ResourceDir =
          CompilerInvocation::GetResourcesPath(Argv0, GetExecutablePathVP);

    //}
    Clang->getInvocation().getFrontendOpts().DisableFree = false;

    // Create the actual diagnostics engine.
    Clang->createDiagnostics();
    if (!Clang->hasDiagnostics())
      return false;

    DiagsBuffer->FlushDiagnostics(Clang->getDiagnostics());
    if (!Success)
      return false;

    // Create and execute the frontend action.

    // Create the target instance.
    Clang->setTarget(TargetInfo::CreateTargetInfo(
        Clang->getDiagnostics(), Clang->getInvocation().TargetOpts));
    if (!Clang->hasTarget())
      return false;

    // Create TargetInfo for the other side of CUDA and OpenMP compilation.
    if ((Clang->getLangOpts().CUDA || Clang->getLangOpts().OpenMPIsDevice ||
         Clang->getLangOpts().SYCLIsDevice) &&
        !Clang->getFrontendOpts().AuxTriple.empty()) {
      auto TO = std::make_shared<clang::TargetOptions>();
      TO->Triple = llvm::Triple::normalize(Clang->getFrontendOpts().AuxTriple);
      TO->HostTriple = Clang->getTarget().getTriple().str();
      Clang->setAuxTarget(
          TargetInfo::CreateTargetInfo(Clang->getDiagnostics(), TO));
    }

    // Inform the target of the language options.
    //
    // FIXME: We shouldn't need to do this, the target should be immutable once
    // created. This complexity should be lifted elsewhere.
    Clang->getTarget().adjust(Clang->getDiagnostics(), Clang->getLangOpts());

    // Adjust target options based on codegen options.
    Clang->getTarget().adjustTargetOptions(Clang->getCodeGenOpts(),
                                           Clang->getTargetOpts());

    llvm::Triple jobTriple = Clang->getTarget().getTriple();
    if (triple.str() == "" || !jobTriple.isNVPTX()) {
      triple = jobTriple;
      module.get()->setAttr(
          LLVM::LLVMDialect::getTargetTripleAttrName(),
          StringAttr::get(module->getContext(),
                          Clang->getTarget().getTriple().getTriple()));
      DL = llvm::DataLayout(Clang->getTarget().getDataLayoutString());
      module.get()->setAttr(
          LLVM::LLVMDialect::getDataLayoutAttrName(),
          StringAttr::get(module->getContext(),
                          Clang->getTarget().getDataLayoutString()));

      module.get()->setAttr(("dlti." + DataLayoutSpecAttr::kAttrKeyword).str(),
                            translateDataLayout(DL, module->getContext()));
    }

    for (const auto &FIF : Clang->getFrontendOpts().Inputs) {
      // Reset the ID tables if we are reusing the SourceManager and parsing
      // regular files.
      if (Clang->hasSourceManager() && !Act.isModelParsingAction())
        Clang->getSourceManager().clearIDTables();
      if (Act.BeginSourceFile(*Clang, FIF)) {

        llvm::Error err = Act.Execute();
        if (err) {
          llvm::errs() << "saw error: " << err << "\n";
          return false;
        }
        assert(Clang->hasSourceManager());

        Act.EndSourceFile();
      }
    }
  }
  return true;
}<|MERGE_RESOLUTION|>--- conflicted
+++ resolved
@@ -438,31 +438,20 @@
     } else {
       mr = mlir::MemRefType::get(1, t, {}, memspace);
       alloc = abuilder.create<mlir::memref::AllocaOp>(varLoc, mr);
-<<<<<<< HEAD
-      alloc = abuilder.create<mlir::memref::CastOp>(
-          varLoc, mlir::MemRefType::get(-1, t, {}, memspace), alloc);
-=======
       LLVM_DEBUG({
         llvm::dbgs() << "MLIRScanner::createAllocOp: created: ";
         alloc.dump();
         llvm::dbgs() << "\n";
       });
 
-      if (memspace != 0) {
-        alloc = abuilder.create<polygeist::Pointer2MemrefOp>(
-            varLoc, mlir::MemRefType::get(-1, t, {}, memspace),
-            abuilder.create<polygeist::Memref2PointerOp>(
-                varLoc, LLVM::LLVMPointerType::get(t, 0), alloc));
-      }
       alloc = abuilder.create<mlir::memref::CastOp>(
-          varLoc, mlir::MemRefType::get(-1, t, {}, 0), alloc);
+          varLoc, mlir::MemRefType::get(-1, t, {}, memspace), alloc);
       LLVM_DEBUG({
         llvm::dbgs() << "MLIRScanner::createAllocOp: created: ";
         alloc.dump();
         llvm::dbgs() << "\n";
       });
 
->>>>>>> 709ea009
       if (t.isa<mlir::IntegerType, mlir::FloatType>()) {
         mlir::Value idxs[] = {abuilder.create<ConstantIndexOp>(loc, 0)};
         abuilder.create<mlir::memref::StoreOp>(
