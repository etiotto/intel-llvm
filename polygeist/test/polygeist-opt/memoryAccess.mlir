// RUN: polygeist-opt -split-input-file -test-memory-access %s 2>&1 | FileCheck %s

!sycl_id_1 = !sycl.id<[1], (!sycl.array<[1], (memref<1xi64, 4>)>)>
!sycl_id_2 = !sycl.id<[2], (!sycl.array<[2], (memref<2xi64, 4>)>)>
!sycl_id_3 = !sycl.id<[3], (!sycl.array<[3], (memref<3xi64, 4>)>)>
!sycl_range_1 = !sycl.range<[1], (!sycl.array<[1], (memref<1xi64, 4>)>)>
!sycl_range_2 = !sycl.range<[2], (!sycl.array<[2], (memref<2xi64, 4>)>)>
!sycl_range_3 = !sycl.range<[3], (!sycl.array<[3], (memref<3xi64, 4>)>)>
!sycl_accessor_1_f32_rw_gb = !sycl.accessor<[1, f32, read_write, global_buffer], (!sycl.accessor_impl_device<[1], (!sycl_id_1, !sycl_range_1, !sycl_range_1)>, !llvm.struct<(memref<?xf32, 1>)>)>
!sycl_accessor_2_f32_rw_gb = !sycl.accessor<[2, f32, read_write, global_buffer], (!sycl.accessor_impl_device<[2], (!sycl_id_2, !sycl_range_2, !sycl_range_2)>, !llvm.struct<(memref<?xf32, 1>)>)>
!sycl_accessor_3_f32_rw_gb = !sycl.accessor<[3, f32, read_write, global_buffer], (!sycl.accessor_impl_device<[3], (!sycl_id_3, !sycl_range_3, !sycl_range_3)>, !llvm.struct<(memref<?xf32, 1>)>)>
!sycl_nditem_2 = !sycl.nd_item<[2], (!sycl.item<[2, true], (!sycl.item_base<[2, true], (!sycl_range_2, !sycl_id_2, !sycl_id_2)>)>, !sycl.item<[2, false], (!sycl.item_base<[2, false], (!sycl_range_2, !sycl_id_2)>)>, !sycl.group<[2], (!sycl_range_2, !sycl_range_2, !sycl_range_2, !sycl_id_2)>)>

// COM: Test 1-dim accessor memory access.
//      The underlying value of the accessor subscript is the loop IV.
// CHECK-LABEL: test_tag: test1_load1
// CHECK: matrix:
// CHECK-NEXT: 1
func.func @test1(%acc : memref<?x!sycl_accessor_1_f32_rw_gb, 4>) {
  %alloca = memref.alloca() : memref<1x!sycl_id_1>
  %alloca_0 = memref.alloca() : memref<1x!sycl_id_1>
  %cast = memref.cast %alloca : memref<1x!sycl_id_1> to memref<?x!sycl_id_1>
  %cast_0 = memref.cast %alloca : memref<1x!sycl_id_1> to memref<?x!sycl_id_1>
  %id = memref.memory_space_cast %cast : memref<?x!sycl_id_1> to  memref<?x!sycl_id_1, 4>

  affine.for %ii = 0 to 64 {
    %i = arith.index_cast %ii : index to i64
    sycl.constructor @id(%id, %i) {MangledFunctionName = @dummy} : (memref<?x!sycl_id_1, 4>, i64)
    %val = affine.load %alloca[0] : memref<1x!sycl_id_1>
    affine.store %val, %alloca_0[0] : memref<1x!sycl_id_1>
    %subscr = sycl.accessor.subscript %acc[%cast_0] : (memref<?x!sycl_accessor_1_f32_rw_gb, 4>, memref<?x!sycl_id_1>) -> memref<?xf32, 4>
    %load = affine.load %subscr[0] {tag = "test1_load1"} : memref<?xf32, 4>
  }
  return
}

// COM: Test 1-dim accessor memory access.
//      The underlying values of the accessor subscript operations are affine expression.
// CHECK-LABEL: test_tag: test1a_load1
// CHECK: matrix:
// CHECK-NEXT: 2
// CHECK-LABEL: test_tag: test1a_load2
// CHECK: matrix:
// CHECK-NEXT: 3
// CHECK-LABEL: test_tag: test1a_load3
// CHECK: matrix:
// CHECK-NEXT: 4
// CHECK-LABEL: test_tag: test1a_load4
// CHECK: matrix:
// CHECK-NEXT: 1
// CHECK-LABEL: test_tag: test1a_load5
// CHECK: matrix:
// CHECK-NEXT: 2
// CHECK-LABEL: test_tag: test1a_load6
// CHECK: matrix:
// CHECK-NEXT: 1
// CHECK-LABEL: test_tag: test1a_load7
// CHECK: matrix:
// CHECK-NEXT: -1
<<<<<<< HEAD
=======
// CHECK-LABEL: test_tag: test1a_load8
// CHECK: matrix: <none>
// CHECK-LABEL: test_tag: test1a_load9
// CHECK: matrix: <none>
>>>>>>> a084c1df
func.func @test1a(%acc : memref<?x!sycl_accessor_1_f32_rw_gb, 4>) {
  %alloca = memref.alloca() : memref<1x!sycl_id_1>
  %cast = memref.cast %alloca : memref<1x!sycl_id_1> to memref<?x!sycl_id_1>
  %id = memref.memory_space_cast %cast : memref<?x!sycl_id_1> to  memref<?x!sycl_id_1, 4>
  %c1_i32 = arith.constant 1 : i32
  %c2_i32 = arith.constant 2 : i32
  %c3_i32 = arith.constant 3 : i32
  %c4_i32 = arith.constant 4 : i32
  %c1_i64 = arith.extsi %c1_i32 : i32 to i64
  %c2_i64 = arith.extsi %c2_i32 : i32 to i64
  %c3_i64 = arith.extsi %c3_i32 : i32 to i64
  %c4_i64 = arith.extsi %c4_i32 : i32 to i64
  %negc1_i64 = arith.constant -1 : i64
  
  affine.for %ii = 0 to 64 {
    %index_cast = arith.index_cast %ii : index to i64

    // i*2
    %mul1 = arith.muli %index_cast, %c2_i64 : i64
    sycl.constructor @id1(%id, %mul1) {MangledFunctionName = @dummy} : (memref<?x!sycl_id_1, 4>, i64)
    %subscr1 = sycl.accessor.subscript %acc[%cast] : (memref<?x!sycl_accessor_1_f32_rw_gb, 4>, memref<?x!sycl_id_1>) -> memref<?xf32, 4>
    %load1 = affine.load %subscr1[0] {tag = "test1a_load1"} : memref<?xf32, 4>

    // (i*3)+1
    %mul2 = arith.muli %index_cast, %c3_i64 : i64
    %add2 = arith.addi %mul2, %c1_i64 : i64
    sycl.constructor @id1(%id, %add2) {MangledFunctionName = @dummy} : (memref<?x!sycl_id_1, 4>, i64)
    %subscr2 = sycl.accessor.subscript %acc[%cast] : (memref<?x!sycl_accessor_1_f32_rw_gb, 4>, memref<?x!sycl_id_1>) -> memref<?xf32, 4>
    %load2 = affine.load %subscr2[0] {tag = "test1a_load2"} : memref<?xf32, 4>

    // (i*4)*1
    %mul3a = arith.muli %index_cast, %c4_i64 : i64
    %mul3b = arith.muli %mul3a, %c1_i64 : i64
    sycl.constructor @id1(%id, %mul3b) {MangledFunctionName = @dummy} : (memref<?x!sycl_id_1, 4>, i64)
    %subscr3 = sycl.accessor.subscript %acc[%cast] : (memref<?x!sycl_accessor_1_f32_rw_gb, 4>, memref<?x!sycl_id_1>) -> memref<?xf32, 4>
    %load3 = affine.load %subscr3[0] {tag = "test1a_load3"} : memref<?xf32, 4>

    // (i+2)
    %add4 = arith.addi %index_cast, %c2_i64 : i64
    sycl.constructor @id2(%id, %add4) {MangledFunctionName = @dummy} : (memref<?x!sycl_id_1, 4>, i64)
    %subscr4 = sycl.accessor.subscript %acc[%cast] : (memref<?x!sycl_accessor_1_f32_rw_gb, 4>, memref<?x!sycl_id_1>) -> memref<?xf32, 4>
    %load4 = affine.load %subscr4[0] {tag = "test1a_load4"} : memref<?xf32, 4>

    // (i+3)*2
    %add5 = arith.addi %index_cast, %c3_i64 : i64
    %mul5 = arith.muli %add5, %c2_i64 : i64
    sycl.constructor @id(%id, %mul5) {MangledFunctionName = @dummy} : (memref<?x!sycl_id_1, 4>, i64)
    %subscr5 = sycl.accessor.subscript %acc[%cast] : (memref<?x!sycl_accessor_1_f32_rw_gb, 4>, memref<?x!sycl_id_1>) -> memref<?xf32, 4>
    %load5 = affine.load %subscr5[0] {tag = "test1a_load5"} : memref<?xf32, 4>

    // (i+4)+2
    %add6a = arith.addi %index_cast, %c4_i64 : i64
    %add6b = arith.addi %add6a, %c2_i64 : i64
    sycl.constructor @id(%id, %add6b) {MangledFunctionName = @dummy} : (memref<?x!sycl_id_1, 4>, i64)
    %subscr6 = sycl.accessor.subscript %acc[%cast] : (memref<?x!sycl_accessor_1_f32_rw_gb, 4>, memref<?x!sycl_id_1>) -> memref<?xf32, 4>
    %load6 = affine.load %subscr6[0] {tag = "test1a_load6"} : memref<?xf32, 4>

    // i*(-1)
    %mul7 = arith.muli %index_cast, %negc1_i64 : i64
    sycl.constructor @id1(%id, %mul7) {MangledFunctionName = @dummy} : (memref<?x!sycl_id_1, 4>, i64)
    %subscr7 = sycl.accessor.subscript %acc[%cast] : (memref<?x!sycl_accessor_1_f32_rw_gb, 4>, memref<?x!sycl_id_1>) -> memref<?xf32, 4>
    %load7 = affine.load %subscr7[0] {tag = "test1a_load7"} : memref<?xf32, 4>
<<<<<<< HEAD
=======

    // (i*2)*3
    %mul8a = arith.muli %index_cast, %c2_i64 : i64
    %mul8b = arith.muli %mul8a, %c3_i64 : i64
    sycl.constructor @id1(%id, %mul8b) {MangledFunctionName = @dummy} : (memref<?x!sycl_id_1, 4>, i64)
    %subscr8 = sycl.accessor.subscript %acc[%cast] : (memref<?x!sycl_accessor_1_f32_rw_gb, 4>, memref<?x!sycl_id_1>) -> memref<?xf32, 4>
    %load8 = affine.load %subscr8[0] {tag = "test1a_load8"} : memref<?xf32, 4>

    // i/2
    %div9 = arith.divsi %index_cast, %c2_i64 : i64
    sycl.constructor @id1(%id, %div9) {MangledFunctionName = @dummy} : (memref<?x!sycl_id_1, 4>, i64)
    %subscr9 = sycl.accessor.subscript %acc[%cast] : (memref<?x!sycl_accessor_1_f32_rw_gb, 4>, memref<?x!sycl_id_1>) -> memref<?xf32, 4>
    %load9 = affine.load %subscr9[0] {tag = "test1a_load9"} : memref<?xf32, 4>    
>>>>>>> a084c1df
  }
  return
}

// COM: Test 2-dim accessor memory access yielding an identity matrix.
// CHECK-LABEL: test_tag: test2_store1
// CHECK: matrix: 
// CHECK-NEXT: 1 0
// CHECK-NEXT: 0 1
func.func @test2(%acc : memref<?x!sycl_accessor_2_f32_rw_gb, 4>) {
  %alloca = memref.alloca() : memref<1x!sycl_id_2>
  %id = memref.cast %alloca : memref<1x!sycl_id_2> to memref<?x!sycl_id_2>
  %cst = arith.constant 1.000000e+00 : f32

  affine.for %ii = 0 to 64 {
    %i = arith.index_cast %ii : index to i64
    affine.for %jj = 0 to 64 {
      %j = arith.index_cast %jj : index to i64
      sycl.constructor @id(%id, %i, %j) {MangledFunctionName = @dummy} : (memref<?x!sycl_id_2>, i64, i64)
      %subscr = sycl.accessor.subscript %acc[%id] : (memref<?x!sycl_accessor_2_f32_rw_gb, 4>, memref<?x!sycl_id_2>) -> memref<?xf32, 4>
      affine.store %cst, %subscr[0] {tag = "test2_store1"} : memref<?xf32, 4>
    }
  }
  return
}

// COM: Test accessor memory access indexed by one loop and 2 global SYCL threads.
// CHECK-LABEL: test_tag: test3_load1
// CHECK: matrix:
// CHECK-NEXT: 1 0 0
// CHECK-NEXT: 0 1 0
// CHECK-NEXT: 0 0 1
func.func @test3(%acc : memref<?x!sycl_accessor_3_f32_rw_gb, 4>, %nditem : memref<?x!sycl_nditem_2>) {
  %alloca = memref.alloca() : memref<1x!sycl_id_3>
  %cast = memref.cast %alloca : memref<1x!sycl_id_3> to memref<?x!sycl_id_3>
  %id = memref.memory_space_cast %cast : memref<?x!sycl_id_3> to  memref<?x!sycl_id_3, 4>

  %c0_i32 = arith.constant 0 : i32
  %c1_i32 = arith.constant 1 : i32  
  %tx = sycl.nd_item.get_global_id(%nditem, %c0_i32) : (memref<?x!sycl_nditem_2>, i32) -> i64
  %ty = sycl.nd_item.get_global_id(%nditem, %c1_i32) : (memref<?x!sycl_nditem_2>, i32) -> i64

  affine.for %ii = 0 to 64 {
    %i = arith.index_cast %ii : index to i64
    sycl.constructor @id(%id, %tx, %ty, %i) {MangledFunctionName = @dummy} : (memref<?x!sycl_id_3, 4>, i64, i64, i64)
    %subscr1 = sycl.accessor.subscript %acc[%cast] : (memref<?x!sycl_accessor_3_f32_rw_gb, 4>, memref<?x!sycl_id_3>) -> memref<?xf32, 4>
    %load1 = affine.load %subscr1[0] {tag = "test3_load1"} : memref<?xf32, 4>
  }
  return
}<|MERGE_RESOLUTION|>--- conflicted
+++ resolved
@@ -57,13 +57,10 @@
 // CHECK-LABEL: test_tag: test1a_load7
 // CHECK: matrix:
 // CHECK-NEXT: -1
-<<<<<<< HEAD
-=======
 // CHECK-LABEL: test_tag: test1a_load8
 // CHECK: matrix: <none>
 // CHECK-LABEL: test_tag: test1a_load9
 // CHECK: matrix: <none>
->>>>>>> a084c1df
 func.func @test1a(%acc : memref<?x!sycl_accessor_1_f32_rw_gb, 4>) {
   %alloca = memref.alloca() : memref<1x!sycl_id_1>
   %cast = memref.cast %alloca : memref<1x!sycl_id_1> to memref<?x!sycl_id_1>
@@ -126,8 +123,6 @@
     sycl.constructor @id1(%id, %mul7) {MangledFunctionName = @dummy} : (memref<?x!sycl_id_1, 4>, i64)
     %subscr7 = sycl.accessor.subscript %acc[%cast] : (memref<?x!sycl_accessor_1_f32_rw_gb, 4>, memref<?x!sycl_id_1>) -> memref<?xf32, 4>
     %load7 = affine.load %subscr7[0] {tag = "test1a_load7"} : memref<?xf32, 4>
-<<<<<<< HEAD
-=======
 
     // (i*2)*3
     %mul8a = arith.muli %index_cast, %c2_i64 : i64
@@ -141,7 +136,6 @@
     sycl.constructor @id1(%id, %div9) {MangledFunctionName = @dummy} : (memref<?x!sycl_id_1, 4>, i64)
     %subscr9 = sycl.accessor.subscript %acc[%cast] : (memref<?x!sycl_accessor_1_f32_rw_gb, 4>, memref<?x!sycl_id_1>) -> memref<?xf32, 4>
     %load9 = affine.load %subscr9[0] {tag = "test1a_load9"} : memref<?xf32, 4>    
->>>>>>> a084c1df
   }
   return
 }
