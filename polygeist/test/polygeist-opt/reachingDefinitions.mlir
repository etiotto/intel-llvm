// RUN: polygeist-opt -split-input-file -test-reaching-definition %s 2>&1 | FileCheck %s

!sycl_id_1 = !sycl.id<[1], (!sycl.array<[1], (memref<1xi64, 4>)>)>
!sycl_range_1 = !sycl.range<[1], (!sycl.array<[1], (memref<1xi64, 4>)>)>
!sycl_range_2 = !sycl.range<[2], (!sycl.array<[2], (memref<2xi64, 4>)>)>
!sycl_accessor_1_f32_rw_gb = !sycl.accessor<[1, f32, read_write, global_buffer], (!sycl.accessor_impl_device<[1], (!sycl_id_1, !sycl_range_1, !sycl_range_1)>, !llvm.struct<(memref<?xf32, 1>)>)>

// COM: Test that the correct definition reaches a load.
// CHECK-LABEL: test_tag: test1_load1
// CHECK: operand #0
// CHECK-NEXT: - mods: test1_store1
// CHECK-NEXT: - pMods: <none>
// CHECK-LABEL: test_tag: test1_load2
// CHECK: operand #0
// CHECK-NEXT: - mods: test1_store2
// CHECK-NEXT: - pMods: <none>
func.func @test1(%val: i32, %idx: index) {
  %alloca = memref.alloca() : memref<1xi32>
  %alloca_0 = memref.alloca() : memref<1xi32>
  memref.store %val, %alloca[%idx] {tag_name = "test1_store1"} : memref<1xi32>
  %1 = memref.load %alloca[%idx] {tag = "test1_load1"} : memref<1xi32>
  memref.store %1, %alloca_0[%idx] {tag_name = "test1_store2"} : memref<1xi32>
  %2 = memref.load %alloca_0[%idx] {tag = "test1_load2"} : memref<1xi32>
  return
}

// COM: Test that the correct definition reaches a load in the presence of a cast.
// CHECK-LABEL: test_tag: test2_load1
// CHECK: operand #0
// CHECK-NEXT: - mods: test2_store1
// CHECK-NEXT: - pMods: <none>
func.func @test2(%val: i32, %idx: index) {
  %alloca = memref.alloca() : memref<1xi32>
  %cast = memref.cast %alloca : memref<1xi32> to memref<?xi32>
  memref.store %val, %cast[%idx] {tag_name = "test2_store1"} : memref<?xi32>
  %1 = memref.load %alloca[%idx] {tag = "test2_load1"} : memref<1xi32>
  return
}

// COM: Test that a (must) aliased definition kills a previous definition.
// CHECK-LABEL: test_tag: test3_load1
// CHECK: operand #0
// CHECK-NEXT: - mods: test3_store2
// CHECK-NEXT: - pMods: <none>
func.func @test3(%val : i32, %idx: index) {
  %alloca = memref.alloca()  : memref<1xi32>
  %cast = memref.cast %alloca : memref<1xi32> to memref<?xi32>
  %addrspace_cast = memref.memory_space_cast %cast : memref<?xi32> to memref<?xi32, 4>
  memref.store %val, %addrspace_cast[%idx] {tag_name = "test3_store1"} : memref<?xi32, 4>
  // The following store kills the previous one because %alloca and %cast are definetely aliased.
  memref.store %val, %alloca[%idx] {tag_name = "test3_store2"} : memref<1xi32>  
  %1 = memref.load %cast[%idx] {tag = "test3_load1"} : memref<?xi32>
  return
}

// COM: Test that a definition and a potential definition both reach a load.
// CHECK-LABEL: test_tag: test4_load1
// CHECK: operand #0
// CHECK-NEXT: - mods: <initial> test4_store2
// CHECK-NEXT: - pMods: test4_store1
func.func @test4(%cond: i1, %arg1: memref<i32>, %arg2: memref<i32>) {
  scf.if %cond {
    %c0 = arith.constant 0 : i32
    memref.store %c0, %arg2[] {tag_name = "test4_store1"}: memref<i32>
  } else {
    %c1 = arith.constant 1 : i32
    memref.store %c1, %arg1[] {tag_name = "test4_store2"}: memref<i32>    
  }
  %1 = memref.load %arg1[] {tag = "test4_load1"} : memref<i32>
  return
}

// COM: Test that potential definitions do not kill previous definitions and 
//      are joined correctly.
// CHECK-LABEL: test_tag: test5_load1
// CHECK: operand #0
// CHECK-NEXT: - mods: test5_store1 test5_store3
// CHECK-NEXT: - pMods: test5_store2 test5_store4
func.func @test5(%cond: i1, %arg1: memref<i32>, %arg2: memref<i32>) {
  scf.if %cond {
    %c0 = arith.constant 0 : i32
    memref.store %c0, %arg1[] {tag_name = "test5_store1"}: memref<i32>
    memref.store %c0, %arg2[] {tag_name = "test5_store2"}: memref<i32>
  } else {
    %c1 = arith.constant 1 : i32
    memref.store %c1, %arg1[] {tag_name = "test5_store3"}: memref<i32>    
    memref.store %c1, %arg2[] {tag_name = "test5_store4"} : memref<i32>
  }
  %1 = memref.load %arg1[] {tag = "test5_load1"} : memref<i32>
  return
}

// COM: Test that a definition kills a previous potential definition.
// CHECK-LABEL: test_tag: test6_load1
// CHECK: operand #0
// CHECK-NEXT: - mods: test6_store2
// CHECK-NEXT: - pMods: <none>
func.func @test6(%arg1: memref<i32>, %arg2: memref<i32>) {
  %c0 = arith.constant 0 : i32
  memref.store %c0, %arg2[] {tag_name = "test6_store1"}: memref<i32>
  memref.store %c0, %arg1[] {tag_name = "test6_store2"}: memref<i32> 
  %1 = memref.load %arg1[] {tag = "test6_load1"} : memref<i32>
  return
}

// COM: Test that a deallocation kills a previous potential definition.
// CHECK-LABEL: test_tag: test7_load1
// CHECK: operand #0
<<<<<<< HEAD
// CHECK-NEXT: - mods: <initial>
// CHECK-NEXT: - pMods: test7_store1
// CHECK: operand #0
// CHECK-NEXT: - mods: <initial>
// CHECK-NEXT: - pMods:
=======
// CHECK-NEXT: - mods: <unknown>
// CHECK-NEXT: - pMods: test7_store1
// CHECK: operand #0
// CHECK-NEXT: - mods: <unknown>
// CHECK-NEXT: - pMods: <none>
>>>>>>> 90da428a
func.func @test7(%arg1: memref<i32>, %arg2: memref<i32>) {
  %c0 = arith.constant 0 : i32
  memref.store %c0, %arg2[] {tag_name = "test7_store1"} : memref<i32>
  %1 = memref.load %arg1[] {tag = "test7_load1"} : memref<i32>  
  memref.dealloc %arg2 : memref<i32>
  %2 = memref.load %arg1[] {tag = "test7_load2"} : memref<i32>
  return
}

// COM: Test that a deallocation kills a (must) aliased definition.
// CHECK-LABEL: test_tag: test8_load1
// CHECK: operand #0
// CHECK-NEXT: - mods: test8_store1
// CHECK-NEXT: - pMods: <none>
// CHECK-LABEL: test_tag: test8_load2
// CHECK: operand #0
// CHECK-NEXT: - mods: <none>
// CHECK-NEXT: - pMods: <none>
// CHECK-LABEL: test_tag: test8_load3
// CHECK: operand #0
// CHECK-NEXT: - mods: <none>
// CHECK-NEXT: - pMods: <none>
func.func @test8(%val: i32, %idx : index) {
  %alloc = memref.alloc() : memref<1xi32>
  %cast = memref.cast %alloc : memref<1xi32> to memref<?xi32>
  memref.store %val, %cast[%idx] {tag_name = "test8_store1"} : memref<?xi32>
  %1 = memref.load %alloc[%idx] {tag = "test8_load1"} : memref<1xi32>
  memref.dealloc %alloc {tag_name = "test8_dealloc1"} : memref<1xi32>
  %2 = memref.load %alloc[%idx] {tag = "test8_load2"} : memref<1xi32>
  %3 = memref.load %cast[%idx] {tag = "test8_load3"} : memref<?xi32>
  return
}

// COM: Ensure the initial definition reaches a load.
// CHECK-LABEL: test_tag: test9_load1
// CHECK: operand #0
// CHECK-NEXT: - mods: <initial>
// CHECK-NEXT: - pMods:
func.func @test9(%arg1: memref<i32>) {
  %1 = memref.load %arg1[] {tag = "test9_load1"} : memref<i32>
  return
}

// COM: Test that an operation with unknown side effects kills a previous definition.
// CHECK-LABEL: test_tag: test10_load1
// CHECK: operand #0
// CHECK-NEXT: - mods: test10_store1
// CHECK-NEXT: - pMods: <none>
// CHECK-LABEL: test_tag: test10_load2
// CHECK: operand #0
// CHECK-NEXT: - mods:
// CHECK-NEXT: - pMods:
func.func private @foo(%arg0: memref<i32>) -> ()

func.func @test10(%val: i32) {
  %alloca = memref.alloca() : memref<i32>
  memref.store %val, %alloca[] {tag_name = "test10_store1"} : memref<i32>
  %1 = memref.load %alloca[] {tag = "test10_load1"} : memref<i32>  
  func.call @foo(%alloca) : (memref<i32>) -> ()
  %3 = memref.load %alloca[] {tag = "test10_load2"} : memref<i32>
  return
}

// COM: Test effects of a deallocation in the presence of control flow.
// CHECK-LABEL: test_tag: test11_load1
// CHECK: operand #0
<<<<<<< HEAD
// CHECK-NEXT: - mods: test11_store1 test11_store2
// CHECK-NEXT: - pMods:
=======
// CHECK-NEXT: - mods: test11_store2 test11_store1
// CHECK-NEXT: - pMods: <none>
>>>>>>> 90da428a
// CHECK-LABEL: test_tag: test11_load2
// CHECK: operand #0
// CHECK-NEXT: - mods: <none>
// CHECK-NEXT: - pMods: <none>
func.func @test11(%cond: i1, %val: i32, %arg1: memref<i32>, %arg2: memref<i32>) {
  memref.store %val, %arg1[] {tag_name = "test11_store1"} : memref<i32>
  scf.if %cond {
    %c0 = arith.constant 0 : i32    
    memref.store %c0, %arg1[] {tag_name = "test11_store2"} : memref<i32>
  } else {
    %c1 = arith.constant 1 : i32      
    memref.store %c1, %arg2[] {tag_name = "test11_store3"} : memref<i32>
  }  
  memref.dealloc %arg2 {tag_name = "test11_dealloc1"} : memref<i32>
  %1 = memref.load %arg1[] {tag = "test11_load1"} : memref<i32>  
  %2 = memref.load %arg2[] {tag = "test11_load2"} : memref<i32>      
  return
}

<<<<<<< HEAD
// COM: Test that a definition created by a sycl.constructor reaches a load.
// CHECK-LABEL: test_tag: test12_load1
// CHECK: operand #0
// CHECK-NEXT: - mods: test12_store1
// CHECK-NEXT: - pMods:
func.func @test12(%val: i64) {
  %alloca = memref.alloca() : memref<1x!sycl_id_1>
  %addrspace_cast = memref.memory_space_cast %alloca : memref<1x!sycl_id_1> to memref<1x!sycl_id_1, 4>
  sycl.constructor @id(%addrspace_cast, %val) {MangledFunctionName = @constr, tag_name = "test12_store1"} : (memref<1x!sycl_id_1, 4>, i64)
  %2 = affine.load %alloca[0] {tag = "test12_load1"} : memref<1x!sycl_id_1>
  return
}

// COM: Test that a definition reaches a sycl.accessor.subscript operation.
// CHECK-LABEL: test_tag: test13_load1
// CHECK: operand #0
// CHECK-NEXT: - mods: <initial>
// CHECK-NEXT: - pMods:
// CHECK: operand #1
// CHECK-NEXT: - mods: test13_store1
// CHECK-NEXT: - pMods:
func.func @test13(%val: !sycl_id_1, %arg0 : memref<?x!sycl_accessor_1_f32_rw_gb, 4>) {
  %alloca = memref.alloca() : memref<1x!sycl_id_1>
  %cast = memref.cast %alloca : memref<1x!sycl_id_1> to memref<?x!sycl_id_1>  
  affine.store %val, %alloca[0] {tag_name = "test13_store1"}: memref<1x!sycl_id_1>
  %1 = sycl.accessor.subscript %arg0[%cast] {tag = "test13_load1", ArgumentTypes = [memref<?x!sycl_accessor_1_f32_rw_gb, 4>, memref<?x!sycl_id_1>], FunctionName = @"operator[]", MangledFunctionName = @subscript, TypeName = @accessor} : (memref<?x!sycl_accessor_1_f32_rw_gb, 4>, memref<?x!sycl_id_1>) -> memref<?xf32, 4>
=======
// COM: Test load after load in the presence of control flow.
// CHECK-LABEL: test_tag: test12_load1:
// CHECK-NEXT:  operand #0
// CHECK-NEXT:  - mods: test12_store2
// CHECK-NEXT:  - pMods:
// CHECK-LABEL: test_tag: test12_load2:
// CHECK-NEXT:  operand #0
// CHECK-NEXT:  - mods: <unknown>
// CHECK-NEXT:  - pMods: test12_store2
func.func @test12(%cond: i1, %arg1: memref<i32>, %arg2: memref<i32>) {
  scf.if %cond {
    %val = arith.constant 0 : i32
    memref.store %val, %arg1[] {tag_name = "test12_store2"}: memref<i32>
    scf.yield
  }
  else {
    scf.yield
  }
  %1 = memref.load %arg1[] {tag = "test12_load1"} : memref<i32>
  %2 = memref.load %arg2[] {tag = "test12_load2"} : memref<i32>
>>>>>>> 90da428a
  return
}<|MERGE_RESOLUTION|>--- conflicted
+++ resolved
@@ -106,19 +106,11 @@
 // COM: Test that a deallocation kills a previous potential definition.
 // CHECK-LABEL: test_tag: test7_load1
 // CHECK: operand #0
-<<<<<<< HEAD
 // CHECK-NEXT: - mods: <initial>
 // CHECK-NEXT: - pMods: test7_store1
 // CHECK: operand #0
 // CHECK-NEXT: - mods: <initial>
-// CHECK-NEXT: - pMods:
-=======
-// CHECK-NEXT: - mods: <unknown>
-// CHECK-NEXT: - pMods: test7_store1
-// CHECK: operand #0
-// CHECK-NEXT: - mods: <unknown>
-// CHECK-NEXT: - pMods: <none>
->>>>>>> 90da428a
+// CHECK-NEXT: - pMods: <none>
 func.func @test7(%arg1: memref<i32>, %arg2: memref<i32>) {
   %c0 = arith.constant 0 : i32
   memref.store %c0, %arg2[] {tag_name = "test7_store1"} : memref<i32>
@@ -169,8 +161,8 @@
 // CHECK-NEXT: - pMods: <none>
 // CHECK-LABEL: test_tag: test10_load2
 // CHECK: operand #0
-// CHECK-NEXT: - mods:
-// CHECK-NEXT: - pMods:
+// CHECK-NEXT: - mods: <unknown>
+// CHECK-NEXT: - pMods: <unknown>
 func.func private @foo(%arg0: memref<i32>) -> ()
 
 func.func @test10(%val: i32) {
@@ -185,13 +177,8 @@
 // COM: Test effects of a deallocation in the presence of control flow.
 // CHECK-LABEL: test_tag: test11_load1
 // CHECK: operand #0
-<<<<<<< HEAD
 // CHECK-NEXT: - mods: test11_store1 test11_store2
-// CHECK-NEXT: - pMods:
-=======
-// CHECK-NEXT: - mods: test11_store2 test11_store1
-// CHECK-NEXT: - pMods: <none>
->>>>>>> 90da428a
+// CHECK-NEXT: - pMods: <none>
 // CHECK-LABEL: test_tag: test11_load2
 // CHECK: operand #0
 // CHECK-NEXT: - mods: <none>
@@ -211,42 +198,14 @@
   return
 }
 
-<<<<<<< HEAD
-// COM: Test that a definition created by a sycl.constructor reaches a load.
-// CHECK-LABEL: test_tag: test12_load1
-// CHECK: operand #0
-// CHECK-NEXT: - mods: test12_store1
-// CHECK-NEXT: - pMods:
-func.func @test12(%val: i64) {
-  %alloca = memref.alloca() : memref<1x!sycl_id_1>
-  %addrspace_cast = memref.memory_space_cast %alloca : memref<1x!sycl_id_1> to memref<1x!sycl_id_1, 4>
-  sycl.constructor @id(%addrspace_cast, %val) {MangledFunctionName = @constr, tag_name = "test12_store1"} : (memref<1x!sycl_id_1, 4>, i64)
-  %2 = affine.load %alloca[0] {tag = "test12_load1"} : memref<1x!sycl_id_1>
-  return
-}
-
-// COM: Test that a definition reaches a sycl.accessor.subscript operation.
-// CHECK-LABEL: test_tag: test13_load1
-// CHECK: operand #0
-// CHECK-NEXT: - mods: <initial>
-// CHECK-NEXT: - pMods:
-// CHECK: operand #1
-// CHECK-NEXT: - mods: test13_store1
-// CHECK-NEXT: - pMods:
-func.func @test13(%val: !sycl_id_1, %arg0 : memref<?x!sycl_accessor_1_f32_rw_gb, 4>) {
-  %alloca = memref.alloca() : memref<1x!sycl_id_1>
-  %cast = memref.cast %alloca : memref<1x!sycl_id_1> to memref<?x!sycl_id_1>  
-  affine.store %val, %alloca[0] {tag_name = "test13_store1"}: memref<1x!sycl_id_1>
-  %1 = sycl.accessor.subscript %arg0[%cast] {tag = "test13_load1", ArgumentTypes = [memref<?x!sycl_accessor_1_f32_rw_gb, 4>, memref<?x!sycl_id_1>], FunctionName = @"operator[]", MangledFunctionName = @subscript, TypeName = @accessor} : (memref<?x!sycl_accessor_1_f32_rw_gb, 4>, memref<?x!sycl_id_1>) -> memref<?xf32, 4>
-=======
 // COM: Test load after load in the presence of control flow.
 // CHECK-LABEL: test_tag: test12_load1:
 // CHECK-NEXT:  operand #0
-// CHECK-NEXT:  - mods: test12_store2
+// CHECK-NEXT:  - mods: <initial> test12_store2
 // CHECK-NEXT:  - pMods:
 // CHECK-LABEL: test_tag: test12_load2:
 // CHECK-NEXT:  operand #0
-// CHECK-NEXT:  - mods: <unknown>
+// CHECK-NEXT:  - mods: <initial>
 // CHECK-NEXT:  - pMods: test12_store2
 func.func @test12(%cond: i1, %arg1: memref<i32>, %arg2: memref<i32>) {
   scf.if %cond {
@@ -259,6 +218,34 @@
   }
   %1 = memref.load %arg1[] {tag = "test12_load1"} : memref<i32>
   %2 = memref.load %arg2[] {tag = "test12_load2"} : memref<i32>
->>>>>>> 90da428a
+  return
+}
+
+// COM: Test that a definition created by a sycl.constructor reaches a load.
+// CHECK-LABEL: test_tag: test13_load1
+// CHECK: operand #0
+// CHECK-NEXT: - mods: test13_store1
+// CHECK-NEXT: - pMods:
+func.func @test13(%val: i64) {
+  %alloca = memref.alloca() : memref<1x!sycl_id_1>
+  %addrspace_cast = memref.memory_space_cast %alloca : memref<1x!sycl_id_1> to memref<1x!sycl_id_1, 4>
+  sycl.constructor @id(%addrspace_cast, %val) {MangledFunctionName = @constr, tag_name = "test13_store1"} : (memref<1x!sycl_id_1, 4>, i64)
+  %1 = affine.load %alloca[0] {tag = "test13_load1"} : memref<1x!sycl_id_1>
+  return
+}
+
+// COM: Test that a definition reaches a sycl.accessor.subscript operation.
+// CHECK-LABEL: test_tag: test14_load1
+// CHECK: operand #0
+// CHECK-NEXT: - mods: <initial>
+// CHECK-NEXT: - pMods:
+// CHECK: operand #1
+// CHECK-NEXT: - mods: test14_store1
+// CHECK-NEXT: - pMods:
+func.func @test14(%val: !sycl_id_1, %arg0 : memref<?x!sycl_accessor_1_f32_rw_gb, 4>) {
+  %alloca = memref.alloca() : memref<1x!sycl_id_1>
+  %cast = memref.cast %alloca : memref<1x!sycl_id_1> to memref<?x!sycl_id_1>  
+  affine.store %val, %alloca[0] {tag_name = "test14_store1"}: memref<1x!sycl_id_1>
+  %1 = sycl.accessor.subscript %arg0[%cast] {tag = "test14_load1", ArgumentTypes = [memref<?x!sycl_accessor_1_f32_rw_gb, 4>, memref<?x!sycl_id_1>], FunctionName = @"operator[]", MangledFunctionName = @subscript, TypeName = @accessor} : (memref<?x!sycl_accessor_1_f32_rw_gb, 4>, memref<?x!sycl_id_1>) -> memref<?xf32, 4>
   return
 }