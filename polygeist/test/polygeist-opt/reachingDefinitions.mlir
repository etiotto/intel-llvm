// RUN: polygeist-opt -split-input-file -test-reaching-definition %s 2>&1 | FileCheck %s

!sycl_id_1 = !sycl.id<[1], (!sycl.array<[1], (memref<1xi64, 4>)>)>
!sycl_range_1 = !sycl.range<[1], (!sycl.array<[1], (memref<1xi64, 4>)>)>
!sycl_range_2 = !sycl.range<[2], (!sycl.array<[2], (memref<2xi64, 4>)>)>
!sycl_accessor_1_f32_rw_gb = !sycl.accessor<[1, f32, read_write, global_buffer], (!sycl.accessor_impl_device<[1], (!sycl_id_1, !sycl_range_1, !sycl_range_1)>, !llvm.struct<(memref<?xf32, 1>)>)>

// COM: Test that the correct definition reaches a load.
// CHECK-LABEL: test_tag: test1_load1
// CHECK: operand #0
// CHECK-NEXT: - mods: test1_store1
// CHECK-NEXT: - pMods: <none>
// CHECK-LABEL: test_tag: test1_load2
// CHECK: operand #0
// CHECK-NEXT: - mods: test1_store2
// CHECK-NEXT: - pMods: <none>
func.func @test1(%val: i32, %idx: index) {
  %alloca = memref.alloca() : memref<1xi32>
  %alloca_0 = memref.alloca() : memref<1xi32>
  memref.store %val, %alloca[%idx] {tag_name = "test1_store1"} : memref<1xi32>
  %1 = memref.load %alloca[%idx] {tag = "test1_load1"} : memref<1xi32>
  memref.store %1, %alloca_0[%idx] {tag_name = "test1_store2"} : memref<1xi32>
  %2 = memref.load %alloca_0[%idx] {tag = "test1_load2"} : memref<1xi32>
  return
}

// COM: Test that the correct definition reaches a load in the presence of a cast.
// CHECK-LABEL: test_tag: test2_load1
// CHECK: operand #0
// CHECK-NEXT: - mods: test2_store1
// CHECK-NEXT: - pMods: <none>
func.func @test2(%val: i32, %idx: index) {
  %alloca = memref.alloca() : memref<1xi32>
  %cast = memref.cast %alloca : memref<1xi32> to memref<?xi32>
  memref.store %val, %cast[%idx] {tag_name = "test2_store1"} : memref<?xi32>
  %1 = memref.load %alloca[%idx] {tag = "test2_load1"} : memref<1xi32>
  return
}

// COM: Test that a (must) aliased definition kills a previous definition.
// CHECK-LABEL: test_tag: test3_load1
// CHECK: operand #0
// CHECK-NEXT: - mods: test3_store2
// CHECK-NEXT: - pMods: <none>
func.func @test3(%val : i32, %idx: index) {
  %alloca = memref.alloca()  : memref<1xi32>
  %cast = memref.cast %alloca : memref<1xi32> to memref<?xi32>
  %addrspace_cast = memref.memory_space_cast %cast : memref<?xi32> to memref<?xi32, 4>
  memref.store %val, %addrspace_cast[%idx] {tag_name = "test3_store1"} : memref<?xi32, 4>
  // The following store kills the previous one because %alloca and %cast are definetely aliased.
  memref.store %val, %alloca[%idx] {tag_name = "test3_store2"} : memref<1xi32>  
  %1 = memref.load %cast[%idx] {tag = "test3_load1"} : memref<?xi32>
  return
}

// COM: Test that a definition and a potential definition both reach a load.
// CHECK-LABEL: test_tag: test4_load1
// CHECK: operand #0
// CHECK-NEXT: - mods: <initial> test4_store2
// CHECK-NEXT: - pMods: test4_store1
func.func @test4(%cond: i1, %arg1: memref<i32>, %arg2: memref<i32>) {
  scf.if %cond {
    %c0 = arith.constant 0 : i32
    memref.store %c0, %arg2[] {tag_name = "test4_store1"}: memref<i32>
  } else {
    %c1 = arith.constant 1 : i32
    memref.store %c1, %arg1[] {tag_name = "test4_store2"}: memref<i32>    
  }
  %1 = memref.load %arg1[] {tag = "test4_load1"} : memref<i32>
  return
}

// COM: Test that potential definitions do not kill previous definitions and 
//      are joined correctly.
// CHECK-LABEL: test_tag: test5_load1
// CHECK: operand #0
// CHECK-NEXT: - mods: test5_store1 test5_store3
// CHECK-NEXT: - pMods: test5_store2 test5_store4
func.func @test5(%cond: i1, %arg1: memref<i32>, %arg2: memref<i32>) {
  scf.if %cond {
    %c0 = arith.constant 0 : i32
    memref.store %c0, %arg1[] {tag_name = "test5_store1"}: memref<i32>
    memref.store %c0, %arg2[] {tag_name = "test5_store2"}: memref<i32>
  } else {
    %c1 = arith.constant 1 : i32
    memref.store %c1, %arg1[] {tag_name = "test5_store3"}: memref<i32>    
    memref.store %c1, %arg2[] {tag_name = "test5_store4"} : memref<i32>
  }
  %1 = memref.load %arg1[] {tag = "test5_load1"} : memref<i32>
  return
}

// COM: Test that a definition kills a previous potential definition.
// CHECK-LABEL: test_tag: test6_load1
// CHECK: operand #0
// CHECK-NEXT: - mods: test6_store2
// CHECK-NEXT: - pMods: <none>
func.func @test6(%arg1: memref<i32>, %arg2: memref<i32>) {
  %c0 = arith.constant 0 : i32
  memref.store %c0, %arg2[] {tag_name = "test6_store1"}: memref<i32>
  memref.store %c0, %arg1[] {tag_name = "test6_store2"}: memref<i32> 
  %1 = memref.load %arg1[] {tag = "test6_load1"} : memref<i32>
  return
}

// COM: Test that a deallocation kills a previous potential definition.
// CHECK-LABEL: test_tag: test7_load1
// CHECK: operand #0
// CHECK-NEXT: - mods: <initial>
// CHECK-NEXT: - pMods: test7_store1
// CHECK-LABEL: test_tag: test7_load2
// CHECK: operand #0
// CHECK-NEXT: - mods: <initial>
// CHECK-NEXT: - pMods: <none>
func.func @test7(%arg1: memref<i32>, %arg2: memref<i32>) {
  %c0 = arith.constant 0 : i32
  memref.store %c0, %arg2[] {tag_name = "test7_store1"} : memref<i32>
  %1 = memref.load %arg1[] {tag = "test7_load1"} : memref<i32>  
  memref.dealloc %arg2 : memref<i32>
  %2 = memref.load %arg1[] {tag = "test7_load2"} : memref<i32>
  return
}

// COM: Test that a deallocation kills a (must) aliased definition.
// CHECK-LABEL: test_tag: test8_load1
// CHECK: operand #0
// CHECK-NEXT: - mods: test8_store1
// CHECK-NEXT: - pMods: <none>
// CHECK-LABEL: test_tag: test8_load2
// CHECK: operand #0
// CHECK-NEXT: - mods: <none>
// CHECK-NEXT: - pMods: <none>
// CHECK-LABEL: test_tag: test8_load3
// CHECK: operand #0
// CHECK-NEXT: - mods: <none>
// CHECK-NEXT: - pMods: <none>
func.func @test8(%val: i32, %idx : index) {
  %alloc = memref.alloc() : memref<1xi32>
  %cast = memref.cast %alloc : memref<1xi32> to memref<?xi32>
  memref.store %val, %cast[%idx] {tag_name = "test8_store1"} : memref<?xi32>
  %1 = memref.load %alloc[%idx] {tag = "test8_load1"} : memref<1xi32>
  memref.dealloc %alloc {tag_name = "test8_dealloc1"} : memref<1xi32>
  %2 = memref.load %alloc[%idx] {tag = "test8_load2"} : memref<1xi32>
  %3 = memref.load %cast[%idx] {tag = "test8_load3"} : memref<?xi32>
  return
}

// COM: Ensure the initial definition reaches a load.
// CHECK-LABEL: test_tag: test9_load1
// CHECK: operand #0
// CHECK-NEXT: - mods: <initial>
// CHECK-NEXT: - pMods: <none>
func.func @test9(%arg1: memref<i32>) {
  %1 = memref.load %arg1[] {tag = "test9_load1"} : memref<i32>
  return
}

// COM: Test that an operation with unknown side effects kills a previous definition.
// CHECK-LABEL: test_tag: test10_load1
// CHECK: operand #0
// CHECK-NEXT: - mods: test10_store1
// CHECK-NEXT: - pMods: <none>
// CHECK-LABEL: test_tag: test10_load2
// CHECK: operand #0
// CHECK-NEXT: - mods: <unknown>
// CHECK-NEXT: - pMods: <unknown>
func.func private @foo(%arg0: memref<i32>) -> ()

func.func @test10(%val: i32) {
  %alloca = memref.alloca() : memref<i32>
  memref.store %val, %alloca[] {tag_name = "test10_store1"} : memref<i32>
  %1 = memref.load %alloca[] {tag = "test10_load1"} : memref<i32>  
  func.call @foo(%alloca) : (memref<i32>) -> ()
  %3 = memref.load %alloca[] {tag = "test10_load2"} : memref<i32>
  return
}

// COM: Test effects of a deallocation in the presence of control flow.
// CHECK-LABEL: test_tag: test11_load1
// CHECK: operand #0
// CHECK-NEXT: - mods: test11_store1 test11_store2
// CHECK-NEXT: - pMods: <none>
// CHECK-LABEL: test_tag: test11_load2
// CHECK: operand #0
// CHECK-NEXT: - mods: <none>
// CHECK-NEXT: - pMods: <none>
func.func @test11(%cond: i1, %val: i32, %arg1: memref<i32>, %arg2: memref<i32>) {
  memref.store %val, %arg1[] {tag_name = "test11_store1"} : memref<i32>
  scf.if %cond {
    %c0 = arith.constant 0 : i32    
    memref.store %c0, %arg1[] {tag_name = "test11_store2"} : memref<i32>
  } else {
    %c1 = arith.constant 1 : i32      
    memref.store %c1, %arg2[] {tag_name = "test11_store3"} : memref<i32>
  }
  memref.dealloc %arg2 {tag_name = "test11_dealloc1"} : memref<i32>
  %1 = memref.load %arg1[] {tag = "test11_load1"} : memref<i32>
  %2 = memref.load %arg2[] {tag = "test11_load2"} : memref<i32>
  return
}

// COM: Test load after load in the presence of control flow.
// CHECK-LABEL: test_tag: test12_load1:
// CHECK-NEXT:  operand #0
// CHECK-NEXT:  - mods: <initial> test12_store1
// CHECK-NEXT:  - pMods: <none>
// CHECK-LABEL: test_tag: test12_load2:
// CHECK-NEXT:  operand #0
// CHECK-NEXT:  - mods: <initial>
// CHECK-NEXT:  - pMods: test12_store1
func.func @test12(%cond: i1, %arg1: memref<i32>, %arg2: memref<i32>) {
  scf.if %cond {
    %val = arith.constant 0 : i32
    memref.store %val, %arg1[] {tag_name = "test12_store1"}: memref<i32>
    scf.yield
  }
  else {
    scf.yield
  }
  %1 = memref.load %arg1[] {tag = "test12_load1"} : memref<i32>
  %2 = memref.load %arg2[] {tag = "test12_load2"} : memref<i32>
  return
}

// COM: Test control flow if without else.
// CHECK-LABEL: test_tag: test13_load1:
// CHECK-NEXT:  operand #0
// CHECK-NEXT:  - mods: test13_store1 test13_store2
// CHECK-NEXT:  - pMods: <none>
func.func @test13(%cond: i1, %arg1: memref<i32>) {
  %val = arith.constant 0 : i32
  memref.store %val, %arg1[] {tag_name = "test13_store1"}: memref<i32>
  scf.if %cond {
    memref.store %val, %arg1[] {tag_name = "test13_store2"}: memref<i32>
    scf.yield
  }
  %1 = memref.load %arg1[] {tag = "test13_load1"} : memref<i32>
  return
}

// COM: Test that a definition created by a sycl.constructor reaches a load.
// CHECK-LABEL: test_tag: test14_load1
// CHECK: operand #0
// CHECK-NEXT: - mods: test14_store1
// CHECK-NEXT: - pMods: <none>
func.func @test14(%val: i64) {
  %alloca = memref.alloca() : memref<1x!sycl_id_1>
  %addrspace_cast = memref.memory_space_cast %alloca : memref<1x!sycl_id_1> to memref<1x!sycl_id_1, 4>
<<<<<<< HEAD
  sycl.constructor @id(%addrspace_cast, %val) {MangledFunctionName = @constr, tag_name = "test13_store1"} : (memref<1x!sycl_id_1, 4>, i64)
  %1 = affine.load %alloca[0] {tag = "test13_load1"} : memref<1x!sycl_id_1>
=======
  sycl.constructor @id(%addrspace_cast, %val) {MangledFunctionName = @constr, tag_name = "test14_store1"} : (memref<1x!sycl_id_1, 4>, i64)
  %2 = affine.load %alloca[0] {tag = "test14_load1"} : memref<1x!sycl_id_1>
>>>>>>> 63f74d05
  return
}

// COM: Test that a definition reaches a sycl.accessor.subscript operation.
// CHECK-LABEL: test_tag: test15_sub1
// CHECK: operand #0
// CHECK-NEXT: - mods: <initial>
// CHECK-NEXT: - pMods: <none>
// CHECK: operand #1
// CHECK-NEXT: - mods: test15_store1
// CHECK-NEXT: - pMods: <none>
func.func @test15(%val: !sycl_id_1, %arg0 : memref<?x!sycl_accessor_1_f32_rw_gb, 4>) {
  %alloca = memref.alloca() : memref<1x!sycl_id_1>
  %cast = memref.cast %alloca : memref<1x!sycl_id_1> to memref<?x!sycl_id_1>  
  affine.store %val, %alloca[0] {tag_name = "test15_store1"}: memref<1x!sycl_id_1>
  %1 = sycl.accessor.subscript %arg0[%cast] {tag = "test15_sub1", ArgumentTypes = [memref<?x!sycl_accessor_1_f32_rw_gb, 4>, memref<?x!sycl_id_1>], FunctionName = @"operator[]", MangledFunctionName = @subscript, TypeName = @accessor} : (memref<?x!sycl_accessor_1_f32_rw_gb, 4>, memref<?x!sycl_id_1>) -> memref<?xf32, 4>
  return
}<|MERGE_RESOLUTION|>--- conflicted
+++ resolved
@@ -246,13 +246,8 @@
 func.func @test14(%val: i64) {
   %alloca = memref.alloca() : memref<1x!sycl_id_1>
   %addrspace_cast = memref.memory_space_cast %alloca : memref<1x!sycl_id_1> to memref<1x!sycl_id_1, 4>
-<<<<<<< HEAD
-  sycl.constructor @id(%addrspace_cast, %val) {MangledFunctionName = @constr, tag_name = "test13_store1"} : (memref<1x!sycl_id_1, 4>, i64)
-  %1 = affine.load %alloca[0] {tag = "test13_load1"} : memref<1x!sycl_id_1>
-=======
   sycl.constructor @id(%addrspace_cast, %val) {MangledFunctionName = @constr, tag_name = "test14_store1"} : (memref<1x!sycl_id_1, 4>, i64)
   %2 = affine.load %alloca[0] {tag = "test14_load1"} : memref<1x!sycl_id_1>
->>>>>>> 63f74d05
   return
 }
 
