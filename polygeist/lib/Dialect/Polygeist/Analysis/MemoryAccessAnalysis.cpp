--- conflicted
+++ resolved
@@ -16,20 +16,12 @@
 #include "mlir/Dialect/Polygeist/Analysis/ReachingDefinitionAnalysis.h"
 #include "mlir/Dialect/SYCL/Analysis/AliasAnalysis.h"
 #include "mlir/Dialect/SYCL/IR/SYCLOps.h"
-<<<<<<< HEAD
-=======
 #include "mlir/Dialect/SYCL/IR/SYCLTypes.h"
->>>>>>> b8a2be4e
 #include "mlir/IR/BuiltinTypes.h"
 #include "mlir/IR/Matchers.h"
 #include "mlir/IR/PatternMatch.h"
 #include "llvm/ADT/TypeSwitch.h"
 #include "llvm/Support/Debug.h"
-<<<<<<< HEAD
-#include <optional>
-#include <variant>
-=======
->>>>>>> b8a2be4e
 
 #define DEBUG_TYPE "memory-access-analysis"
 
@@ -98,7 +90,6 @@
   return (optConstVal.has_value() && optConstVal->slt(-1));
 }
 
-<<<<<<< HEAD
 /// Walks up the parents and records the ones with the specified type.
 template <typename T> static SetVector<T> getParentsOfType(Block *block) {
   SetVector<T> res;
@@ -115,21 +106,11 @@
 
 /// Remove conversion like operations in the incoming expression if any.
 static Value removeConversions(Value expr) {
-  if (matchPattern(expr, m_Op<arith::ExtUIOp>()) ||
-      matchPattern(expr, m_Op<arith::ExtSIOp>()) ||
-      matchPattern(expr, m_Op<arith::TruncIOp>()) ||
-      matchPattern(expr, m_Op<arith::IndexCastOp>()) ||
-      matchPattern(expr, m_Op<arith::IndexCastUIOp>()))
-=======
-/// Remove conversion like operations in the incoming expression if any.
-static Value removeConversions(Value expr) {
   if (isa<CastOpInterface>(expr.getDefiningOp()))
->>>>>>> b8a2be4e
     return expr.getDefiningOp()->getOperand(0);
   return expr;
 }
 
-<<<<<<< HEAD
 /// Represents a multiplication factor.
 struct Multiplier {
   Multiplier(Value val) : val(val) {}
@@ -322,31 +303,6 @@
         return getMultiplier(castOp.getOperand(), factor, solver, depth + 1);
       })
       .Default([&](auto) { return expr; });
-=======
-/// Determine whether 'expr' is a multiplication involving 'val'.
-/// TODO: Rewrite this function to handle more generic expressions.
-/// Example:
-///   %0 = arith.index_cast %ii : index to i64
-///   %i = arith.muli %0, %c1 : i64
-/// In this case we fail to match because the %0 is not %ii.
-static std::optional<Value> getMultiplier(Value expr, Value val) {
-  expr = removeConversions(expr);
-  if (expr == val) {
-    OpBuilder b(expr.getContext());
-    return b.create<arith::ConstantIndexOp>(b.getUnknownLoc(), 1);
-  }
-
-  Value other;
-
-  // Try to match (val * other) or (expr * other).
-  if (matchPattern(expr, m_Op<arith::MulIOp>(matchers::m_Val(val),
-                                             matchers::m_Any(&other))) ||
-      matchPattern(expr, m_Op<arith::MulIOp>(matchers::m_Any(&other),
-                                             matchers::m_Val(val))))
-    return other;
-
-  return std::nullopt;
->>>>>>> b8a2be4e
 }
 
 //===----------------------------------------------------------------------===//
@@ -940,24 +896,6 @@
 // MemoryAccessAnalysis
 //===----------------------------------------------------------------------===//
 
-<<<<<<< HEAD
-=======
-/// Walks up the parents and records the ones with the specified type.
-template <typename T>
-static SetVector<Operation *> getParentsOfType(Block *block) {
-  SetVector<Operation *> res;
-  auto *current = block->getParentOp();
-  while (current) {
-    if (auto typedParent = dyn_cast<T>(current)) {
-      assert(res.count(current) == 0 && "Already inserted");
-      res.insert(current);
-    }
-    current = current->getParentOp();
-  }
-  return res;
-}
-
->>>>>>> b8a2be4e
 MemoryAccessAnalysis::MemoryAccessAnalysis(Operation *op, AnalysisManager &am)
     : operation(op), am(am) {
   build();
@@ -989,13 +927,8 @@
   DataFlowSolver solver;
   solver.load<dataflow::DeadCodeAnalysis>();
   solver.load<dataflow::SparseConstantPropagation>();
-<<<<<<< HEAD
-  solver.load<ReachingDefinitionAnalysis>(aliasAnalysis);
-  solver.load<dataflow::IntegerRangeAnalysis>();
-=======
   solver.load<dataflow::IntegerRangeAnalysis>();
   solver.load<ReachingDefinitionAnalysis>(aliasAnalysis);
->>>>>>> b8a2be4e
 
   Operation *op = getOperation();
   if (failed(solver.initializeAndRun(op))) {
@@ -1006,11 +939,7 @@
   // Try to construct the memory access matrix for affine memory operation of
   // interest.
   op->walk<WalkOrder::PreOrder>([&](Operation *op) {
-<<<<<<< HEAD
-    TypeSwitch<Operation *>(op).Case<AffineLoadOp, AffineStoreOp>(
-=======
     TypeSwitch<Operation *>(op).Case<AffineStoreOp, AffineLoadOp>(
->>>>>>> b8a2be4e
         [&](auto memoryOp) { build(memoryOp, solver); });
   });
 }
@@ -1027,24 +956,12 @@
   //  - base operand equal to the result of a sycl accessor subscript, and
   //  - a single index with zero value.
   MemRefAccess access(memoryOp);
-<<<<<<< HEAD
-  if (!isa<sycl::SYCLAccessorSubscriptOp>(access.memref.getDefiningOp()) ||
-      !hasZeroIndex(access))
-    return;
-
-  LLVM_DEBUG(llvm::dbgs() << "Candidate op:" << memoryOp << "\n");
-
-  auto accessorSubscriptOp =
-      cast<sycl::SYCLAccessorSubscriptOp>(access.memref.getDefiningOp());
-  Value accSubIndex = accessorSubscriptOp.getIndex();
-=======
   auto accessorSubscriptOp =
       dyn_cast<sycl::SYCLAccessorSubscriptOp>(access.memref.getDefiningOp());
   if (!accessorSubscriptOp || !hasZeroIndex(access))
     return;
 
   LLVM_DEBUG(llvm::errs() << "Candidate op:" << memoryOp << "\n");
->>>>>>> b8a2be4e
 
   // Try to determine the underlying value(s) of the accessor subscript index
   // operand. The number of underlying values should be equal to the
@@ -1052,13 +969,8 @@
   // operation. Example:
   //   sycl.constructor @id(%id, %i, %j) : (memref<?x!sycl_id_2>, i64, i64)
   //   %sub = sycl.accessor.subscript %acc[%id] ...
-<<<<<<< HEAD
-  // Here the underlying values for '%id' are {%i, %j}. The number of
-  // underlying values matches the dimensionality of the sycl id.
-=======
   // Here the underlying values for '%id' are {%i, %j}. The number of underlying
   // values matches the dimensionality of the sycl id.
->>>>>>> b8a2be4e
   SmallVector<Value> underlyingVals = getUnderlyingValues(
       accessorSubscriptOp.getOffsetOperandIndex(), accessorSubscriptOp, solver);
   if (underlyingVals.empty()) {
@@ -1067,37 +979,22 @@
     return;
   }
 
-<<<<<<< HEAD
-  assert(sycl::getDimensions(accSubIndex.getType()) == underlyingVals.size() &&
-         "Number of underlying values should be equal to dimensionality of "
-         "the id "
-         "used to index the accessor");
-=======
   Value accSubIndex = accessorSubscriptOp.getIndex();
   assert(
       sycl::getDimensions(accSubIndex.getType()) == underlyingVals.size() &&
       "Number of underlying values should be equal to dimensionality of the id "
       "used to index the accessor");
->>>>>>> b8a2be4e
   LLVM_DEBUG({
     for (Value val : underlyingVals)
       llvm::dbgs() << "Underlying val: " << val << "\n";
   });
 
   // Construct the memory access matrix. The number of rows is equal to the
-<<<<<<< HEAD
-  // dimensionality of the sycl.id used by the accessor subscript operation.
-  // The number of columns is equal to the number of loops surrounding the
-  // memory access plus (TODO) the dimensionality of the sycl item received by
-  // the kernel.
-  SetVector<AffineForOp> enclosingLoops =
-=======
   // dimensionality of the sycl.id used by the accessor subscript operation. The
   // number of columns is equal to the number of loops surrounding the memory
   // access plus (TODO) the dimensionality of the sycl item received by the
   // kernel.
-  SetVector<Operation *> enclosingLoops =
->>>>>>> b8a2be4e
+  SetVector<AffineForOp> enclosingLoops =
       getParentsOfType<AffineForOp>(memoryOp->getBlock());
   MemoryAccessMatrix accessMatrix(sycl::getDimensions(accSubIndex.getType()),
                                   enclosingLoops.size());
@@ -1105,13 +1002,8 @@
   // Collect the loop induction variables.
   // TODO: collect also the global thread ids.
   SmallVector<Value, 4> IVs;
-<<<<<<< HEAD
   for (AffineForOp loop : llvm::reverse(enclosingLoops))
     IVs.push_back(loop.getInductionVar());
-=======
-  for (Operation *loop : llvm::reverse(enclosingLoops))
-    IVs.push_back(cast<AffineForOp>(loop).getInductionVar());
->>>>>>> b8a2be4e
 
   OpBuilder b(access.memref.getContext());
   Value zero = b.create<arith::ConstantIndexOp>(b.getUnknownLoc(), 0);
@@ -1120,14 +1012,9 @@
   for (size_t row = 0; row < accessMatrix.getNumRows(); ++row) {
     Value val = underlyingVals[row];
     for (size_t col = 0; col < accessMatrix.getNumColumns(); ++col) {
-<<<<<<< HEAD
       ValueOrMultiplier valOrMul = getMultiplier(val, IVs[col], solver);
       accessMatrix(row, col) =
           valOrMul.isMultiplier() ? valOrMul.getMultiplier().val : zero;
-=======
-      std::optional<Value> factor = getMultiplier(val, IVs[col]);
-      accessMatrix(row, col) = factor.has_value() ? *factor : zero;
->>>>>>> b8a2be4e
     }
   }
   LLVM_DEBUG(llvm::dbgs() << "accessMatrix:\n" << accessMatrix << "\n");
@@ -1164,11 +1051,7 @@
   if (pMods.has_value() && !pMods->empty())
     return std::nullopt;
 
-<<<<<<< HEAD
-  if (!mods.has_value() || mods->empty())
-=======
   if (!mods.has_value() || mods->size() != 1)
->>>>>>> b8a2be4e
     return std::nullopt;
 
   return *mods->begin();
@@ -1177,22 +1060,12 @@
 SmallVector<Value>
 MemoryAccessAnalysis::getUnderlyingValues(unsigned opIndex, Operation *op,
                                           DataFlowSolver &solver) const {
-<<<<<<< HEAD
-  Value operand = op->getOperand(opIndex);
-  std::optional<Definition> def = getUniqueDefinition(opIndex, op, solver);
-  if (!def.has_value())
-    return {operand};
-
-  LLVM_DEBUG({
-    llvm::dbgs() << "operand: " << operand << "\n";
-=======
   std::optional<Definition> def = getUniqueDefinition(opIndex, op, solver);
   if (!def.has_value())
     return {op->getOperand(opIndex)};
 
   LLVM_DEBUG({
     llvm::dbgs() << "operand: " << op->getOperand(opIndex) << "\n";
->>>>>>> b8a2be4e
     llvm::dbgs() << "operand definition: " << *def << "\n";
   });
 
@@ -1208,13 +1081,8 @@
           return getUnderlyingValues(storeOp.getStoredValOperandIndex(),
                                      storeOp, solver);
 
-<<<<<<< HEAD
-        // Try to determine the underlying value of the memory pointed to by
-        // the memref operand of a load.
-=======
         // Try to determine the underlying value of the memory pointed to by the
         // memref operand of a load.
->>>>>>> b8a2be4e
         AffineLoadOp loadOp = cast<AffineLoadOp>(storedVal.getDefiningOp());
         MemRefAccess loadAccess(loadOp);
         assert(hasZeroIndex(storeAccess) && "Unexpected candidate operation");
@@ -1223,11 +1091,6 @@
                                    solver);
       })
       .Case([&](sycl::SYCLConstructorOp constructorOp) {
-<<<<<<< HEAD
-        // Collect the underlying values of the sycl.constructor inputs.
-        SmallVector<Value> vec;
-        for (unsigned i = 1; i < constructorOp.getNumOperands(); ++i) {
-=======
         assert(
             sycl::isIDPtrType(
                 constructorOp.getOperand(constructorOp.getOutputOperandIndex())
@@ -1240,7 +1103,6 @@
           if (i == constructorOp.getOutputOperandIndex())
             continue;
 
->>>>>>> b8a2be4e
           auto vals = getUnderlyingValues(i, constructorOp, solver);
           assert(vals.size() == 1 && "Expecting single value");
           vec.push_back(vals.front());
