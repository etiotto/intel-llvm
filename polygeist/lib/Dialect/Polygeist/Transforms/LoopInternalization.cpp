--- conflicted
+++ resolved
@@ -104,12 +104,7 @@
   tiledNest = tile(nestedLoops, tileSizes, nestedLoops.back());
   return success();
 }
-
-<<<<<<< HEAD
-//===----------------------------------------------------------------------===//
-// LoopInternalization
-//===----------------------------------------------------------------------===//
-=======
+  
 void createLocalBarrier(OpBuilder builder) {
   // TODO: Use gpu.barrier, require GPUToSPIRV conversion in the pipeline.
   builder.create<spirv::ControlBarrierOp>(
@@ -118,37 +113,9 @@
           spirv::MemorySemantics::WorkgroupMemory);
 }
 
-template <typename T, typename = std::enable_if_t<llvm::is_one_of<
-                          T, affine::AffineForOp, scf::ForOp>::value>>
-void transform(T loop) {
-  FunctionOpInterface func =
-      loop->template getParentOfType<FunctionOpInterface>();
-  SmallVector<T> nestedLoops;
-  getPerfectlyNestedLoops(nestedLoops, loop);
-  SmallVector<Value> tileSizes;
-  if (getTileSizes(nestedLoops, tileSizes).failed())
-    return;
-  SmallVector<T> tiledNest;
-  LogicalResult res = tile(nestedLoops, tileSizes, tiledNest);
-  LLVM_DEBUG({
-    if (res.succeeded())
-      llvm::dbgs() << "Tiled loop: " << tiledNest.front() << "\n";
-    else
-      llvm::dbgs() << "Tile NOT performed\n";
-  });
-  // TODO: promote loop accesses to local memory.
-  OpBuilder builder(loop);
-  builder.setInsertionPointToStart(tiledNest.front()->getBlock());
-  createLocalBarrier(builder);
-  builder.setInsertionPointAfter(tiledNest.front());
-  createLocalBarrier(builder);
-}
-
-void transform(LoopLikeOpInterface loop) {
-  TypeSwitch<Operation *>(loop).Case<affine::AffineForOp, scf::ForOp>(
-      [&](auto loop) { transform(loop); });
-}
->>>>>>> 466e83f5
+//===----------------------------------------------------------------------===//
+// LoopInternalization
+//===----------------------------------------------------------------------===//
 
 struct LoopInternalization
     : public polygeist::impl::LoopInternalizationBase<LoopInternalization> {
@@ -220,6 +187,11 @@
         llvm::dbgs() << "Tile NOT performed\n";
     });
     // TODO: promote loop accesses to local memory.
+    OpBuilder builder(loop);
+    builder.setInsertionPointToStart(tiledNest.front()->getBlock());
+    createLocalBarrier(builder);
+    builder.setInsertionPointAfter(tiledNest.front());
+    createLocalBarrier(builder);
   }
 };
 
