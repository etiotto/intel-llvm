--- conflicted
+++ resolved
@@ -909,15 +909,9 @@
         modBuilder.create<omp::ReductionDeclareOp>(loc, reductionOpName, type);
   else
     return decl;
-<<<<<<< HEAD
-  builder.createBlock(&decl.initializerRegion(), decl.initializerRegion().end(),
-                      {type}, {loc});
-  builder.setInsertionPointToEnd(&decl.initializerRegion().back());
-=======
   builder.createBlock(&decl.getInitializerRegion(),
                       decl.getInitializerRegion().end(), {type}, {loc});
   builder.setInsertionPointToEnd(&decl.getInitializerRegion().back());
->>>>>>> f788a4d7
   Value init = getReductionInitValue(loc, type, reductionOpName, builder);
   builder.create<omp::YieldOp>(loc, init);
 
